--- conflicted
+++ resolved
@@ -745,21 +745,13 @@
 
 	if profile != "" {
 		if profile == "default" {
-<<<<<<< HEAD
-			defaultConfig := sdk.DefaultConfigSafe()
-=======
 			defaultConfig := sdk.DefaultConfig(true)
->>>>>>> d6f794ce
 			if defaultConfig.Account == "" || defaultConfig.User == "" {
 				resp.Diagnostics.AddError("Error retrieving default profile config", "default profile not found in config file")
 			}
 			config = sdk.MergeConfig(config, defaultConfig)
 		} else {
-<<<<<<< HEAD
-			profileConfig, err := sdk.ProfileConfigSafe(profile)
-=======
 			profileConfig, err := sdk.ProfileConfig(profile, true)
->>>>>>> d6f794ce
 			if err != nil {
 				resp.Diagnostics.AddError("Error retrieving profile config", err.Error())
 			}
