run:
  timeout: 5m
  skip-files: []
  # skip-dirs:

linters-settings:
  misspell:
    locale: US
  depguard:
    include-go-root: true
    packages:
      - github.com/pkg/error
      - io/ioutil

linters:
  disable-all: true
  enable:
    - whitespace
    # unparam: Checks Go code for unused constants, variables, functions and types
    # - unparam  # todo: enabled
    - exportloopref
    - godot
    - gocritic
    - misspell
    # errcheck: Errcheck is a program for checking for unchecked errors in go programs.
    - errcheck
    # gosimple: Linter for Go source code that specializes in simplifying a code
    - gosimple
    # govet: Vet examines Go source code and reports suspicious constructs, such as Printf calls whose arguments do not align with the format string
    - govet
    # ineffassign: Detects when assignments to existing variables are not used
    - ineffassign
    # staticcheck: Finds unused struct fields
    - staticcheck
    # typecheck: Like the front-end of a Go compiler, parses and type-checks Go code
    - typecheck
<<<<<<< HEAD

    # not default
    # depguard: Go linter that checks if package imports are in a list of acceptable packages
    - depguard
=======
    # Inspects source code for security problems
    - gosec
>>>>>>> b8df2d73
    # unconvert: Remove unnecessary type conversions
    - unconvert
    # Finds slice declarations that could potentially be pre-allocated
    - prealloc
    # gofmt: Gofmt checks whether code was gofmt-ed. By default this tool runs with -s option to check for code simplification
    - gofmt
    # gofumpt: Gofumpt checks whether code was gofumpt-ed.
    - gofumpt
    # Checks that sentinel errors are prefixed with the Err and error types are suffixed with the Error.
    - errname
    # errorlint is a linter for that can be used to find code that will cause problems
    # with the error wrapping scheme introduced in Go 1.13.
    - errorlint
    # thelper detects golang test helpers without t.Helper() call and checks the consistency of test helpers
    - thelper
    # wastedassign: wastedassign finds wasted assignment statements.
    - wastedassign
    # whitespace: Tool for detection of leading and trailing whitespace
    - whitespace
    # In addition to fixing imports, goimports also formats your code in the same style as gofmt.
    - goimports
    # Finds slice declarations with non-zero initial length
    - makezero<|MERGE_RESOLUTION|>--- conflicted
+++ resolved
@@ -34,15 +34,10 @@
     - staticcheck
     # typecheck: Like the front-end of a Go compiler, parses and type-checks Go code
     - typecheck
-<<<<<<< HEAD
-
-    # not default
     # depguard: Go linter that checks if package imports are in a list of acceptable packages
     - depguard
-=======
     # Inspects source code for security problems
     - gosec
->>>>>>> b8df2d73
     # unconvert: Remove unnecessary type conversions
     - unconvert
     # Finds slice declarations that could potentially be pre-allocated
