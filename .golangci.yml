run:
  timeout: 5m
  skip-files: []
  # skip-dirs:

linters-settings:
  misspell:
    locale: US

linters:
  disable-all: true
  enable:
    - whitespace
    # unparam: Checks Go code for unused constants, variables, functions and types
    # - unparam  # todo: enabled
    - exportloopref
    - godot
    - gocritic
    - misspell
    # errcheck: Errcheck is a program for checking for unchecked errors in go programs.
    - errcheck
    # gosimple: Linter for Go source code that specializes in simplifying a code
    - gosimple
    # govet: Vet examines Go source code and reports suspicious constructs, such as Printf calls whose arguments do not align with the format string
    - govet
    # ineffassign: Detects when assignments to existing variables are not used
    - ineffassign
    # staticcheck: Finds unused struct fields
    - staticcheck
    # typecheck: Like the front-end of a Go compiler, parses and type-checks Go code
    - typecheck

    # not default
    # unconvert: Remove unnecessary type conversions
    - unconvert
    # gofmt: Gofmt checks whether code was gofmt-ed. By default this tool runs with -s option to check for code simplification
    - gofmt
    # gofumpt: Gofumpt checks whether code was gofumpt-ed.
    - gofumpt
<<<<<<< HEAD
    # Checks that sentinel errors are prefixed with the Err and error types are suffixed with the Error.
    - errname
    # errorlint is a linter for that can be used to find code that will cause problems
    # with the error wrapping scheme introduced in Go 1.13.
    - errorlint
=======
    # thelper detects golang test helpers without t.Helper() call and checks the consistency of test helpers
    - thelper
    # wastedassign: wastedassign finds wasted assignment statements.
    - wastedassign
    # whitespace: Tool for detection of leading and trailing whitespace
    - whitespace
>>>>>>> 2d8f2b6e
<|MERGE_RESOLUTION|>--- conflicted
+++ resolved
@@ -37,17 +37,14 @@
     - gofmt
     # gofumpt: Gofumpt checks whether code was gofumpt-ed.
     - gofumpt
-<<<<<<< HEAD
     # Checks that sentinel errors are prefixed with the Err and error types are suffixed with the Error.
     - errname
     # errorlint is a linter for that can be used to find code that will cause problems
     # with the error wrapping scheme introduced in Go 1.13.
     - errorlint
-=======
     # thelper detects golang test helpers without t.Helper() call and checks the consistency of test helpers
     - thelper
     # wastedassign: wastedassign finds wasted assignment statements.
     - wastedassign
     # whitespace: Tool for detection of leading and trailing whitespace
-    - whitespace
->>>>>>> 2d8f2b6e
+    - whitespace