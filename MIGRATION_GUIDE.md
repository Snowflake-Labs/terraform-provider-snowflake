# Migration guide

This document is meant to help you migrate your Terraform config to the new newest version. In migration guides, we will only
describe deprecations or breaking changes and help you to change your configuration to keep the same (or similar) behavior
across different versions.

## v0.93.0 ➞ v0.94.0

<<<<<<< HEAD
### *(breaking change)* refactored snowflake_schema resource

Changes:
- renamed `is_managed` to `with_managed_access`
=======
### *(breaking change)* refactored snowflake_schemas datasource
Changes:
- `database` is removed and can be specified inside `in` field.
- `like`, `in`, `starts_with`, and `limit` fields enable filtering.
- SHOW SCHEMAS output is enclosed in `show_output` field inside `schemas`.
- Added outputs from **DESC SCHEMA** and **SHOW PARAMETERS IN SCHEMA** (they can be turned off by declaring `with_describe = false` and `with_parameters = false`, **they're turned on by default**).
  The additional parameters call **DESC SCHEMA** (with `with_describe` turned on) and **SHOW PARAMETERS IN SCHEMA** (with `with_parameters` turned on) **per schema** returned by **SHOW SCHEMAS**.
  The outputs of both commands are held in `schemas` entry, where **DESC SCHEMA** is saved in the `describe_output` field, and **SHOW PARAMETERS IN SCHEMA** in the `parameters` field.
  It's important to limit the records and calls to Snowflake to the minimum. That's why we recommend assessing which information you need from the data source and then providing strong filters and turning off additional fields for better plan performance.
>>>>>>> f70e40e8

### *(new feature)* new snowflake_account_role resource

Already existing `snowflake_role` was deprecated in favor of the new `snowflake_account_role`. The old resource got upgraded to
have the same features as the new one. The only difference is the deprecation message on the old resource.

New fields:
- added `show_output` field that holds the response from SHOW ROLES. Remember that the field will be only recomputed if one of the fields (`name` or `comment`) are changed.

### *(breaking change)* refactored snowflake_roles data source

Changes:
- New `in_class` filtering option to filter out roles by class name, e.g. `in_class = "SNOWFLAKE.CORE.BUDGET"`
- `pattern` was renamed to `like`
- output of SHOW is enclosed in `show_output`, so before, e.g. `roles.0.comment` is now `roles.0.show_output.0.comment`

### *(new feature)* new snowflake_account_role resource

Already existing `snowflake_role` was deprecated in favor of the new `snowflake_account_role`. The old resource got upgraded to
have the same features as the new one. The only difference is the deprecation message on the old resource.

New fields:
- added `show_output` field that holds the response from SHOW ROLES. Remember that the field will be only recomputed if one of the fields (`name` or `comment`) are changed.

### *(breaking change)* refactored snowflake_roles data source

Changes:
- New `in_class` filtering option to filter out roles by class name, e.g. `in_class = "SNOWFLAKE.CORE.BUDGET"`
- `pattern` was renamed to `like`
- output of SHOW is enclosed in `show_output`, so before, e.g. `roles.0.comment` is now `roles.0.show_output.0.comment`

### *(new feature)* snowflake_streamlit resource
Added a new resource for managing streamlits. See reference [docs](https://docs.snowflake.com/en/sql-reference/sql/create-streamlit). In this resource, we decided to split `ROOT_LOCATION` in Snowflake to two fields: `stage` representing stage fully qualified name and `directory_location` containing a path within this stage to root location.

### *(new feature)* snowflake_streamlits datasource
Added a new datasource enabling querying and filtering stremlits. Notes:
- all results are stored in `streamlits` field.
- `like`, `in`, and `limit` fields enable streamlits filtering.
- SHOW STREAMLITS output is enclosed in `show_output` field inside `streamlits`.
- Output from **DESC STREAMLIT** (which can be turned off by declaring `with_describe = false`, **it's turned on by default**) is enclosed in `describe_output` field inside `streamlits`.
  The additional parameters call **DESC STREAMLIT** (with `with_describe` turned on) **per streamlit** returned by **SHOW STREAMLITS**.
  It's important to limit the records and calls to Snowflake to the minimum. That's why we recommend assessing which information you need from the data source and then providing strong filters and turning off additional fields for better plan performance.

### *(new feature)* refactored snowflake_network_policy resource

No migration required.

New behavior:
- `name` is no longer marked as ForceNew parameter. When changed, now it will perform ALTER RENAME operation, instead of re-creating with the new name.
- Additional validation was added to `blocked_ip_list` to inform about specifying `0.0.0.0/0` ip. More details in the [official documentation](https://docs.snowflake.com/en/sql-reference/sql/create-network-policy#usage-notes).

New fields:
- `show_output` and `describe_output` added to hold the results returned by `SHOW` and `DESCRIBE` commands. Those fields will only be recomputed when specified fields change

### *(new feature)* snowflake_network_policies datasource

Added a new datasource enabling querying and filtering network policies. Notes:
- all results are stored in `network_policies` field.
- `like` field enables filtering.
- SHOW NETWORK POLICIES output is enclosed in `show_output` field inside `network_policies`.
- Output from **DESC NETWORK POLICY** (which can be turned off by declaring `with_describe = false`, **it's turned on by default**) is enclosed in `describe_output` field inside `network_policies`.
  The additional parameters call **DESC NETWORK POLICY** (with `with_describe` turned on) **per network policy** returned by **SHOW NETWORK POLICIES**.
  It's important to limit the records and calls to Snowflake to the minimum. That's why we recommend assessing which information you need from the data source and then providing strong filters and turning off additional fields for better plan performance.

## v0.92.0 ➞ v0.93.0

### general changes

With this change we introduce the first resources redesigned for the V1. We have made a few design choices that will be reflected in these and in the further reworked resources. This includes:
- Handling the [default values](./v1-preparations/CHANGES_BEFORE_V1.md#default-values).
- Handling the ["empty" values](./v1-preparations/CHANGES_BEFORE_V1.md#empty-values).
- Handling the [Snowflake parameters](./v1-preparations/CHANGES_BEFORE_V1.md#snowflake-parameters).
- Saving the [config values in the state](./v1-preparations/CHANGES_BEFORE_V1.md#config-values-in-the-state).
- Providing a ["raw Snowflake output"](./v1-preparations/CHANGES_BEFORE_V1.md#empty-values) for the managed resources.

They are all described in short in the [changes before v1 doc](./v1-preparations/CHANGES_BEFORE_V1.md). Please familiarize yourself with these changes before the upgrade.

### old grant resources removal
Following the [announcement](https://github.com/Snowflake-Labs/terraform-provider-snowflake/discussions/2736) we have removed the old grant resources. The two resources [snowflake_role_ownership_grant](https://registry.terraform.io/providers/Snowflake-Labs/snowflake/latest/docs/resources/role_ownership_grant) and [snowflake_user_ownership_grant](https://registry.terraform.io/providers/Snowflake-Labs/snowflake/latest/docs/resources/user_ownership_grant) were not listed in the announcement, but they were also marked as deprecated ones. We are removing them too to conclude the grants redesign saga.

### *(new feature)* Api authentication resources
Added new api authentication resources, i.e.:
- `snowflake_api_authentication_integration_with_authorization_code_grant`
- `snowflake_api_authentication_integration_with_client_credentials`
- `snowflake_api_authentication_integration_with_jwt_bearer`

See reference [doc](https://docs.snowflake.com/en/sql-reference/sql/create-security-integration-api-auth).

### *(new feature)* snowflake_oauth_integration_for_custom_clients and snowflake_oauth_integration_for_partner_applications resources

To enhance clarity and functionality, the new resources `snowflake_oauth_integration_for_custom_clients` and `snowflake_oauth_integration_for_partner_applications` have been introduced
to replace the previous `snowflake_oauth_integration`. Recognizing that the old resource carried multiple responsibilities within a single entity, we opted to divide it into two more specialized resources.
The newly introduced resources are aligned with the latest Snowflake documentation at the time of implementation, and adhere to our [new conventions](#general-changes).
This segregation was based on the `oauth_client` attribute, where `CUSTOM` corresponds to `snowflake_oauth_integration_for_custom_clients`,
while other attributes align with `snowflake_oauth_integration_for_partner_applications`.

### *(new feature)* snowflake_security_integrations datasource
Added a new datasource enabling querying and filtering all types of security integrations. Notes:
- all results are stored in `security_integrations` field.
- `like` field enables security integrations filtering.
- SHOW SECURITY INTEGRATIONS output is enclosed in `show_output` field inside `security_integrations`.
- Output from **DESC SECURITY INTEGRATION** (which can be turned off by declaring `with_describe = false`, **it's turned on by default**) is enclosed in `describe_output` field inside `security_integrations`.
  **DESC SECURITY INTEGRATION** returns different properties based on the integration type. Consult the documentation to check which ones will be filled for which integration.
  The additional parameters call **DESC SECURITY INTEGRATION** (with `with_describe` turned on) **per security integration** returned by **SHOW SECURITY INTEGRATIONS**.
  It's important to limit the records and calls to Snowflake to the minimum. That's why we recommend assessing which information you need from the data source and then providing strong filters and turning off additional fields for better plan performance.

### snowflake_external_oauth_integration resource changes

#### *(behavior change)* Renamed fields
Renamed fields:
- `type` to `external_oauth_type`
- `issuer` to `external_oauth_issuer`
- `token_user_mapping_claims` to `external_oauth_token_user_mapping_claim`
- `snowflake_user_mapping_attribute` to `external_oauth_snowflake_user_mapping_attribute`
- `scope_mapping_attribute` to `external_oauth_scope_mapping_attribute`
- `jws_keys_urls` to `external_oauth_jws_keys_url`
- `rsa_public_key` to `external_oauth_rsa_public_key`
- `rsa_public_key_2` to `external_oauth_rsa_public_key_2`
- `blocked_roles` to `external_oauth_blocked_roles_list`
- `allowed_roles` to `external_oauth_allowed_roles_list`
- `audience_urls` to `external_oauth_audience_list`
- `any_role_mode` to `external_oauth_any_role_mode`
- `scope_delimiter` to `external_oauth_scope_delimiter`
to align with Snowflake docs. Please rename this field in your configuration files. State will be migrated automatically.

#### *(behavior change)* Force new for multiple attributes after removing from config
Conditional force new was added for the following attributes when they are removed from config. There are no alter statements supporting UNSET on these fields.
- `external_oauth_rsa_public_key`
- `external_oauth_rsa_public_key_2`
- `external_oauth_scope_mapping_attribute`
- `external_oauth_jws_keys_url`
- `external_oauth_token_user_mapping_claim`

#### *(behavior change)* Conflicting fields
Fields listed below can not be set at the same time in Snowflake. They are marked as conflicting fields.
- `external_oauth_jws_keys_url` <-> `external_oauth_rsa_public_key`
- `external_oauth_jws_keys_url` <-> `external_oauth_rsa_public_key_2`
- `external_oauth_allowed_roles_list` <-> `external_oauth_blocked_roles_list`

#### *(behavior change)* Changed diff suppress for some fields
The fields listed below had diff suppress which removed '-' from strings. Now, this behavior is removed, so if you had '-' in these strings, please remove them. Note that '-' in these values is not allowed by Snowflake.
- `external_oauth_snowflake_user_mapping_attribute`
- `external_oauth_type`
- `external_oauth_any_role_mode`

### *(new feature)* snowflake_saml2_integration resource

The new `snowflake_saml2_integration` is introduced and deprecates `snowflake_saml_integration`. It contains new fields
and follows our new conventions making it more stable. The old SAML integration wasn't changed, so no migration needed,
but we recommend to eventually migrate to the newer counterpart.

### snowflake_scim_integration resource changes
#### *(behavior change)* Changed behavior of `sync_password`

Now, the `sync_password` field will set the state value to `default` whenever the value is not set in the config. This indicates that the value on the Snowflake side is set to the Snowflake default.

#### *(behavior change)* Renamed fields

Renamed field `provisioner_role` to `run_as_role` to align with Snowflake docs. Please rename this field in your configuration files. State will be migrated automatically.

#### *(new feature)* New fields
Fields added to the resource:
- `enabled`
- `sync_password`
- `comment`

#### *(behavior change)* Changed behavior of `enabled`
New field `enabled` is required. Previously the default value during create in Snowflake was `true`. If you created a resource with Terraform, please add `enabled = true` to have the same value.

#### *(behavior change)* Force new for multiple attributes
ForceNew was added for the following attributes (because there are no usable SQL alter statements for them):
- `scim_client`
- `run_as_role`

### snowflake_warehouse resource changes

Because of the multiple changes in the resource, the easiest migration way is to follow our [migration guide](https://github.com/Snowflake-Labs/terraform-provider-snowflake/blob/main/docs/technical-documentation/resource_migration.md) to perform zero downtime migration. Alternatively, it is possible to follow some pointers below. Either way, familiarize yourself with the resource changes before version bumping. Also, check the [design decisions](./v1-preparations/CHANGES_BEFORE_V1.md).

#### *(potential behavior change)* Default values removed
As part of the [redesign](https://github.com/Snowflake-Labs/terraform-provider-snowflake/blob/main/ROADMAP.md#preparing-essential-ga-objects-for-the-provider-v1) we are removing the default values for attributes having their defaults on Snowflake side to reduce coupling with the provider (read more in [default values](./v1-preparations/CHANGES_BEFORE_V1.md#default-values)). Because of that the following defaults were removed:
- `comment` (previously `""`)
- `enable_query_acceleration` (previously `false`)
- `query_acceleration_max_scale_factor` (previously `8`)
- `warehouse_type` (previously `"STANDARD"`)
- `max_concurrency_level` (previously `8`)
- `statement_queued_timeout_in_seconds` (previously `0`)
- `statement_timeout_in_seconds` (previously `172800`)

**Beware!** For attributes being Snowflake parameters (in case of warehouse: `max_concurrency_level`, `statement_queued_timeout_in_seconds`, and `statement_timeout_in_seconds`), this is a breaking change (read more in [Snowflake parameters](./v1-preparations/CHANGES_BEFORE_V1.md#snowflake-parameters)). Previously, not setting a value for them was treated as a fallback to values hardcoded on the provider side. This caused warehouse creation with these parameters set on the warehouse level (and not using the Snowflake default from hierarchy; read more in the [parameters documentation](https://docs.snowflake.com/en/sql-reference/parameters)). To keep the previous values, fill in your configs to the default values listed above.

All previous defaults were aligned with the current Snowflake ones, however it's not possible to distinguish between filled out value and no value in the automatic state upgrader. Therefore, if the given attribute is not filled out in your configuration, terraform will try to perform update after the change (to UNSET the given attribute to the Snowflake default); it should result in no changes on Snowflake object side, but it is required to make Terraform state aligned with your config. **All** other optional fields that were not set inside the config at all (because of the change in handling state logic on our provider side) will follow the same logic. To avoid the need for the changes, fill out the default fields in your config. Alternatively, run `terraform apply`; no further changes should be shown as a part of the plan.

#### *(note)* Automatic state migrations
There are three migrations that should happen automatically with the version bump:
- incorrect `2XLARGE`, `3XLARGE`, `4XLARGE`, `5XLARGE`, `6XLARGE` values for warehouse size are changed to the proper ones
- deprecated `wait_for_provisioning` attribute is removed from the state
- old empty resource monitor attribute is cleaned (earlier it was set to `"null"` string)

#### *(fix)* Warehouse size UNSET

Before the changes, removing warehouse size from the config was not handled properly. Because UNSET is not supported for warehouse size (check the [docs](https://docs.snowflake.com/en/sql-reference/sql/alter-warehouse#properties-parameters) - usage notes for unset) and there are multiple defaults possible, removing the size from config will result in the resource recreation.

#### *(behavior change)* Validation changes
As part of the [redesign](https://github.com/Snowflake-Labs/terraform-provider-snowflake/blob/main/ROADMAP.md#preparing-essential-ga-objects-for-the-provider-v1) we are adjusting validations or removing them to reduce coupling between Snowflake and the provider. Because of that the following validations were removed/adjusted/added:
- `max_cluster_count` - adjusted: added higher bound (10) according to Snowflake docs
- `min_cluster_count` - adjusted: added higher bound (10) according to Snowflake docs
- `auto_suspend` - adjusted: added `0` as valid value
- `warehouse_size` - adjusted: removed incorrect `2XLARGE`, `3XLARGE`, `4XLARGE`, `5XLARGE`, `6XLARGE` values
- `resource_monitor` - added: validation for a valid identifier (still subject to change during [identifiers rework](https://github.com/Snowflake-Labs/terraform-provider-snowflake/blob/main/ROADMAP.md#identifiers-rework))
- `max_concurrency_level` - added: validation according to MAX_CONCURRENCY_LEVEL parameter docs
- `statement_queued_timeout_in_seconds` - added: validation according to STATEMENT_QUEUED_TIMEOUT_IN_SECONDS parameter docs
- `statement_timeout_in_seconds` - added: validation according to STATEMENT_TIMEOUT_IN_SECONDS parameter docs

#### *(behavior change)* Deprecated `wait_for_provisioning` field removed
`wait_for_provisioning` field was deprecated a long time ago. It's high time it was removed from the schema.

#### *(behavior change)* `query_acceleration_max_scale_factor` conditional logic removed
Previously, the `query_acceleration_max_scale_factor` was depending on `enable_query_acceleration` parameter, but it is not required on Snowflake side. After migration, `terraform plan` should suggest changes if `enable_query_acceleration` was earlier set to false (manually or from default) and if `query_acceleration_max_scale_factor` was set in config.

#### *(behavior change)* `initially_suspended` forceNew removed
Previously, the `initially_suspended` attribute change caused the resource recreation. This attribute is used only during creation (to create suspended warehouse). There is no reason to recreate the whole object just to have initial state changed.

#### *(behavior change)* Boolean type changes
To easily handle three-value logic (true, false, unknown) in provider's configs, type of `auto_resume` and `enable_query_acceleration` was changed from boolean to string. This should not require updating existing configs (boolean/int value should be accepted and state will be migrated to string automatically), however we recommend changing config values to strings. Terraform should perform an action for configs lacking `auto_resume` or `enable_query_acceleration` (`ALTER WAREHOUSE UNSET AUTO_RESUME` and/or `ALTER WAREHOUSE UNSET ENABLE_QUERY_ACCELERATION` will be run underneath which should not affect the Snowflake object, because `auto_resume` and `enable_query_acceleration` are false by default).

#### *(note)* `resource_monitor` validation and diff suppression
`resource_monitor` is an identifier and handling logic may be still slightly changed as part of https://github.com/Snowflake-Labs/terraform-provider-snowflake/blob/main/ROADMAP.md#identifiers-rework. It should be handled automatically (without needed manual actions on user side), though, but it is not guaranteed.

#### *(behavior change)* snowflake_warehouses datasource
- Added `like` field to enable warehouse filtering
- Added missing fields returned by SHOW WAREHOUSES and enclosed its output in `show_output` field.
- Added outputs from **DESC WAREHOUSE** and **SHOW PARAMETERS IN WAREHOUSE** (they can be turned off by declaring `with_describe = false` and `with_parameters = false`, **they're turned on by default**).
  The additional parameters call **DESC WAREHOUSE** (with `with_describe` turned on) and **SHOW PARAMETERS IN WAREHOUSE** (with `with_parameters` turned on) **per warehouse** returned by **SHOW WAREHOUSES**.
  The outputs of both commands are held in `warehouses` entry, where **DESC WAREHOUSE** is saved in the `describe_output` field, and **SHOW PARAMETERS IN WAREHOUSE** in the `parameters` field.
  It's important to limit the records and calls to Snowflake to the minimum. That's why we recommend assessing which information you need from the data source and then providing strong filters and turning off additional fields for better plan performance.

You can read more in ["raw Snowflake output"](./v1-preparations/CHANGES_BEFORE_V1.md#empty-values).

### *(new feature)* new database resources
As part of the [preparation for v1](https://github.com/Snowflake-Labs/terraform-provider-snowflake/blob/main/ROADMAP.md#preparing-essential-ga-objects-for-the-provider-v1), we split up the database resource into multiple ones:
- Standard database - can be used as `snowflake_database` (replaces the old one and is used to create databases with optional ability to become a primary database ready for replication)
- Shared database - can be used as `snowflake_shared_database` (used to create databases from externally defined shares)
- Secondary database - can be used as `snowflake_secondary_database` (used to create replicas of databases from external sources)

All the field changes in comparison to the previous database resource are:
- `is_transient`
    - in `snowflake_shared_database`
        - removed: the field is removed from `snowflake_shared_database` as it doesn't have any effect on shared databases.
- `from_database` - database cloning was entirely removed and is not possible by any of the new database resources.
- `from_share` - the parameter was moved to the dedicated resource for databases created from shares `snowflake_shared_database`. Right now, it's a text field instead of a map. Additionally, instead of legacy account identifier format we're expecting the new one that with share looks like this: `<organization_name>.<account_name>.<share_name>`. For more information on account identifiers, visit the [official documentation](https://docs.snowflake.com/en/user-guide/admin-account-identifier).
- `from_replication` - the parameter was moved to the dedicated resource for databases created from primary databases `snowflake_secondary_database`
- `replication_configuration` - renamed: was renamed to `configuration` and is only available in the `snowflake_database`. Its internal schema changed that instead of list of accounts, we expect a list of nested objects with accounts for which replication (and optionally failover) should be enabled. More information about converting between both versions [here](#resource-renamed-snowflake_database---snowflake_database_old). Additionally, instead of legacy account identifier format we're expecting the new one that looks like this: `<organization_name>.<account_name>` (it will be automatically migrated to the recommended format by the state upgrader). For more information on account identifiers, visit the [official documentation](https://docs.snowflake.com/en/user-guide/admin-account-identifier).
- `data_retention_time_in_days`
  - in `snowflake_shared_database`
      - removed: the field is removed from `snowflake_shared_database` as it doesn't have any effect on shared databases.
  - in `snowflake_database` and `snowflake_secondary_database`
    - adjusted: now, it uses different approach that won't set it to -1 as a default value, but rather fills the field with the current value from Snowflake (this still can change).
- added: The following set of [parameters](https://docs.snowflake.com/en/sql-reference/parameters) was added to every database type:
    - `max_data_extension_time_in_days`
    - `external_volume`
    - `catalog`
    - `replace_invalid_characters`
    - `default_ddl_collation`
    - `storage_serialization_policy`
    - `log_level`
    - `trace_level`
    - `suspend_task_after_num_failures`
    - `task_auto_retry_attempts`
    - `user_task_managed_initial_warehouse_size`
    - `user_task_timeout_ms`
    - `user_task_minimum_trigger_interval_in_seconds`
    - `quoted_identifiers_ignore_case`
    - `enable_console_output`

The split was done (and will be done for several objects during the refactor) to simplify the resource on maintainability and usage level.
Its purpose was also to divide the resources by their specific purpose rather than cramping every use case of an object into one resource.

### *(behavior change)* Resource renamed snowflake_database -> snowflake_database_old
We made a decision to use the existing `snowflake_database` resource for redesigning it into a standard database.
The previous `snowflake_database` was renamed to `snowflake_database_old` and the current `snowflake_database`
contains completely new implementation that follows our guidelines we set for V1.
When upgrading to the 0.93.0 version, the automatic state upgrader should cover the migration for databases that didn't have the following fields set:
- `from_share` (now, the new `snowflake_shared_database` should be used instead)
- `from_replica` (now, the new `snowflake_secondary_database` should be used instead)
- `replication_configuration`

For configurations containing `replication_configuraiton` like this one:
```terraform
resource "snowflake_database" "test" {
  name = "<name>"
  replication_configuration {
    accounts = ["<account_locator>", "<account_locator_2>"]
    ignore_edition_check = true
  }
}
```

You have to transform the configuration into the following format (notice the change from account locator into the new account identifier format):
```terraform
resource "snowflake_database" "test" {
  name = "%s"
  replication {
    enable_to_account {
      account_identifier = "<organization_name>.<account_name>"
      with_failover      = false
    }
    enable_to_account {
      account_identifier = "<organization_name_2>.<account_name_2>"
      with_failover      = false
    }
  }
  ignore_edition_check = true
}
```

If you had `from_database` set, it should migrate automatically.
For now, we're dropping the possibility to create a clone database from other databases.
The only way will be to clone a database manually and import it as `snowflake_database`, but if
cloned databases diverge in behavior from standard databases, it may cause issues.

For databases with one of the fields mentioned above, manual migration will be needed.
Please refer to our [migration guide](https://github.com/Snowflake-Labs/terraform-provider-snowflake/blob/main/docs/technical-documentation/resource_migration.md) to perform zero downtime migration.

If you would like to upgrade to the latest version and postpone the upgrade, you still have to perform the manual migration
to the `snowflake_database_old` resource by following the [zero downtime migrations document](https://github.com/Snowflake-Labs/terraform-provider-snowflake/blob/main/docs/technical-documentation/resource_migration.md).
The only difference would be that instead of writing/generating new configurations you have to just rename the existing ones to contain `_old` suffix.

### *(behavior change)* snowflake_databases datasource
- `terse` and `history` fields were removed.
- `replication_configuration` field was removed from `databases`.
- `pattern` was replaced by `like` field.
- Additional filtering options added (`limit`).
- Added missing fields returned by SHOW DATABASES and enclosed its output in `show_output` field.
- Added outputs from **DESC DATABASE** and **SHOW PARAMETERS IN DATABASE** (they can be turned off by declaring `with_describe = false` and `with_parameters = false`, **they're turned on by default**).
The additional parameters call **DESC DATABASE** (with `with_describe` turned on) and **SHOW PARAMETERS IN DATABASE** (with `with_parameters` turned on) **per database** returned by **SHOW DATABASES**.
The outputs of both commands are held in `databases` entry, where **DESC DATABASE** is saved in the `describe_output` field, and **SHOW PARAMETERS IN DATABASE** in the `parameters` field.
It's important to limit the records and calls to Snowflake to the minimum. That's why we recommend assessing which information you need from the data source and then providing strong filters and turning off additional fields for better plan performance.

## v0.89.0 ➞ v0.90.0
### snowflake_table resource changes
#### *(behavior change)* Validation to column type added
While solving issue [#2733](https://github.com/Snowflake-Labs/terraform-provider-snowflake/issues/2733) we have introduced diff suppression for `column.type`. To make it work correctly we have also added a validation to it. It should not cause any problems, but it's worth noting in case of any data types used that the provider is not aware of.

### snowflake_procedure resource changes
#### *(behavior change)* Validation to arguments type added
Diff suppression for `arguments.type` is needed for the same reason as above for `snowflake_table` resource.

### tag_masking_policy_association resource changes
Now the `tag_masking_policy_association` resource will only accept fully qualified names separated by dot `.` instead of pipe `|`.

Before
```terraform
resource "snowflake_tag_masking_policy_association" "name" {
    tag_id            = snowflake_tag.this.id
    masking_policy_id = snowflake_masking_policy.example_masking_policy.id
}
```

After
```terraform
resource "snowflake_tag_masking_policy_association" "name" {
    tag_id            = "\"${snowflake_tag.this.database}\".\"${snowflake_tag.this.schema}\".\"${snowflake_tag.this.name}\""
    masking_policy_id = "\"${snowflake_masking_policy.example_masking_policy.database}\".\"${snowflake_masking_policy.example_masking_policy.schema}\".\"${snowflake_masking_policy.example_masking_policy.name}\""
}
```

It's more verbose now, but after identifier rework it should be similar to the previous form.

## v0.88.0 ➞ v0.89.0
#### *(behavior change)* ForceNew removed
The `ForceNew` field was removed in favor of in-place Update for `name` parameter in:
- `snowflake_file_format`
- `snowflake_masking_policy`
So from now, these objects won't be re-created when the `name` changes, but instead only the name will be updated with `ALTER .. RENAME TO` statements.

## v0.87.0 ➞ v0.88.0
### snowflake_procedure resource changes
#### *(behavior change)* Execute as validation added
From now on, the `snowflake_procedure`'s `execute_as` parameter allows only two values: OWNER and CALLER (case-insensitive). Setting other values earlier resulted in falling back to the Snowflake default (currently OWNER) and creating a permadiff.

### snowflake_grants datasource changes
`snowflake_grants` datasource was refreshed as part of the ongoing [Grants Redesign](https://github.com/Snowflake-Labs/terraform-provider-snowflake/blob/main/ROADMAP.md#redesigning-grants).

#### *(behavior change)* role fields renames
To be aligned with the convention in other grant resources, `role` was renamed to `account_role` for the following fields:
- `grants_to.role`
- `grants_of.role`
- `future_grants_to.role`.

To migrate simply change `role` to `account_role` in the aforementioned fields.

#### *(behavior change)* grants_to.share type change
`grants_to.share` was a text field. Because Snowflake introduced new syntax `SHOW GRANTS TO SHARE <share_name> IN APPLICATION PACKAGE <app_package_name>` (check more in the [docs](https://docs.snowflake.com/en/sql-reference/sql/show-grants#variants)) the type was changed to object. To migrate simply change:
```terraform
data "snowflake_grants" "example_to_share" {
  grants_to {
    share = "some_share"
  }
}
```
to
```terraform
data "snowflake_grants" "example_to_share" {
  grants_to {
    share {
      share_name = "some_share"
    }
  }
}
```
Note: `in_application_package` is not yet supported.

#### *(behavior change)* future_grants_in.schema type change
`future_grants_in.schema` was an object field allowing to set required `schema_name` and optional `database_name`. Our strategy is to be explicit, so the schema field was changed to string and fully qualified name is expected. To migrate change:
```terraform
data "snowflake_grants" "example_future_in_schema" {
  future_grants_in {
    schema {
      database_name = "some_database"
      schema_name   = "some_schema"
    }
  }
}
```
to
```terraform
data "snowflake_grants" "example_future_in_schema" {
  future_grants_in {
    schema = "\"some_database\".\"some_schema\""
  }
}
```
#### *(new feature)* grants_to new options
`grants_to` was enriched with three new options:
- `application`
- `application_role`
- `database_role`

No migration work is needed here.

#### *(new feature)* grants_of new options
`grants_to` was enriched with two new options:
- `database_role`
- `application_role`

No migration work is needed here.

#### *(new feature)* future_grants_to new options
`future_grants_to` was enriched with one new option:
- `database_role`

No migration work is needed here.

#### *(documentation)* improvements
Descriptions of attributes were altered. More examples were added (both for old and new features).

## v0.86.0 ➞ v0.87.0
### snowflake_database resource changes
#### *(behavior change)* External object identifier changes

Previously, in `snowflake_database` when creating a database form share, it was possible to provide `from_share.provider`
in the format of `<org_name>.<account_name>`. It worked even though we expected account locator because our "external" identifier wasn't quoting its string representation.
To be consistent with other identifier types, we quoted the output of "external" identifiers which makes such configurations break
(previously, they were working "by accident"). To fix it, the previous format of `<org_name>.<account_name>` has to be changed
to account locator format `<account_locator>` (mind that it's now case-sensitive). The account locator can be retrieved by calling `select current_account();` on the sharing account.
In the future we would like to eventually come back to the `<org_name>.<account_name>` format as it's recommended by Snowflake.

### Provider configuration changes

#### **IMPORTANT** *(bug fix)* Configuration hierarchy
There were several issues reported about the configuration hierarchy, e.g. [#2294](https://github.com/Snowflake-Labs/terraform-provider-snowflake/issues/2294) and [#2242](https://github.com/Snowflake-Labs/terraform-provider-snowflake/issues/2242).
In fact, the order of precedence described in the docs was not followed. This have led to the incorrect behavior.

After migrating to this version, the hierarchy from the docs should be followed:
```text
The Snowflake provider will use the following order of precedence when determining which credentials to use:
1) Provider Configuration
2) Environment Variables
3) Config File
```

**BEWARE**: your configurations will be affected with that change because they may have been leveraging the incorrect configurations precedence. Please be sure to check all the configurations before running terraform.

### snowflake_failover_group resource changes
#### *(bug fix)* ACCOUNT PARAMETERS is returned as PARAMETERS from SHOW FAILOVER GROUPS
Longer context in [#2517](https://github.com/Snowflake-Labs/terraform-provider-snowflake/issues/2517).
After this change, one apply may be required to update the state correctly for failover group resources using `ACCOUNT PARAMETERS`.

### snowflake_database, snowflake_schema, and snowflake_table resource changes
#### *(behavior change)* Database `data_retention_time_in_days` + Schema `data_retention_days` + Table `data_retention_time_in_days`
For context [#2356](https://github.com/Snowflake-Labs/terraform-provider-snowflake/issues/2356).
To make data retention fields truly optional (previously they were producing plan every time when no value was set),
we added `-1` as a possible value, and it is set as default. That got rid of the unexpected plans when no value is set and added possibility to use default value assigned by Snowflake (see [the data retention period](https://docs.snowflake.com/en/user-guide/data-time-travel#data-retention-period)).

### snowflake_table resource changes
#### *(behavior change)* Table `data_retention_days` field removed in favor of `data_retention_time_in_days`
For context [#2356](https://github.com/Snowflake-Labs/terraform-provider-snowflake/issues/2356).
To define data retention days for table `data_retention_time_in_days` should be used as deprecated `data_retention_days` field is being removed.

## v0.85.0 ➞ v0.86.0
### snowflake_table_constraint resource changes

#### *(behavior change)* NOT NULL removed from possible types
The `type` of the constraint was limited back to `UNIQUE`, `PRIMARY KEY`, and `FOREIGN KEY`.
The reason for that is, that syntax for Out-of-Line constraint ([docs](https://docs.snowflake.com/en/sql-reference/sql/create-table-constraint#out-of-line-unique-primary-foreign-key)) does not contain `NOT NULL`.
It is noted as a behavior change but in some way it is not; with the previous implementation it did not work at all with `type` set to `NOT NULL` because the generated statement was not a valid Snowflake statement.

We will consider adding `NOT NULL` back because it can be set by `ALTER COLUMN columnX SET NOT NULL`, but first we want to revisit the whole resource design.

#### *(behavior change)* table_id reference
The docs were inconsistent. Example prior to 0.86.0 version showed using the `table.id` as the `table_id` reference. The description of the `table_id` parameter never allowed such a value (`table.id` is a `|`-delimited identifier representation and only the `.`-separated values were listed in the docs: https://registry.terraform.io/providers/Snowflake-Labs/snowflake/0.85.0/docs/resources/table_constraint#required. The misuse of `table.id` parameter will result in error after migrating to 0.86.0. To make the config work, please remove and reimport the constraint resource from the state as described in [resource migration doc](./docs/technical-documentation/resource_migration.md).

After discussions in [#2535](https://github.com/Snowflake-Labs/terraform-provider-snowflake/issues/2535) we decided to provide a temporary workaround in 0.87.0 version, so that the manual migration is not necessary. It allows skipping the migration and jumping straight to 0.87.0 version. However, the temporary workaround will be gone in one of the future versions. Please adjust to the newly suggested reference with the new resources you create.

### snowflake_external_function resource changes

#### *(behavior change)* return_null_allowed default is now true
The `return_null_allowed` attribute default value is now `true`. This is a behavior change because it was `false` before. The reason it was changed is to match the expected default value in the [documentation](https://docs.snowflake.com/en/sql-reference/sql/create-external-function#optional-parameters) `Default: The default is NULL (i.e. the function can return NULL values).`

#### *(behavior change)* comment is no longer required
The `comment` attribute is now optional. It was required before, but it is not required in Snowflake API.

### snowflake_external_functions data source changes

#### *(behavior change)* schema is now required with database
The `schema` attribute is now required with `database` attribute to match old implementation `SHOW EXTERNAL FUNCTIONS IN SCHEMA "<database>"."<schema>"`. In the future this may change to make schema optional.

## vX.XX.X -> v0.85.0

### Migration from old (grant) resources to new ones

In recent changes, we introduced a new grant resources to replace the old ones.
To aid with the migration, we wrote a guide to show one of the possible ways to migrate deprecated resources to their new counter-parts.
As the guide is more general and applies to every version (and provider), we moved it [here](./docs/technical-documentation/resource_migration.md).

### snowflake_procedure resource changes
#### *(deprecation)* return_behavior
`return_behavior` parameter is deprecated because it is also deprecated in the Snowflake API.

### snowflake_function resource changes
#### *(behavior change)* return_type
`return_type` has become force new because there is no way to alter it without dropping and recreating the function.

## v0.84.0 ➞ v0.85.0

### snowflake_stage resource changes

#### *(behavior change/regression)* copy_options
Setting `copy_options` to `ON_ERROR = 'CONTINUE'` would result in a permadiff. Use `ON_ERROR = CONTINUE` (without single quotes) or bump to v0.89.0 in which the behavior was fixed.

### snowflake_notification_integration resource changes
#### *(behavior change)* notification_provider
`notification_provider` becomes required and has three possible values `AZURE_STORAGE_QUEUE`, `AWS_SNS`, and `GCP_PUBSUB`.
It is still possible to set it to `AWS_SQS` but because there is no underlying SQL, so it will result in an error.
Attributes `aws_sqs_arn` and `aws_sqs_role_arn` will be ignored.
Computed attributes `aws_sqs_external_id` and `aws_sqs_iam_user_arn` won't be updated.

#### *(behavior change)* force new for multiple attributes
Force new was added for the following attributes (because no usable SQL alter statements for them):
- `azure_storage_queue_primary_uri`
- `azure_tenant_id`
- `gcp_pubsub_subscription_name`
- `gcp_pubsub_topic_name`

#### *(deprecation)* direction
`direction` parameter is deprecated because it is added automatically on the SDK level.

#### *(deprecation)* type
`type` parameter is deprecated because it is added automatically on the SDK level (and basically it's always `QUEUE`).

## v0.73.0 ➞ v0.74.0
### Provider configuration changes

In this change we have done a provider refactor to make it more complete and customizable by supporting more options that
were already available in Golang Snowflake driver. This lead to several attributes being added and a few deprecated.
We will focus on the deprecated ones and show you how to adapt your current configuration to the new changes.

#### *(rename)* username ➞ user

```terraform
provider "snowflake" {
  # before
  username = "username"

  # after
  user = "username"
}
```

#### *(structural change)* OAuth API

```terraform
provider "snowflake" {
  # before
  browser_auth        = false
  oauth_access_token  = "<access_token>"
  oauth_refresh_token = "<refresh_token>"
  oauth_client_id     = "<client_id>"
  oauth_client_secret = "<client_secret>"
  oauth_endpoint      = "<endpoint>"
  oauth_redirect_url  = "<redirect_uri>"

  # after
  authenticator = "ExternalBrowser"
  token         = "<access_token>"
  token_accessor {
    refresh_token   = "<refresh_token>"
    client_id       = "<client_id>"
    client_secret   = "<client_secret>"
    token_endpoint  = "<endpoint>"
    redirect_uri    = "<redirect_uri>"
  }
}
```

#### *(remove redundant information)* region

Specifying a region is a legacy thing and according to https://docs.snowflake.com/en/user-guide/admin-account-identifier
you can specify a region as a part of account parameter. Specifying account parameter with the region is also considered legacy,
but with this approach it will be easier to convert only your account identifier to the new preferred way of specifying account identifier.

```terraform
provider "snowflake" {
  # before
  region = "<cloud_region_id>"

  # after
  account = "<account_locator>.<cloud_region_id>"
}
```

#### *(todo)* private key path

```terraform
provider "snowflake" {
  # before
  private_key_path = "<filepath>"

  # after
  private_key = file("<filepath>")
}
```

#### *(rename)* session_params ➞ params

```terraform
provider "snowflake" {
  # before
  session_params = {}

  # after
  params = {}
}
```

#### *(behavior change)* authenticator (JWT)

Before the change `authenticator` parameter did not have to be set for private key authentication and was deduced by the provider. The change is a result of the introduced configuration alignment with an underlying [gosnowflake driver](https://github.com/snowflakedb/gosnowflake). The authentication type is required there, and it defaults to user+password one. From this version, set `authenticator` to `JWT` explicitly.<|MERGE_RESOLUTION|>--- conflicted
+++ resolved
@@ -6,12 +6,11 @@
 
 ## v0.93.0 ➞ v0.94.0
 
-<<<<<<< HEAD
 ### *(breaking change)* refactored snowflake_schema resource
 
 Changes:
 - renamed `is_managed` to `with_managed_access`
-=======
+
 ### *(breaking change)* refactored snowflake_schemas datasource
 Changes:
 - `database` is removed and can be specified inside `in` field.
@@ -21,7 +20,6 @@
   The additional parameters call **DESC SCHEMA** (with `with_describe` turned on) and **SHOW PARAMETERS IN SCHEMA** (with `with_parameters` turned on) **per schema** returned by **SHOW SCHEMAS**.
   The outputs of both commands are held in `schemas` entry, where **DESC SCHEMA** is saved in the `describe_output` field, and **SHOW PARAMETERS IN SCHEMA** in the `parameters` field.
   It's important to limit the records and calls to Snowflake to the minimum. That's why we recommend assessing which information you need from the data source and then providing strong filters and turning off additional fields for better plan performance.
->>>>>>> f70e40e8
 
 ### *(new feature)* new snowflake_account_role resource
 
