--- conflicted
+++ resolved
@@ -6,7 +6,6 @@
 
 ## v0.95.0 ➞ v0.96.0
 
-<<<<<<< HEAD
 ### snowflake_masking_policy resource changes
 New fields:
   - `show_output` field that holds the response from SHOW MASKING POLICIES.
@@ -57,7 +56,8 @@
 To easily handle three-value logic (true, false, unknown) in provider's configs, type of `exempt_other_policies` was changed from boolean to string.
 
 For more details about default values, please refer to the [changes before v1](https://github.com/Snowflake-Labs/terraform-provider-snowflake/blob/main/v1-preparations/CHANGES_BEFORE_V1.md#default-values) document.
-=======
+
+
 ### *(breaking change)* resource_monitor resource
 Removed fields:
 - `set_for_account` (will be settable on account resource, right now, the preferred way is to set it through unsafe_execute resource)
@@ -82,7 +82,6 @@
     - `created_on`
     - `owner`
     - `comment`
->>>>>>> c2d3e5c8
 
 ### snowflake_row_access_policies data source changes
 New filtering options:
