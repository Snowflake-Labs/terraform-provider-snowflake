# Migration guide

This document is meant to help you migrate your Terraform config to the new newest version. In migration guides, we will only
describe deprecations or breaking changes and help you to change your configuration to keep the same (or similar) behavior
across different versions.

## v0.89.0 ➞ v0.90.0
### snowflake_table resource changes
#### *(behavior change)* Validation to column type added
While solving issue [#2733](https://github.com/Snowflake-Labs/terraform-provider-snowflake/issues/2733) we have introduced diff suppression for `column.type`. To make it work correctly we have also added a validation to it. It should not cause any problems, but it's worth noting in case of any data types used that the provider is not aware of.

<<<<<<< HEAD
### tag_masking_policy_association resource changes
Now the `tag_masking_policy_association` resource will only accept fully qualified names separated by dot `.` instead of pipe `|`.

Before
```terraform
resource "snowflake_tag_masking_policy_association" "name" {
    tag_id            = snowflake_tag.this.id
    masking_policy_id = snowflake_masking_policy.example_masking_policy.id
}
```

After
```terraform
resource "snowflake_tag_masking_policy_association" "name" {
    tag_id            = "\"${snowflake_tag.this.database}\".\"${snowflake_tag.this.schema}\".\"${snowflake_tag.this.name}\""
    masking_policy_id = "\"${snowflake_masking_policy.example_masking_policy.database}\".\"${snowflake_masking_policy.example_masking_policy.schema}\".\"${snowflake_masking_policy.example_masking_policy.name}\""
}
```

It's more verbose now, but after identifier rework it should be similar to the previous form.
=======
### snowflake_procedure resource changes
#### *(behavior change)* Validation to arguments type added
Diff suppression for `arguments.type` is needed for the same reason as above for `snowflake_table` resource.
>>>>>>> 68d03184

## v0.88.0 ➞ v0.89.0
#### *(behavior change)* ForceNew removed
The `ForceNew` field was removed in favor of in-place Update for `name` parameter in:
- `snowflake_file_format`
- `snowflake_masking_policy`
So from now, these objects won't be re-created when the `name` changes, but instead only the name will be updated with `ALTER .. RENAME TO` statements.

## v0.87.0 ➞ v0.88.0
### snowflake_procedure resource changes
#### *(behavior change)* Execute as validation added
From now on, the `snowflake_procedure`'s `execute_as` parameter allows only two values: OWNER and CALLER (case-insensitive). Setting other values earlier resulted in falling back to the Snowflake default (currently OWNER) and creating a permadiff.

### snowflake_grants datasource changes
`snowflake_grants` datasource was refreshed as part of the ongoing [Grants Redesign](https://github.com/Snowflake-Labs/terraform-provider-snowflake/blob/main/ROADMAP.md#redesigning-grants).

#### *(behavior change)* role fields renames
To be aligned with the convention in other grant resources, `role` was renamed to `account_role` for the following fields:
- `grants_to.role`
- `grants_of.role`
- `future_grants_to.role`.

To migrate simply change `role` to `account_role` in the aforementioned fields.

#### *(behavior change)* grants_to.share type change
`grants_to.share` was a text field. Because Snowflake introduced new syntax `SHOW GRANTS TO SHARE <share_name> IN APPLICATION PACKAGE <app_package_name>` (check more in the [docs](https://docs.snowflake.com/en/sql-reference/sql/show-grants#variants)) the type was changed to object. To migrate simply change:
```terraform
data "snowflake_grants" "example_to_share" {
  grants_to {
    share = "some_share"
  }
}
```
to
```terraform
data "snowflake_grants" "example_to_share" {
  grants_to {
    share {
      share_name = "some_share"
    }
  }
}
```
Note: `in_application_package` is not yet supported.

#### *(behavior change)* future_grants_in.schema type change
`future_grants_in.schema` was an object field allowing to set required `schema_name` and optional `database_name`. Our strategy is to be explicit, so the schema field was changed to string and fully qualified name is expected. To migrate change:
```terraform
data "snowflake_grants" "example_future_in_schema" {
  future_grants_in {
    schema {
      database_name = "some_database"
      schema_name   = "some_schema"
    }
  }
}
```
to
```terraform
data "snowflake_grants" "example_future_in_schema" {
  future_grants_in {
    schema = "\"some_database\".\"some_schema\""
  }
}
```
#### *(new feature)* grants_to new options
`grants_to` was enriched with three new options:
- `application`
- `application_role`
- `database_role`

No migration work is needed here.

#### *(new feature)* grants_of new options
`grants_to` was enriched with two new options:
- `database_role`
- `application_role`

No migration work is needed here.

#### *(new feature)* future_grants_to new options
`future_grants_to` was enriched with one new option:
- `database_role`

No migration work is needed here.

#### *(documentation)* improvements
Descriptions of attributes were altered. More examples were added (both for old and new features).

## v0.86.0 ➞ v0.87.0
### snowflake_database resource changes
#### *(behavior change)* External object identifier changes

Previously, in `snowflake_database` when creating a database form share, it was possible to provide `from_share.provider`
in the format of `<org_name>.<account_name>`. It worked even though we expected account locator because our "external" identifier wasn't quoting its string representation.
To be consistent with other identifier types, we quoted the output of "external" identifiers which makes such configurations break 
(previously, they were working "by accident"). To fix it, the previous format of `<org_name>.<account_name>` has to be changed
to account locator format `<account_locator>` (mind that it's now case-sensitive). The account locator can be retrieved by calling `select current_account();` on the sharing account.
In the future we would like to eventually come back to the `<org_name>.<account_name>` format as it's recommended by Snowflake.

### Provider configuration changes

#### **IMPORTANT** *(bug fix)* Configuration hierarchy
There were several issues reported about the configuration hierarchy, e.g. [#2294](https://github.com/Snowflake-Labs/terraform-provider-snowflake/issues/2294) and [#2242](https://github.com/Snowflake-Labs/terraform-provider-snowflake/issues/2242).
In fact, the order of precedence described in the docs was not followed. This have led to the incorrect behavior.

After migrating to this version, the hierarchy from the docs should be followed:
```text
The Snowflake provider will use the following order of precedence when determining which credentials to use:
1) Provider Configuration
2) Environment Variables
3) Config File
```

**BEWARE**: your configurations will be affected with that change because they may have been leveraging the incorrect configurations precedence. Please be sure to check all the configurations before running terraform.

### snowflake_failover_group resource changes
#### *(bug fix)* ACCOUNT PARAMETERS is returned as PARAMETERS from SHOW FAILOVER GROUPS
Longer context in [#2517](https://github.com/Snowflake-Labs/terraform-provider-snowflake/issues/2517).
After this change, one apply may be required to update the state correctly for failover group resources using `ACCOUNT PARAMETERS`.

### snowflake_database, snowflake_schema, and snowflake_table resource changes
#### *(behavior change)* Database `data_retention_time_in_days` + Schema `data_retention_days` + Table `data_retention_time_in_days`
For context [#2356](https://github.com/Snowflake-Labs/terraform-provider-snowflake/issues/2356).
To make data retention fields truly optional (previously they were producing plan every time when no value was set),
we added `-1` as a possible value, and it is set as default. That got rid of the unexpected plans when no value is set and added possibility to use default value assigned by Snowflake (see [the data retention period](https://docs.snowflake.com/en/user-guide/data-time-travel#data-retention-period)).

### snowflake_table resource changes
#### *(behavior change)* Table `data_retention_days` field removed in favor of `data_retention_time_in_days`
For context [#2356](https://github.com/Snowflake-Labs/terraform-provider-snowflake/issues/2356).
To define data retention days for table `data_retention_time_in_days` should be used as deprecated `data_retention_days` field is being removed.

## v0.85.0 ➞ v0.86.0
### snowflake_table_constraint resource changes

#### *(behavior change)* NOT NULL removed from possible types
The `type` of the constraint was limited back to `UNIQUE`, `PRIMARY KEY`, and `FOREIGN KEY`.
The reason for that is, that syntax for Out-of-Line constraint ([docs](https://docs.snowflake.com/en/sql-reference/sql/create-table-constraint#out-of-line-unique-primary-foreign-key)) does not contain `NOT NULL`.
It is noted as a behavior change but in some way it is not; with the previous implementation it did not work at all with `type` set to `NOT NULL` because the generated statement was not a valid Snowflake statement.

We will consider adding `NOT NULL` back because it can be set by `ALTER COLUMN columnX SET NOT NULL`, but first we want to revisit the whole resource design.

#### *(behavior change)* table_id reference
The docs were inconsistent. Example prior to 0.86.0 version showed using the `table.id` as the `table_id` reference. The description of the `table_id` parameter never allowed such a value (`table.id` is a `|`-delimited identifier representation and only the `.`-separated values were listed in the docs: https://registry.terraform.io/providers/Snowflake-Labs/snowflake/0.85.0/docs/resources/table_constraint#required. The misuse of `table.id` parameter will result in error after migrating to 0.86.0. To make the config work, please remove and reimport the constraint resource from the state as described in [resource migration doc](./docs/technical-documentation/resource_migration.md).

After discussions in [#2535](https://github.com/Snowflake-Labs/terraform-provider-snowflake/issues/2535) we decided to provide a temporary workaround in 0.87.0 version, so that the manual migration is not necessary. It allows skipping the migration and jumping straight to 0.87.0 version. However, the temporary workaround will be gone in one of the future versions. Please adjust to the newly suggested reference with the new resources you create.

### snowflake_external_function resource changes

#### *(behavior change)* return_null_allowed default is now true
The `return_null_allowed` attribute default value is now `true`. This is a behavior change because it was `false` before. The reason it was changed is to match the expected default value in the [documentation](https://docs.snowflake.com/en/sql-reference/sql/create-external-function#optional-parameters) `Default: The default is NULL (i.e. the function can return NULL values).`

#### *(behavior change)* comment is no longer required
The `comment` attribute is now optional. It was required before, but it is not required in Snowflake API.

### snowflake_external_functions data source changes

#### *(behavior change)* schema is now required with database
The `schema` attribute is now required with `database` attribute to match old implementation `SHOW EXTERNAL FUNCTIONS IN SCHEMA "<database>"."<schema>"`. In the future this may change to make schema optional.

## vX.XX.X -> v0.85.0

### Migration from old (grant) resources to new ones

In recent changes, we introduced a new grant resources to replace the old ones.
To aid with the migration, we wrote a guide to show one of the possible ways to migrate deprecated resources to their new counter-parts.
As the guide is more general and applies to every version (and provider), we moved it [here](./docs/technical-documentation/resource_migration.md).

### snowflake_procedure resource changes
#### *(deprecation)* return_behavior
`return_behavior` parameter is deprecated because it is also deprecated in the Snowflake API.

### snowflake_function resource changes
#### *(behavior change)* return_type
`return_type` has become force new because there is no way to alter it without dropping and recreating the function.

## v0.84.0 ➞ v0.85.0

### snowflake_stage resource changes

#### *(behavior change/regression)* copy_options
Setting `copy_options` to `ON_ERROR = 'CONTINUE'` would result in a permadiff. Use `ON_ERROR = CONTINUE` (without single quotes) or bump to v0.89.0 in which the behavior was fixed.

### snowflake_notification_integration resource changes
#### *(behavior change)* notification_provider
`notification_provider` becomes required and has three possible values `AZURE_STORAGE_QUEUE`, `AWS_SNS`, and `GCP_PUBSUB`.
It is still possible to set it to `AWS_SQS` but because there is no underlying SQL, so it will result in an error.
Attributes `aws_sqs_arn` and `aws_sqs_role_arn` will be ignored.
Computed attributes `aws_sqs_external_id` and `aws_sqs_iam_user_arn` won't be updated.

#### *(behavior change)* force new for multiple attributes
Force new was added for the following attributes (because no usable SQL alter statements for them):
- `azure_storage_queue_primary_uri`
- `azure_tenant_id`
- `gcp_pubsub_subscription_name`
- `gcp_pubsub_topic_name`

#### *(deprecation)* direction
`direction` parameter is deprecated because it is added automatically on the SDK level.

#### *(deprecation)* type
`type` parameter is deprecated because it is added automatically on the SDK level (and basically it's always `QUEUE`).

## v0.73.0 ➞ v0.74.0
### Provider configuration changes

In this change we have done a provider refactor to make it more complete and customizable by supporting more options that
were already available in Golang Snowflake driver. This lead to several attributes being added and a few deprecated.
We will focus on the deprecated ones and show you how to adapt your current configuration to the new changes.

#### *(rename)* username ➞ user

```terraform
provider "snowflake" {
  # before
  username = "username"

  # after
  user = "username"
}
```

#### *(structural change)* OAuth API

```terraform
provider "snowflake" {
  # before
  browser_auth        = false
  oauth_access_token  = "<access_token>"
  oauth_refresh_token = "<refresh_token>"
  oauth_client_id     = "<client_id>"
  oauth_client_secret = "<client_secret>"
  oauth_endpoint      = "<endpoint>"
  oauth_redirect_url  = "<redirect_uri>"

  # after
  authenticator = "ExternalBrowser"
  token         = "<access_token>"
  token_accessor {
    refresh_token   = "<refresh_token>"
    client_id       = "<client_id>"
    client_secret   = "<client_secret>"
    token_endpoint  = "<endpoint>"
    redirect_uri    = "<redirect_uri>"
  }
}
```

#### *(remove redundant information)* region

Specifying a region is a legacy thing and according to https://docs.snowflake.com/en/user-guide/admin-account-identifier
you can specify a region as a part of account parameter. Specifying account parameter with the region is also considered legacy,
but with this approach it will be easier to convert only your account identifier to the new preferred way of specifying account identifier.

```terraform
provider "snowflake" {
  # before
  region = "<cloud_region_id>"

  # after
  account = "<account_locator>.<cloud_region_id>"
}
```

#### *(todo)* private key path

```terraform
provider "snowflake" {
  # before
  private_key_path = "<filepath>"

  # after
  private_key = file("<filepath>")
}
```

#### *(rename)* session_params ➞ params

```terraform
provider "snowflake" {
  # before
  session_params = {}

  # after
  params = {}
}
```

#### *(behavior change)* authenticator (JWT)

Before the change `authenticator` parameter did not have to be set for private key authentication and was deduced by the provider. The change is a result of the introduced configuration alignment with an underlying [gosnowflake driver](https://github.com/snowflakedb/gosnowflake). The authentication type is required there, and it defaults to user+password one. From this version, set `authenticator` to `JWT` explicitly.<|MERGE_RESOLUTION|>--- conflicted
+++ resolved
@@ -9,7 +9,10 @@
 #### *(behavior change)* Validation to column type added
 While solving issue [#2733](https://github.com/Snowflake-Labs/terraform-provider-snowflake/issues/2733) we have introduced diff suppression for `column.type`. To make it work correctly we have also added a validation to it. It should not cause any problems, but it's worth noting in case of any data types used that the provider is not aware of.
 
-<<<<<<< HEAD
+### snowflake_procedure resource changes
+#### *(behavior change)* Validation to arguments type added
+Diff suppression for `arguments.type` is needed for the same reason as above for `snowflake_table` resource.
+
 ### tag_masking_policy_association resource changes
 Now the `tag_masking_policy_association` resource will only accept fully qualified names separated by dot `.` instead of pipe `|`.
 
@@ -30,11 +33,6 @@
 ```
 
 It's more verbose now, but after identifier rework it should be similar to the previous form.
-=======
-### snowflake_procedure resource changes
-#### *(behavior change)* Validation to arguments type added
-Diff suppression for `arguments.type` is needed for the same reason as above for `snowflake_table` resource.
->>>>>>> 68d03184
 
 ## v0.88.0 ➞ v0.89.0
 #### *(behavior change)* ForceNew removed
