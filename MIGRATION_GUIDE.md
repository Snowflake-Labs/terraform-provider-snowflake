# Migration guide

This document is meant to help you migrate your Terraform config to the new newest version. In migration guides, we will only
describe deprecations or breaking changes and help you to change your configuration to keep the same (or similar) behavior
across different versions.

> [!TIP]
> We highly recommend upgrading the versions one by one instead of bulk upgrades.

## v0.99.0 ➞ v0.100.0

<<<<<<< HEAD
### snowflake_roles data source deprecation
`snowflake_roles` is now deprecated in favor of `snowflake_account_roles` with the same schema and behavior. It will be removed with the v1 release. Please adjust your configuration files.
=======
### snowflake_account resource changes

Changes:
- `admin_user_type` is now supported. No action required during the migration.
- `grace_period_in_days` is now required. The field should be explicitly set in the following versions.
- Account renaming is now supported.
- `is_org_admin` is a settable field (previously it was read-only field). Changing its value is also supported.
- `must_change_password` and `is_org_admin` type was changed from `bool` to bool-string (more on that [here](https://github.com/Snowflake-Labs/terraform-provider-snowflake/blob/main/v1-preparations/CHANGES_BEFORE_V1.md#empty-values)). No action required during the migration. 
- The underlying resource identifier was changed from `<account_locator>` to `<organization_name>.<account_name>`. Migration will be done automatically. Notice this introduces changes in how `snowflake_account` resource is imported.
- New `show_output` field was added (see [raw Snowflake output](./v1-preparations/CHANGES_BEFORE_V1.md#raw-snowflake-output)).
>>>>>>> 211ad462

### snowflake_tag_association resource changes
#### *(behavior change)* new id format
To provide more functionality for tagging objects, we have changed the resource id from `"TAG_DATABASE"."TAG_SCHEMA"."TAG_NAME"` to `"TAG_DATABASE"."TAG_SCHEMA"."TAG_NAME"|TAG_VALUE|OBJECT_TYPE`. This allows to group tags associations per tag ID, tag value and object type in one resource.
```
resource "snowflake_tag_association" "gold_warehouses" {
  object_identifiers = [snowflake_warehouse.w1.fully_qualified_name, snowflake_warehouse.w2.fully_qualified_name]
  object_type = "WAREHOUSE"
  tag_id      = snowflake_tag.tier.fully_qualified_name
  tag_value   = "gold"
}
resource "snowflake_tag_association" "silver_warehouses" {
  object_identifiers = [snowflake_warehouse.w3.fully_qualified_name]
  object_type = "WAREHOUSE"
  tag_id      = snowflake_tag.tier.fully_qualified_name
  tag_value   = "silver"
}
resource "snowflake_tag_association" "silver_databases" {
  object_identifiers = [snowflake_database.d1.fully_qualified_name]
  object_type = "DATABASE"
  tag_id      = snowflake_tag.tier.fully_qualified_name
  tag_value   = "silver"
}
```

Note that if you want to promote silver instances to gold, you can not simply change `tag_value` in `silver_warehouses`. Instead, you should first remove `object_identifiers` from `silver_warehouses`, run `terraform apply`, and then add the relevant `object_identifiers` in `gold_warehouses`, like this (note that `silver_warehouses` resource was deleted):
```
resource "snowflake_tag_association" "gold_warehouses" {
  object_identifiers = [snowflake_warehouse.w1.fully_qualified_name, snowflake_warehouse.w2.fully_qualified_name, snowflake_warehouse.w3.fully_qualified_name]
  object_type = "WAREHOUSE"
  tag_id      = snowflake_tag.tier.fully_qualified_name
  tag_value   = "gold"
}
```
and run `terraform apply` again.

Note that the order of operations is not deterministic in this case, and if you do these operations in one step, it is possible that the tag value will be changed first, and unset later because of removing the resource with old value.

The state is migrated automatically. There is no need to adjust configuration files, unless you use resource id `snowflake_tag_association.example.id` as a reference in other resources.

#### *(behavior change)* changed fields
Behavior of some fields was changed:
- `object_identifier` was renamed to `object_identifiers` and it is now a set of fully qualified names. Change your configurations from
```
resource "snowflake_tag_association" "table_association" {
  object_identifier {
    name     = snowflake_table.test.name
    database = snowflake_database.test.name
    schema   = snowflake_schema.test.name
  }
  object_type = "TABLE"
  tag_id      = snowflake_tag.test.fully_qualified_name
  tag_value   = "engineering"
}
```
to
```
resource "snowflake_tag_association" "table_association" {
  object_identifiers = [snowflake_table.test.fully_qualified_name]
  object_type = "TABLE"
  tag_id      = snowflake_tag.test.fully_qualified_name
  tag_value   = "engineering"
}
```
- `tag_id`  has now suppressed identifier quoting to prevent issues with Terraform showing permament differences, like [this one](https://github.com/Snowflake-Labs/terraform-provider-snowflake/issues/2982)
- `object_type` and `tag_id` are now marked as ForceNew

The state is migrated automatically. Please adjust your configuration files.

### Data type changes

As part of reworking functions, procedures, and any other resource utilizing Snowflake data types, we adjusted the parsing of data types to be more aligned with Snowflake (according to [docs](https://docs.snowflake.com/en/sql-reference/intro-summary-data-types)).

Affected resources:
- `snowflake_function`
- `snowflake_procedure`
- `snowflake_table`
- `snowflake_external_function`
- `snowflake_masking_policy`
- `snowflake_row_access_policy`
- `snowflake_dynamic_table`
You may encounter non-empty plans in these resources after bumping.

Changes to the previous implementation/limitations:
- `BOOL` is no longer supported; use `BOOLEAN` instead.
- Following the change described [here](#bugfix-handle-data-type-diff-suppression-better-for-text-and-number), comparing and suppressing changes of data types was extended for all other data types with the following rules:
  - `CHARACTER`, `CHAR`, `NCHAR` now have the default size set to 1 if not provided (following the [docs](https://docs.snowflake.com/en/sql-reference/data-types-text#char-character-nchar))
  - `BINARY` has default size set to 8388608 if not provided (following the [docs](https://docs.snowflake.com/en/sql-reference/data-types-text#binary))
  - `TIME` has default precision set to 9 if not provided (following the [docs](https://docs.snowflake.com/en/sql-reference/data-types-datetime#time))
  - `TIMESTAMP_LTZ` has default precision set to 9 if not provided (following the [docs](https://docs.snowflake.com/en/sql-reference/data-types-datetime#timestamp)); supported aliases: `TIMESTAMPLTZ`, `TIMESTAMP WITH LOCAL TIME ZONE`.
  - `TIMESTAMP_NTZ` has default precision set to 9 if not provided (following the [docs](https://docs.snowflake.com/en/sql-reference/data-types-datetime#timestamp)); supported aliases: `TIMESTAMPNTZ`, `TIMESTAMP WITHOUT TIME ZONE`, `DATETIME`.
  - `TIMESTAMP_TZ` has default precision set to 9 if not provided (following the [docs](https://docs.snowflake.com/en/sql-reference/data-types-datetime#timestamp)); supported aliases: `TIMESTAMPTZ`, `TIMESTAMP WITH TIME ZONE`.
- The session-settable `TIMESTAMP` is NOT supported ([docs](https://docs.snowflake.com/en/sql-reference/data-types-datetime#timestamp))
- `VECTOR` type still is limited and will be addressed soon (probably before the release so it will be edited)

## v0.98.0 ➞ v0.99.0

### snowflake_tasks data source changes

New filtering options:
- `with_parameters`
- `like`
- `in`
- `starts_with`
- `root_only`
- `limit`

New output fields
- `show_output`
- `parameters`

Breaking changes:
- `database` and `schema` are right now under `in` field

Before:
```terraform
data "snowflake_tasks" "old_tasks" {
  database = "<database_name>"
  schema = "<schema_name>"
}
```
After:
```terraform
data "snowflake_tasks" "new_tasks" {
  in {
    # for IN SCHEMA specify:
    schema = "<database_name>.<schema_name>"

    # for IN DATABASE specify:
    database = "<database_name>"
  }
}
```
- `tasks` field now organizes output of show under `show_output` field and the output of show parameters under `parameters` field.

Before:
```terraform
output "simple_output" {
  value = data.snowflake_tasks.test.tasks[0].name
}
```
After:
```terraform
output "simple_output" {
  value = data.snowflake_tasks.test.tasks[0].show_output[0].name
}
```

### snowflake_task resource changes
New fields:
- `config` - enables to specify JSON-formatted metadata that can be retrieved in the `sql_statement` by using [SYSTEM$GET_TASK_GRAPH_CONFIG](https://docs.snowflake.com/en/sql-reference/functions/system_get_task_graph_config).
- `show_output` and `parameters` fields added for holding SHOW and SHOW PARAMETERS output (see [raw Snowflake output](./v1-preparations/CHANGES_BEFORE_V1.md#raw-snowflake-output)).
- Added support for finalizer tasks with `finalize` field. It conflicts with `after` and `schedule` (see [finalizer tasks](https://docs.snowflake.com/en/user-guide/tasks-graphs#release-and-cleanup-of-task-graphs)).

Changes:
- `enabled` field changed to `started` and type changed to string with only boolean values available (see ["empty" values](./v1-preparations/CHANGES_BEFORE_V1.md#empty-values)). It is also now required field, so make sure it's explicitly set (previously it was optional with the default value set to `false`).
- `allow_overlapping_execution` type was changed to string with only boolean values available (see ["empty" values](./v1-preparations/CHANGES_BEFORE_V1.md#empty-values)). Previously, it had the default set to `false` which will be migrated. If nothing will be set the provider will plan the change to `default` value. If you want to make sure it's turned off, set it explicitly to `false`.

Before:
```terraform
resource "snowflake_task" "example" {
  # ...
  enabled = true
  # ...
}
```
After:
```terraform
resource "snowflake_task" "example" {
  # ...
  started = true
  # ...
}
```
- `schedule` field changed from single value to a nested object that allows for specifying either minutes or cron

Before:
```terraform
resource "snowflake_task" "example" {
  # ...
  schedule = "5 MINUTES"
  # or
  schedule = "USING CRON * * * * * UTC"
  # ...
}
```
After:
```terraform
resource "snowflake_task" "example" {
  # ...
  schedule {
    minutes = 5
    # or
    using_cron = "* * * * * UTC"
  }
  # ...
}
```
- All task parameters defined in [the Snowflake documentation](https://docs.snowflake.com/en/sql-reference/parameters) added into the top-level schema and removed `session_parameters` map.

Before:
```terraform
resource "snowflake_task" "example" {
  # ...
  session_parameters = {
    QUERY_TAG = "<query_tag>"
  }
  # ...
}
```
After:
```terraform
resource "snowflake_task" "example" {
  # ...
  query_tag = "<query_tag>"
  # ...
}
```

- `after` field type was changed from `list` to `set` and the values were changed from names to fully qualified names.

Before:
```terraform
resource "snowflake_task" "example" {
  # ...
  after = ["<task_name>", snowflake_task.some_task.name]
  # ...
}
```
After:
```terraform
resource "snowflake_task" "example" {
  # ...
  after = ["<database_name>.<schema_name>.<task_name>", snowflake_task.some_task.fully_qualified_name]
  # ...
}
```

### *(new feature)* snowflake_tags datasource
Added a new datasource enabling querying and filtering tags. Notes:
- all results are stored in `tags` field.
- `like` field enables tags filtering by name.
- `in` field enables tags filtering by `account`, `database`, `schema`, `application` and `application_package`.
- `SHOW TAGS` output is enclosed in `show_output` field inside `tags`.

### snowflake_tag_masking_policy_association deprecation
`snowflake_tag_masking_policy_association` is now deprecated in favor of `snowflake_tag` with a new `masking_policy` field. It will be removed with the v1 release. Please adjust your configuration files.

### snowflake_tag resource changes
New fields:
  - `masking_policies` field that holds the associated masking policies.
  - `show_output` field that holds the response from SHOW TAGS.

#### *(breaking change)* Changed fields in snowflake_masking_policy resource
Changed fields:
  - `name` is now not marked as ForceNew. When this value is changed, the resource is renamed with `ALTER TAG`, instead of being recreated.
  - `allowed_values` type was changed from list to set. This causes different ordering to be ignored.
State will be migrated automatically.

#### *(breaking change)* Identifiers related changes
During [identifiers rework](https://github.com/Snowflake-Labs/terraform-provider-snowflake/blob/main/ROADMAP.md#identifiers-rework) we decided to
migrate resource ids from pipe-separated to regular Snowflake identifiers (e.g. `<database_name>|<schema_name>` -> `"<database_name>"."<schema_name>"`). Importing resources also needs to be adjusted (see [example](https://registry.terraform.io/providers/Snowflake-Labs/snowflake/latest/docs/resources/tag#import)).

Also, we added diff suppress function that prevents Terraform from showing differences, when only quoting is different.

No change is required, the state will be migrated automatically.

#### *(breaking change)* Required warehouse
For this resource, the provider now uses [tag references](https://docs.snowflake.com/en/sql-reference/functions/tag_references) to get information about masking policies attached to tags. This function requires a warehouse in the connection. Please, make sure you have either set a `DEFAULT_WAREHOUSE` for the user, or specified a warehouse in the provider configuration.

## v0.97.0 ➞ v0.98.0

### *(new feature)* snowflake_connections datasource
Added a new datasource enabling querying and filtering connections. Notes:
- all results are stored in `connections` field.
- `like` field enables connections filtering.
- SHOW CONNECTIONS output is enclosed in `show_output` field inside `connections`.
  It's important to limit the records and calls to Snowflake to the minimum. That's why we recommend assessing which information you need from the data source and then providing strong filters and turning off additional fields for better plan performance.


### *(new feature)* connection resources

Added a new resources for managing connections. We decided to split connection into two separate resources based on whether the connection is a primary or replicated (secondary). i.e.:

- `snowflake_primary_connection` is used to manage primary connection, with ability to enable failover to other accounts.
- `snowflake_secondary_connection` is used to manage replicated (secondary) connection.

To promote `snowflake_secondary_connection` to `snowflake_primary_connection`, resources need to be removed from the state, altered manually using:
```
ALTER CONNECTION <name> PRIMARY;
```
and then imported again, now as `snowflake_primary_connection`.

To demote `snowflake_primary_connection` back to `snowflake_secondary_connection`, resources need to be removed from the state, re-created manually using:
```
CREATE CONNECTION <name> AS REPLICA OF <organization_name>.<account_name>.<connection_name>;
```
and then imported as `snowflake_secondary_connection`.

For guidance on removing and importing resources into the state check [resource migration](https://github.com/Snowflake-Labs/terraform-provider-snowflake/blob/main/docs/technical-documentation/resource_migration.md).

See reference [docs](https://docs.snowflake.com/en/sql-reference/sql/create-connection).

### snowflake_streams data source changes
New filtering options:
- `like`
- `in`
- `starts_with`
- `limit`
- `with_describe`

New output fields
- `show_output`
- `describe_output`

Breaking changes:
- `database` and `schema` are right now under `in` field
- `streams` field now organizes output of show under `show_output` field and the output of describe under `describe_output` field.

Please adjust your Terraform configuration files.

### *(behavior change)* Provider configuration rework
On our road to v1, we have decided to rework configuration to address the most common issues (see a [roadmap entry](https://github.com/Snowflake-Labs/terraform-provider-snowflake/blob/main/ROADMAP.md#providers-configuration-rework)). We have created a list of topics we wanted to address before v1. We will prepare an announcement soon. The following subsections describe the things addressed in the v0.98.0.

#### *(behavior change)* new fields
We have added new fields to match the ones in [the driver](https://pkg.go.dev/github.com/snowflakedb/gosnowflake#Config) and to simplify setting account name. Specifically:
- `include_retry_reason`, `max_retry_count`, `driver_tracing`, `tmp_directory_path` and `disable_console_login` are the new fields that are supported in the driver
- `disable_saml_url_check` will be added to the provider after upgrading the driver
- `account_name` and `organization_name` were added to improve handling account names. Execute `SELECT CURRENT_ORGANIZATION_NAME(), CURRENT_ACCOUNT_NAME();` to get the required values. Read more in [docs](https://docs.snowflake.com/en/user-guide/admin-account-identifier#using-an-account-name-as-an-identifier).

#### *(behavior change)* changed configuration of driver log level
To be more consistent with other configuration options, we have decided to add `driver_tracing` to the configuration schema. This value can also be configured by `SNOWFLAKE_DRIVER_TRACING` environmental variable and by `drivertracing` field in the TOML file. The previous `SF_TF_GOSNOWFLAKE_LOG_LEVEL` environmental variable is not supported now, and was removed from the provider.

#### *(behavior change)* deprecated fields
Because of new fields `account_name` and `organization_name`, `account` is now deprecated. It will be removed with the v1 release. Please adjust your configurations from
```terraform
provider "snowflake" {
	account = "ORGANIZATION-ACCOUNT"
}
```

to
```terraform
provider "snowflake" {
	organization_name = "ORGANIZATION"
	account_name    = "ACCOUNT"
}
```

This change may cause the connection host URL to change. If you get errors like
```
Error: open snowflake connection: Post "https://ORGANIZATION-ACCOUNT.snowflakecomputing.com:443/session/v1/login-request?requestId=[guid]&request_guid=[guid]&roleName=myrole": EOF
```
make sure that the host `ORGANIZATION-ACCOUNT.snowflakecomputing.com` is allowed to be reached from your network (i.e. not blocked by a firewall).

#### *(behavior change)* changed behavior of some fields
For the fields that are not deprecated, we focused on improving validations and documentation. Also, we adjusted some fields to match our [driver's](https://github.com/snowflakedb/gosnowflake) defaults. Specifically:
- Relaxed validations for enum fields like `protocol` and `authenticator`. Now, the case on such fields is ignored.
- `user`, `warehouse`, `role` - added a validation for an account object identifier
- `validate_default_parameters`, `client_request_mfa_token`, `client_store_temporary_credential`, `ocsp_fail_open`,  - to easily handle three-value logic (true, false, unknown) in provider's config, type of these fields was changed from boolean to string. For more details about default values, please refer to the [changes before v1](https://github.com/Snowflake-Labs/terraform-provider-snowflake/blob/main/v1-preparations/CHANGES_BEFORE_V1.md#default-values) document.
- `client_ip` - added a validation for an IP address
- `port` - added a validation for a port number
- `okta_url`, `token_accessor.token_endpoint`, `client_store_temporary_credential` - added a validation for a URL address
- `login_timeout`, `request_timeout`, `jwt_expire_timeout`, `client_timeout`, `jwt_client_timeout`, `external_browser_timeout` - added a validation for setting this value to at least `0`
- `authenticator` - added a possibility to configure JWT flow with `SNOWFLAKE_JWT` (formerly, this was upported with `JWT`); the previous value `JWT` was left for compatibility, but will be removed before v1

### *(behavior change)* handling copy_grants
Currently, resources like `snowflake_view`, `snowflake_stream_on_table`, `snowflake_stream_on_external_table` and `snowflake_stream_on_directory_table`  support `copy_grants` field corresponding with `COPY GRANTS` during `CREATE`. The current behavior is that, when a change leading for recreation is detected (meaning a change that can not be handled by ALTER, but only by `CREATE OR REPLACE`), `COPY GRANTS` are used during recreation when `copy_grants` is set to `true`. Changing this field without changes in other field results in a noop because in this case there is no need to recreate a resource.

### *(new feature)* recovering stale streams
Starting from this version, the provider detects stale streams for `snowflake_stream_on_table`, `snowflake_stream_on_external_table` and `snowflake_stream_on_directory_table` and recreates them (optionally with `copy_grants`) to recover them. To handle this correctly, a new computed-only field `stale` has been added to these resource, indicating whether a stream is stale.

### *(new feature)* snowflake_stream_on_directory_table and snowflake_stream_on_view resource
Continuing changes made in [v0.97](#v0960--v0970), the new resource `snowflake_stream_on_directory_table` and `snowflake_stream_on_view` have been introduced to replace the previous `snowflake_stream` for streams on directory tables and streams on views.

To use the new `stream_on_directory_table`, change the old `stream` from
```terraform
resource "snowflake_stream" "stream" {
  name     = "stream"
  schema   = "schema"
  database = "database"

  on_stage    = snowflake_stage.stage.fully_qualified_name

  comment = "A stream."
}
```

to

```terraform
resource "snowflake_stream_on_directory_table" "stream" {
  name     = "stream"
  schema   = "schema"
  database = "database"

  stage             = snowflake_stage.stage.fully_qualified_name

  comment = "A stream."
}
```

To use the new `stream_on_view`, change the old `stream` from
```terraform
resource "snowflake_stream" "stream" {
  name     = "stream"
  schema   = "schema"
  database = "database"

  on_view    = snowflake_view.view.fully_qualified_name

  comment = "A stream."
}
```

to

```terraform
resource "snowflake_stream_on_view" "stream" {
  name     = "stream"
  schema   = "schema"
  database = "database"

  view             = snowflake_view.view.fully_qualified_name

  comment = "A stream."
}
```

Then, follow our [Resource migration guide](https://github.com/Snowflake-Labs/terraform-provider-snowflake/blob/main/docs/technical-documentation/resource_migration.md).

### *(new feature)* Secret resources
Added a new secrets resources for managing secrets.
We decided to split each secret flow into individual resources.
This segregation was based on the secret flows in CREATE SECRET. i.e.:
- `snowflake_secret_with_client_credentials`
- `snowflake_secret_with_authorization_code_grant`
- `snowflake_secret_with_basic_authentication`
- `snowflake_secret_with_generic_string`


See reference [docs](https://docs.snowflake.com/en/sql-reference/sql/create-secret).

### *(bugfix)* Handle BCR Bundle 2024_08 in snowflake_user resource

[bcr 2024_08](https://docs.snowflake.com/en/release-notes/bcr-bundles/2024_08/bcr-1798) changed the "empty" response in the `SHOW USERS` query. This provider version adapts to the new result types; it should be used if you want to have 2024_08 Bundle enabled on your account.

Note: Because [bcr 2024_07](https://docs.snowflake.com/en/release-notes/bcr-bundles/2024_07/bcr-1692) changes the way how the `default_secondary_roles` attribute behaves, drift may be reported when enabling 2024_08 Bundle. Check [Handling default secondary roles](#breaking-change-handling-default-secondary-roles) for more context.

Connected issues: [#3125](https://github.com/Snowflake-Labs/terraform-provider-snowflake/issues/3125)

### *(bugfix)* Handle user import correctly

#### Context before the change

Password is empty after the `snowflake_user` import; we can't read it from the config or from Snowflake.
During the next terraform plan+apply it's updated to the "same" value.
It results in an error on Snowflake side: `New password rejected by current password policy. Reason: 'PRIOR_USE'.`

#### After the change

The error will be ignored on the provider side (after all, it means that the password in state is the same as on Snowflake side). Still, plan+apply is needed after importing user.

## v0.96.0 ➞ v0.97.0

### *(new feature)* snowflake_stream_on_table, snowflake_stream_on_external_table resource

To enhance clarity and functionality, the new resources `snowflake_stream_on_table` and `snowflake_stream_on_external_table` have been introduced to replace the previous `snowflake_stream`. Recognizing that the old resource carried multiple responsibilities within a single entity, we opted to divide it into more specialized resources.
The newly introduced resources are aligned with the latest Snowflake documentation at the time of implementation, and adhere to our [new conventions](#general-changes).
This segregation was based on the object on which the stream is created. The mapping between SQL statements and the resources is the following:
- `ON TABLE <table_name>` -> `snowflake_stream_on_table`
- `ON EXTERNAL TABLE <external_table_name>` -> `snowflake_stream_on_external_table` (this was previously not supported)

The resources for streams on directory tables and streams on views will be implemented in the future releases.

To use the new `stream_on_table`, change the old `stream` from
```terraform
resource "snowflake_stream" "stream" {
  name     = "stream"
  schema   = "schema"
  database = "database"

  on_table    = snowflake_table.table.fully_qualified_name
  append_only = true

  comment = "A stream."
}
```

to

```terraform
resource "snowflake_stream_on_table" "stream" {
  name     = "stream"
  schema   = "schema"
  database = "database"

  table             = snowflake_table.table.fully_qualified_name
  append_only       = "true"

  comment = "A stream."
}
```


Then, follow our [Resource migration guide](https://github.com/Snowflake-Labs/terraform-provider-snowflake/blob/main/docs/technical-documentation/resource_migration.md).

### *(new feature)* new snowflake_service_user and snowflake_legacy_service_user resources

Release v0.95.0 introduced reworked `snowflake_user` resource. As [noted](#note-user-types), the new `SERVICE` and `LEGACY_SERVICE` user types were not supported.

This release introduces two new resources to handle these new user types: `snowflake_service_user` and `snowflake_legacy_service_user`.

Both resources have schemas almost identical to the `snowflake_user` resource with the following exceptions:
- `snowflake_service_user` does not contain the following fields (because they are not supported for the user of type `SERVICE` in Snowflake):
  - `password`
  - `first_name`
  - `middle_name`
  - `last_name`
  - `must_change_password`
  - `mins_to_bypass_mfa`
  - `disable_mfa`
- `snowflake_legacy_service_user` does not contain the following fields (because they are not supported for the user of type `LEGACY_SERVICE` in Snowflake):
  - `first_name`
  - `middle_name`
  - `last_name`
  - `mins_to_bypass_mfa`
  - `disable_mfa`

`snowflake_users` datasource was adjusted to handle different user types and `type` field was added to the `describe_output`.

If you used to manage service or legacy service users through `snowflake_user` resource (e.g. using `lifecycle.ignore_changes`) or `snowflake_unsafe_execute`, please migrate to the new resources following [our guidelines on resource migration](docs/technical-documentation/resource_migration.md).

E.g. change the old config from:

```terraform
resource "snowflake_user" "service_user" {
  lifecycle {
    ignore_changes = [user_type]
  }

  name         = "Snowflake Service User"
  login_name   = "service_user"
  email        = "service_user@snowflake.example"

  rsa_public_key   = "..."
  rsa_public_key_2 = "..."
}
```

to

```
resource "snowflake_service_user" "service_user" {
  name         = "Snowflake Service User"
  login_name   = "service_user"
  email        = "service_user@snowflake.example"

  rsa_public_key   = "..."
  rsa_public_key_2 = "..."
}

```

Then, follow our [resource migration guide](https://github.com/Snowflake-Labs/terraform-provider-snowflake/blob/main/docs/technical-documentation/resource_migration.md).

Connected issues: [#2951](https://github.com/Snowflake-Labs/terraform-provider-snowflake/issues/2951)

## v0.95.0 ➞ v0.96.0

### snowflake_masking_policies data source changes
New filtering options:
- `in`
- `limit`
- `with_describe`

New output fields
- `show_output`
- `describe_output`

Breaking changes:
- `database` and `schema` are right now under `in` field
- `masking_policies` field now organizes output of show under `show_output` field and the output of describe under `describe_output` field.

Please adjust your Terraform configuration files.

### snowflake_masking_policy resource changes
New fields:
  - `show_output` field that holds the response from SHOW MASKING POLICIES.
  - `describe_output` field that holds the response from DESCRIBE MASKING POLICY.

#### *(breaking change)* Renamed fields in snowflake_masking_policy resource
Renamed fields:
  - `masking_expression` to `body`
Please rename these fields in your configuration files. State will be migrated automatically.

#### *(breaking change)* Removed fields from snowflake_masking_policy resource
Removed fields:
- `or_replace`
- `if_not_exists`
The value of these field will be removed from the state automatically.

#### *(breaking change)* Adjusted schema of arguments/signature
The field `signature` is renamed to `arguments` to be consistent with other resources.
Now, arguments are stored without nested `column` field. Please adjust that in your configs, like in the example below. State is migrated automatically.

The old configuration looks like this:
```
  signature {
    column {
      name = "val"
      type = "VARCHAR"
    }
  }
```

The new configuration looks like this:
```
  argument {
    name = "val"
    type = "VARCHAR"
  }
```

#### *(breaking change)* Identifiers related changes
During [identifiers rework](https://github.com/Snowflake-Labs/terraform-provider-snowflake/blob/main/ROADMAP.md#identifiers-rework) we decided to
migrate resource ids from pipe-separated to regular Snowflake identifiers (e.g. `<database_name>|<schema_name>` -> `"<database_name>"."<schema_name>"`). Importing resources also needs to be adjusted (see [example](https://registry.terraform.io/providers/Snowflake-Labs/snowflake/latest/docs/resources/row_access_policy#import)).

Also, we added diff suppress function that prevents Terraform from showing differences, when only quoting is different.

No change is required, the state will be migrated automatically.

#### *(behavior change)* Boolean type changes
To easily handle three-value logic (true, false, unknown) in provider's configs, type of `exempt_other_policies` was changed from boolean to string.

For more details about default values, please refer to the [changes before v1](https://github.com/Snowflake-Labs/terraform-provider-snowflake/blob/main/v1-preparations/CHANGES_BEFORE_V1.md#default-values) document.

### *(breaking change)* resource_monitor resource
Removed fields:
- `set_for_account` (will be settable on account resource, right now, the preferred way is to set it through unsafe_execute resource)
- `warehouses` (can be set on warehouse resource, optionally through unsafe_execute resource only if the warehouse is not managed by Terraform)
- `suspend_triggers` (now, `suspend_trigger` should be used)
- `suspend_immediate_triggers` (now, `suspend_immediate_trigger` should be used)

### *(breaking change)* resource_monitor data source
Changes:
- New filtering option `like`
- Now, the output of `SHOW RESOURCE MONITORS` is now inside `resource_monitors.*.show_output`. Here's the list of currently available fields:
    - `name`
    - `credit_quota`
    - `used_credits`
    - `remaining_credits`
    - `level`
    - `frequency`
    - `start_time`
    - `end_time`
    - `suspend_at`
    - `suspend_immediate_at`
    - `created_on`
    - `owner`
    - `comment`

### snowflake_row_access_policies data source changes
New filtering options:
- `in`
- `limit`
- `with_describe`

New output fields
- `show_output`
- `describe_output`

Breaking changes:
- `database` and `schema` are right now under `in` field
- `row_access_policies` field now organizes output of show under `show_output` field and the output of describe under `describe_output` field.

Please adjust your Terraform configuration files.

### snowflake_row_access_policy resource changes
New fields:
  - `show_output` field that holds the response from SHOW ROW ACCESS POLICIES.
  - `describe_output` field that holds the response from DESCRIBE ROW ACCESS POLICY.

#### *(breaking change)* Renamed fields in snowflake_row_access_policy resource
Renamed fields:
  - `row_access_expression` to `body`
Please rename these fields in your configuration files. State will be migrated automatically.

#### *(breaking change)* Adjusted schema of arguments/signature
The field `signature` is renamed to `arguments` to be consistent with other resources.
Now, arguments are stored as a list, instead of a map. Please adjust that in your configs. State is migrated automatically. Also, this means that order of the items matters and may be adjusted.


The old configuration looks like this:
```
  signature = {
    A = "VARCHAR",
    B = "VARCHAR"
  }
```

The new configuration looks like this:
```
  argument {
    name = "A"
    type = "VARCHAR"
  }
  argument {
    name = "B"
    type = "VARCHAR"
  }
```

Argument names are now case sensitive. All policies created previously in the provider have upper case argument names. If you used lower case before, please adjust your configs. Values in the state will be migrated to uppercase automatically.

#### *(breaking change)* Adjusted behavior on changing name
Previously, after changing `name` field, the resource was recreated. Now, the object is renamed with `RENAME TO`.

#### *(breaking change)* Mitigating permadiff on `body`
Previously, `body` of a policy was compared as a raw string. This led to permament diff because of leading newlines (see https://github.com/Snowflake-Labs/terraform-provider-snowflake/issues/2053).

Now, similarly to handling statements in other resources, we replace blank characters with a space. The provider can cause false positives in cases where a change in case or run of whitespace is semantically significant.

#### *(breaking change)* Identifiers related changes
During [identifiers rework](https://github.com/Snowflake-Labs/terraform-provider-snowflake/blob/main/ROADMAP.md#identifiers-rework) we decided to
migrate resource ids from pipe-separated to regular Snowflake identifiers (e.g. `<database_name>|<schema_name>` -> `"<database_name>"."<schema_name>"`). Importing resources also needs to be adjusted (see [example](https://registry.terraform.io/providers/Snowflake-Labs/snowflake/latest/docs/resources/row_access_policy#import)).

Also, we added diff suppress function that prevents Terraform from showing differences, when only quoting is different.

No change is required, the state will be migrated automatically.

## v0.94.x ➞ v0.95.0

### *(breaking change)* database roles data source; field rename, schema structure changes, and adding missing filtering options

- `database` renamed to `in_database`
- Added `like` and `limit` filtering options
- `SHOW DATABASE ROLES` output is now put inside `database_roles.*.show_output`. Here's the list of currently available fields:
    - `created_on`
    - `name`
    - `is_default`
    - `is_current`
    - `is_inherited`
    - `granted_to_roles`
    - `granted_to_database_roles`
    - `granted_database_roles`
    - `owner`
    - `comment`
    - `owner_role_type`

### snowflake_views data source changes
New filtering options:
- `in`
- `like`
- `starts_with`
- `limit`
- `with_describe`

New output fields
- `show_output`
- `describe_output`

Breaking changes:
- `database` and `schema` are right now under `in` field
- `views` field now organizes output of show under `show_output` field and the output of describe under `describe_output` field.

### snowflake_view resource changes
New fields:
  - `row_access_policy`
  - `aggregation_policy`
  - `change_tracking`
  - `is_recursive`
  - `is_temporary`
  - `data_metric_schedule`
  - `data_metric_function`
  - `column`
- added `show_output` field that holds the response from SHOW VIEWS.
- added `describe_output` field that holds the response from DESCRIBE VIEW. Note that one needs to grant sufficient privileges e.g. with [grant_ownership](https://registry.terraform.io/providers/Snowflake-Labs/snowflake/latest/docs/resources/grant_ownership) on the tables used in this view. Otherwise, this field is not filled.

#### *(breaking change)* Removed fields from snowflake_view resource
Removed fields:
- `or_replace` - `OR REPLACE` is added by the provider automatically when `copy_grants` is set to `"true"`
- `tag` - Please, use [tag_association](https://registry.terraform.io/providers/Snowflake-Labs/snowflake/latest/docs/resources/tag_association) instead.
The value of these field will be removed from the state automatically.

#### *(breaking change)* Required warehouse
For this resource, the provider now uses [policy references](https://docs.snowflake.com/en/sql-reference/functions/policy_references) which requires a warehouse in the connection. Please, make sure you have either set a `DEFAULT_WAREHOUSE` for the user, or specified a warehouse in the provider configuration.

### Identifier changes

#### *(breaking change)* resource identifiers for schema and streamlit
During [identifiers rework](https://github.com/Snowflake-Labs/terraform-provider-snowflake/blob/main/ROADMAP.md#identifiers-rework) we decided to
migrate resource ids from pipe-separated to regular Snowflake identifiers (e.g. `<database_name>|<schema_name>` -> `"<database_name>"."<schema_name>"`).
Exception to that rule will be identifiers that consist of multiple parts (like in the case of [grant_privileges_to_account_role](https://registry.terraform.io/providers/Snowflake-Labs/snowflake/latest/docs/resources/grant_privileges_to_account_role#import)'s resource id).
The change was applied to already refactored resources (only in the case of `snowflake_schema` and `snowflake_streamlit` this will be a breaking change, because the rest of the objects are single part identifiers in the format of `<name>`):
- `snowflake_api_authentication_integration_with_authorization_code_grant`
- `snowflake_api_authentication_integration_with_client_credentials`
- `snowflake_api_authentication_integration_with_jwt_bearer`
- `snowflake_oauth_integration_for_custom_clients`
- `snowflake_oauth_integration_for_partner_applications`
- `snowflake_external_oauth_integration`
- `snowflake_saml2_integration`
- `snowflake_scim_integration`
- `snowflake_database`
- `snowflake_shared_database`
- `snowflake_secondary_database`
- `snowflake_account_role`
- `snowflake_network_policy`
- `snowflake_warehouse`

No change is required, the state will be migrated automatically.
The rest of the objects will be changed when working on them during [v1 object preparations](https://github.com/Snowflake-Labs/terraform-provider-snowflake/blob/main/ROADMAP.md#preparing-essential-ga-objects-for-the-provider-v1).

#### *(breaking change)* diff suppress for identifier quoting
(The same set of resources listed above was adjusted)
To prevent issues like [this one](https://github.com/Snowflake-Labs/terraform-provider-snowflake/issues/2982), we added diff suppress function that prevents Terraform from showing differences,
when only quoting is different. In some cases, Snowflake output (mostly from SHOW commands) was dictating which field should be additionally quoted and which shouldn't, but that should no longer be the case.
Like in the change above, the rest of the objects will be changed when working on them during [v1 object preparations](https://github.com/Snowflake-Labs/terraform-provider-snowflake/blob/main/ROADMAP.md#preparing-essential-ga-objects-for-the-provider-v1).

### New `fully_qualified_name` field in the resources.
We added a new `fully_qualified_name` to snowflake resources. This should help with referencing other resources in fields that expect a fully qualified name. For example, instead of
writing

```object_name = “\”${snowflake_table.database}\”.\”${snowflake_table.schema}\”.\”${snowflake_table.name}\””```

 now we can write

```object_name = snowflake_table.fully_qualified_name```

See more details in [identifiers guide](./docs/guides/identifiers.md#new-computed-fully-qualified-name-field-in-resources).

See [example usage](https://registry.terraform.io/providers/Snowflake-Labs/snowflake/latest/docs/resources/grant_privileges_to_account_role).

Some of the resources are excluded from this change:
- deprecated resources
  - `snowflake_database_old`
  - `snowflake_oauth_integration`
  - `snowflake_saml_integration`
- resources for which fully qualified name is not appropriate
  - `snowflake_account_parameter`
  - `snowflake_account_password_policy_attachment`
  - `snowflake_network_policy_attachment`
  - `snowflake_session_parameter`
  - `snowflake_table_constraint`
  - `snowflake_table_column_masking_policy_application`
  - `snowflake_tag_masking_policy_association`
  - `snowflake_tag_association`
  - `snowflake_user_password_policy_attachment`
  - `snowflake_user_public_keys`
  - grant resources

#### *(breaking change)* removed `qualified_name` from `snowflake_masking_policy`, `snowflake_network_rule`, `snowflake_password_policy` and `snowflake_table`
Because of introducing a new `fully_qualified_name` field for all of the resources, `qualified_name` was removed from `snowflake_masking_policy`, `snowflake_network_rule`,  `snowflake_password_policy` and `snowflake_table`. Please adjust your configurations. State is automatically migrated.

### snowflake_stage resource changes

#### *(bugfix)* Correctly handle renamed/deleted stage

Correctly handle the situation when stage was rename/deleted externally (earlier it resulted in a permanent loop). No action is required on the user's side.

Connected issues: [#2972](https://github.com/Snowflake-Labs/terraform-provider-snowflake/issues/2972)

### snowflake_table resource changes

#### *(bugfix)* Handle data type diff suppression better for text and number

Data types are not entirely correctly handled inside the provider (read more e.g. in [#2735](https://github.com/Snowflake-Labs/terraform-provider-snowflake/issues/2735)). It will be still improved with the upcoming function, procedure, and table rework. Currently, diff suppression was fixed for text and number data types in the table resource with the following assumptions/limitations:
- for numbers the default precision is 38 and the default scale is 0 (following the [docs](https://docs.snowflake.com/en/sql-reference/data-types-numeric#number))
- for number types the following types are treated as synonyms: `NUMBER`, `DECIMAL`, `NUMERIC`, `INT`, `INTEGER`, `BIGINT`, `SMALLINT`, `TINYINT`, `BYTEINT`
- for text the default length is 16777216 (following the [docs](https://docs.snowflake.com/en/sql-reference/data-types-text#varchar))
- for text types the following types are treated as synonyms: `VARCHAR`, `CHAR`, `CHARACTER`, `STRING`, `TEXT`
- whitespace and casing is ignored
- if the type arguments cannot be parsed the defaults are used and therefore diff may be suppressed unexpectedly (please report such cases)

No action is required on the user's side.

Connected issues: [#3007](https://github.com/Snowflake-Labs/terraform-provider-snowflake/issues/3007)

### snowflake_user resource changes

Because of the multiple changes in the resource, the easiest migration way is to follow our [migration guide](https://github.com/Snowflake-Labs/terraform-provider-snowflake/blob/main/docs/technical-documentation/resource_migration.md) to perform zero downtime migration. Alternatively, it is possible to follow some pointers below. Either way, familiarize yourself with the resource changes before version bumping. Also, check the [design decisions](./v1-preparations/CHANGES_BEFORE_V1.md).

#### *(breaking change)* user parameters added to snowflake_user resource

On our road to V1 we changed the approach to Snowflake parameters on the object level; now, we add them directly to the resource. This is a **breaking change** because now:
- Leaving the config empty does not set the default value on the object level but uses the one from hierarchy on Snowflake level instead (so after version bump, the diff running `UNSET` statements is expected).
- This change is not compatible with `snowflake_object_parameter` - you have to set the parameter inside `snowflake_user` resource **IF** you manage users through terraform **AND** you want to set the parameter on the user level.

For more details, check the [Snowflake parameters](./v1-preparations/CHANGES_BEFORE_V1.md#snowflake-parameters).

The following set of [parameters](https://docs.snowflake.com/en/sql-reference/parameters) was added to the `snowflake_user` resource:
 - [ABORT_DETACHED_QUERY](https://docs.snowflake.com/en/sql-reference/parameters#abort-detached-query)
 - [AUTOCOMMIT](https://docs.snowflake.com/en/sql-reference/parameters#autocommit)
 - [BINARY_INPUT_FORMAT](https://docs.snowflake.com/en/sql-reference/parameters#binary-input-format)
 - [BINARY_OUTPUT_FORMAT](https://docs.snowflake.com/en/sql-reference/parameters#binary-output-format)
 - [CLIENT_MEMORY_LIMIT](https://docs.snowflake.com/en/sql-reference/parameters#client-memory-limit)
 - [CLIENT_METADATA_REQUEST_USE_CONNECTION_CTX](https://docs.snowflake.com/en/sql-reference/parameters#client-metadata-request-use-connection-ctx)
 - [CLIENT_PREFETCH_THREADS](https://docs.snowflake.com/en/sql-reference/parameters#client-prefetch-threads)
 - [CLIENT_RESULT_CHUNK_SIZE](https://docs.snowflake.com/en/sql-reference/parameters#client-result-chunk-size)
 - [CLIENT_RESULT_COLUMN_CASE_INSENSITIVE](https://docs.snowflake.com/en/sql-reference/parameters#client-result-column-case-insensitive)
 - [CLIENT_SESSION_KEEP_ALIVE](https://docs.snowflake.com/en/sql-reference/parameters#client-session-keep-alive)
 - [CLIENT_SESSION_KEEP_ALIVE_HEARTBEAT_FREQUENCY](https://docs.snowflake.com/en/sql-reference/parameters#client-session-keep-alive-heartbeat-frequency)
 - [CLIENT_TIMESTAMP_TYPE_MAPPING](https://docs.snowflake.com/en/sql-reference/parameters#client-timestamp-type-mapping)
 - [DATE_INPUT_FORMAT](https://docs.snowflake.com/en/sql-reference/parameters#date-input-format)
 - [DATE_OUTPUT_FORMAT](https://docs.snowflake.com/en/sql-reference/parameters#date-output-format)
 - [ENABLE_UNLOAD_PHYSICAL_TYPE_OPTIMIZATION](https://docs.snowflake.com/en/sql-reference/parameters#enable-unload-physical-type-optimization)
 - [ERROR_ON_NONDETERMINISTIC_MERGE](https://docs.snowflake.com/en/sql-reference/parameters#error-on-nondeterministic-merge)
 - [ERROR_ON_NONDETERMINISTIC_UPDATE](https://docs.snowflake.com/en/sql-reference/parameters#error-on-nondeterministic-update)
 - [GEOGRAPHY_OUTPUT_FORMAT](https://docs.snowflake.com/en/sql-reference/parameters#geography-output-format)
 - [GEOMETRY_OUTPUT_FORMAT](https://docs.snowflake.com/en/sql-reference/parameters#geometry-output-format)
 - [JDBC_TREAT_DECIMAL_AS_INT](https://docs.snowflake.com/en/sql-reference/parameters#jdbc-treat-decimal-as-int)
 - [JDBC_TREAT_TIMESTAMP_NTZ_AS_UTC](https://docs.snowflake.com/en/sql-reference/parameters#jdbc-treat-timestamp-ntz-as-utc)
 - [JDBC_USE_SESSION_TIMEZONE](https://docs.snowflake.com/en/sql-reference/parameters#jdbc-use-session-timezone)
 - [JSON_INDENT](https://docs.snowflake.com/en/sql-reference/parameters#json-indent)
 - [LOCK_TIMEOUT](https://docs.snowflake.com/en/sql-reference/parameters#lock-timeout)
 - [LOG_LEVEL](https://docs.snowflake.com/en/sql-reference/parameters#log-level)
 - [MULTI_STATEMENT_COUNT](https://docs.snowflake.com/en/sql-reference/parameters#multi-statement-count)
 - [NOORDER_SEQUENCE_AS_DEFAULT](https://docs.snowflake.com/en/sql-reference/parameters#noorder-sequence-as-default)
 - [ODBC_TREAT_DECIMAL_AS_INT](https://docs.snowflake.com/en/sql-reference/parameters#odbc-treat-decimal-as-int)
 - [QUERY_TAG](https://docs.snowflake.com/en/sql-reference/parameters#query-tag)
 - [QUOTED_IDENTIFIERS_IGNORE_CASE](https://docs.snowflake.com/en/sql-reference/parameters#quoted-identifiers-ignore-case)
 - [ROWS_PER_RESULTSET](https://docs.snowflake.com/en/sql-reference/parameters#rows-per-resultset)
 - [S3_STAGE_VPCE_DNS_NAME](https://docs.snowflake.com/en/sql-reference/parameters#s3-stage-vpce-dns-name)
 - [SEARCH_PATH](https://docs.snowflake.com/en/sql-reference/parameters#search-path)
 - [SIMULATED_DATA_SHARING_CONSUMER](https://docs.snowflake.com/en/sql-reference/parameters#simulated-data-sharing-consumer)
 - [STATEMENT_QUEUED_TIMEOUT_IN_SECONDS](https://docs.snowflake.com/en/sql-reference/parameters#statement-queued-timeout-in-seconds)
 - [STATEMENT_TIMEOUT_IN_SECONDS](https://docs.snowflake.com/en/sql-reference/parameters#statement-timeout-in-seconds)
 - [STRICT_JSON_OUTPUT](https://docs.snowflake.com/en/sql-reference/parameters#strict-json-output)
 - [TIMESTAMP_DAY_IS_ALWAYS_24H](https://docs.snowflake.com/en/sql-reference/parameters#timestamp-day-is-always-24h)
 - [TIMESTAMP_INPUT_FORMAT](https://docs.snowflake.com/en/sql-reference/parameters#timestamp-input-format)
 - [TIMESTAMP_LTZ_OUTPUT_FORMAT](https://docs.snowflake.com/en/sql-reference/parameters#timestamp-ltz-output-format)
 - [TIMESTAMP_NTZ_OUTPUT_FORMAT](https://docs.snowflake.com/en/sql-reference/parameters#timestamp-ntz-output-format)
 - [TIMESTAMP_OUTPUT_FORMAT](https://docs.snowflake.com/en/sql-reference/parameters#timestamp-output-format)
 - [TIMESTAMP_TYPE_MAPPING](https://docs.snowflake.com/en/sql-reference/parameters#timestamp-type-mapping)
 - [TIMESTAMP_TZ_OUTPUT_FORMAT](https://docs.snowflake.com/en/sql-reference/parameters#timestamp-tz-output-format)
 - [TIMEZONE](https://docs.snowflake.com/en/sql-reference/parameters#timezone)
 - [TIME_INPUT_FORMAT](https://docs.snowflake.com/en/sql-reference/parameters#time-input-format)
 - [TIME_OUTPUT_FORMAT](https://docs.snowflake.com/en/sql-reference/parameters#time-output-format)
 - [TRACE_LEVEL](https://docs.snowflake.com/en/sql-reference/parameters#trace-level)
 - [TRANSACTION_ABORT_ON_ERROR](https://docs.snowflake.com/en/sql-reference/parameters#transaction-abort-on-error)
 - [TRANSACTION_DEFAULT_ISOLATION_LEVEL](https://docs.snowflake.com/en/sql-reference/parameters#transaction-default-isolation-level)
 - [TWO_DIGIT_CENTURY_START](https://docs.snowflake.com/en/sql-reference/parameters#two-digit-century-start)
 - [UNSUPPORTED_DDL_ACTION](https://docs.snowflake.com/en/sql-reference/parameters#unsupported-ddl-action)
 - [USE_CACHED_RESULT](https://docs.snowflake.com/en/sql-reference/parameters#use-cached-result)
 - [WEEK_OF_YEAR_POLICY](https://docs.snowflake.com/en/sql-reference/parameters#week-of-year-policy)
 - [WEEK_START](https://docs.snowflake.com/en/sql-reference/parameters#week-start)
 - [ENABLE_UNREDACTED_QUERY_SYNTAX_ERROR](https://docs.snowflake.com/en/sql-reference/parameters#enable-unredacted-query-syntax-error)
 - [NETWORK_POLICY](https://docs.snowflake.com/en/sql-reference/parameters#network-policy)
 - [PREVENT_UNLOAD_TO_INTERNAL_STAGES](https://docs.snowflake.com/en/sql-reference/parameters#prevent-unload-to-internal-stages)

Connected issues: [#2938](https://github.com/Snowflake-Labs/terraform-provider-snowflake/issues/2938)

#### *(breaking change)* Changes in sensitiveness of name, login_name, and display_name

According to https://docs.snowflake.com/en/sql-reference/functions/all_user_names#usage-notes, `NAME`s are not considered sensitive data and `LOGIN_NAME`s are. Previous versions of the provider had this the other way around. In this version, `name` attribute was unmarked as sensitive, whereas `login_name` was marked as sensitive. This may break your configuration if you were using `login_name`s before e.g. in a `for_each` loop.

The `display_name` attribute was marked as sensitive. It defaults to `name` if not provided on Snowflake side. Because `name` is no longer sensitive, we also change the setting for the `display_name`.

Connected issues: [#2662](https://github.com/Snowflake-Labs/terraform-provider-snowflake/issues/2662), [#2668](https://github.com/Snowflake-Labs/terraform-provider-snowflake/issues/2668).

#### *(bugfix)* Correctly handle `default_warehouse`, `default_namespace`, and `default_role`

During the [identifiers rework](https://github.com/Snowflake-Labs/terraform-provider-snowflake/blob/main/ROADMAP.md#identifiers-rework), we generalized how we compute the differences correctly for the identifier fields (read more in [this document](https://github.com/Snowflake-Labs/terraform-provider-snowflake/blob/main/docs/technical-documentation/identifiers_rework_design_decisions.md)). Proper suppressor was applied to `default_warehouse`, `default_namespace`, and `default_role`. Also, all these three attributes were corrected (e.g. handling spaces/hyphens in names).

Connected issues: [#2836](https://github.com/Snowflake-Labs/terraform-provider-snowflake/pull/2836), [#2942](https://github.com/Snowflake-Labs/terraform-provider-snowflake/issues/2942)

#### *(bugfix)* Correctly handle failed update

Not every attribute can be updated in the state during read (like `password` in the `snowflake_user` resource). In situations where update fails, we may end up with an incorrect state (read more in https://github.com/hashicorp/terraform-plugin-sdk/issues/476). We use a deprecated method from the plugin SDK, and now, for partially failed updates, we preserve the resource's previous state. It fixed this kind of situations for `snowflake_user` resource.

Connected issues: [#2970](https://github.com/Snowflake-Labs/terraform-provider-snowflake/pull/2970)

#### *(breaking change)* Handling default secondary roles

Old field `default_secondary_roles` was removed in favour of the new, easier, `default_secondary_roles_option` because the only possible options that can be currently set are `('ALL')` and `()`.  The logic to handle set element changes was convoluted and error-prone. Additionally, [bcr 2024_07](https://docs.snowflake.com/en/release-notes/bcr-bundles/2024_07/bcr-1692) complicated the matter even more.

Now:
- the default value is `DEFAULT` - it falls back to Snowflake default (so `()` before and `('ALL')` after the BCR)
- to explicitly set to `('ALL')` use `ALL`
- to explicitly set to `()` use `NONE`

While migrating, the old `default_secondary_roles` will be removed from the state automatically and `default_secondary_roles_option` will be constructed based on the previous value (in some cases apply may be necessary).

Connected issues: [#3038](https://github.com/Snowflake-Labs/terraform-provider-snowflake/pull/3038)

#### *(breaking change)* Attributes changes

Attributes that are no longer computed:
- `login_name`
- `display_name`
- `disabled`
- `default_role`

New fields:
- `middle_name`
- `days_to_expiry`
- `mins_to_unlock`
- `mins_to_bypass_mfa`
- `disable_mfa`
- `default_secondary_roles_option`
- `show_output` - holds the response from `SHOW USERS`. Remember that the field will be only recomputed if one of the user attributes is changed.
- `parameters` - holds the response from `SHOW PARAMETERS IN USER`.

Removed fields:
- `has_rsa_public_key`
- `default_secondary_roles` - replaced with `default_secondary_roles_option`

Default changes:
- `must_change_password`
- `disabled`

Type changes:
- `must_change_password`: bool -> string (To easily handle three-value logic (true, false, unknown) in provider's configs, read more in https://github.com/Snowflake-Labs/terraform-provider-snowflake/blob/751239b7d2fee4757471db6c03b952d4728ee099/v1-preparations/CHANGES_BEFORE_V1.md?plain=1#L24)
- `disabled`: bool -> string (To easily handle three-value logic (true, false, unknown) in provider's configs, read more in https://github.com/Snowflake-Labs/terraform-provider-snowflake/blob/751239b7d2fee4757471db6c03b952d4728ee099/v1-preparations/CHANGES_BEFORE_V1.md?plain=1#L24)

#### *(breaking change)* refactored snowflake_users datasource
> **IMPORTANT NOTE:** when querying users you don't have permissions to, the querying options are limited.
You won't get almost any field in `show_output` (only empty or default values), the DESCRIBE command cannot be called, so you have to set `with_describe = false`.
Only `parameters` output is not affected by the lack of privileges.

Changes:
- account checking logic was entirely removed
- `pattern` renamed to `like`
- `like`, `starts_with`, and `limit` filters added
- `SHOW USERS` output is enclosed in `show_output` field inside `users` (all the previous fields in `users` map were removed)
- Added outputs from **DESC USER** and **SHOW PARAMETERS IN USER** (they can be turned off by declaring `with_describe = false` and `with_parameters = false`, **they're turned on by default**).
  The additional parameters call **DESC USER** (with `with_describe` turned on) and **SHOW PARAMETERS IN USER** (with `with_parameters` turned on) **per user** returned by **SHOW USERS**.
  The outputs of both commands are held in `users` entry, where **DESC USER** is saved in the `describe_output` field, and **SHOW PARAMETERS IN USER** in the `parameters` field.
  It's important to limit the records and calls to Snowflake to the minimum. That's why we recommend assessing which information you need from the data source and then providing strong filters and turning off additional fields for better plan performance.

Connected issues: [#2902](https://github.com/Snowflake-Labs/terraform-provider-snowflake/pull/2902)

#### *(breaking change)* snowflake_user_public_keys usage with snowflake_user

`snowflake_user_public_keys` is a resource allowing to set keys for the given user. Before this version, it was possible to have `snowflake_user` and `snowflake_user_public_keys` used next to each other.
Because the logic handling the keys in `snowflake_user` was fixed, it is advised to use `snowflake_user_public_keys` only when user is not managed through terraform. Having both resources configured for the same user will result in improper behavior.

To migrate, in case of having two resources:
- copy the keys to `rsa_public_key` and `rsa_public_key2` in `snowflake_user`
- remove `snowflake_user_public_keys` from state (following https://github.com/Snowflake-Labs/terraform-provider-snowflake/blob/main/docs/technical-documentation/resource_migration.md#resource-migration)
- remove `snowflake_user_public_keys` from config

#### *(breaking change)* snowflake_network_policy_attachment usage with snowflake_user

`snowflake_network_policy_attachment` changes are similar to the changes to `snowflake_user_public_keys` above. It is advised to use `snowflake_network_policy_attachment` only when user is not managed through terraform. Having both resources configured for the same user will result in improper behavior.

To migrate, in case of having two resources:
- copy network policy to [network_policy](https://registry.terraform.io/providers/Snowflake-Labs/snowflake/0.95.0/docs/resources/user#network_policy) attribute in the `snowflake_user` resource
- remove `snowflake_network_policy_attachment` from state (following https://github.com/Snowflake-Labs/terraform-provider-snowflake/blob/main/docs/technical-documentation/resource_migration.md#resource-migration)
- remove `snowflake_network_policy_attachment` from config

References: [#3048](https://github.com/Snowflake-Labs/terraform-provider-snowflake/discussions/3048), [#3058](https://github.com/Snowflake-Labs/terraform-provider-snowflake/issues/3058)

#### *(note)* snowflake_user_password_policy_attachment and other user policies

`snowflake_user_password_policy_attachment` is not addressed in the current version.
Attaching other user policies is not addressed in the current version.

Both topics will be addressed in the following versions.

#### *(note)* user types

`service` and `legacy_service` user types are currently not supported. They will be supported in the following versions as separate resources (namely `snowflake_service_user` and `snowflake_legacy_service_user`).

## v0.94.0 ➞ v0.94.1
### changes in snowflake_schema

In order to avoid dropping `PUBLIC` schemas, we have decided to use `ALTER` instead of `OR REPLACE` during creation. In the future we are planning to use `CREATE OR ALTER` when it becomes available for schems.

## v0.93.0 ➞ v0.94.0
### *(breaking change)* changes in snowflake_scim_integration

In order to fix issues in v0.93.0, when a resource has Azure scim client, `sync_password` field is now set to `default` value in the state. State will be migrated automatically.

### *(breaking change)* refactored snowflake_schema resource

Renamed fields:
- renamed `is_managed` to `with_managed_access`
- renamed `data_retention_days` to `data_retention_time_in_days`

Please rename these fields in your configuration files. State will be migrated automatically.

Removed fields:
- `tag`
The value of this field will be removed from the state automatically. Please, use [tag_association](https://registry.terraform.io/providers/Snowflake-Labs/snowflake/latest/docs/resources/tag_association) instead.

New fields:
- the following set of [parameters](https://docs.snowflake.com/en/sql-reference/parameters) was added:
    - `max_data_extension_time_in_days`
    - `external_volume`
    - `catalog`
    - `replace_invalid_characters`
    - `default_ddl_collation`
    - `storage_serialization_policy`
    - `log_level`
    - `trace_level`
    - `suspend_task_after_num_failures`
    - `task_auto_retry_attempts`
    - `user_task_managed_initial_warehouse_size`
    - `user_task_timeout_ms`
    - `user_task_minimum_trigger_interval_in_seconds`
    - `quoted_identifiers_ignore_case`
    - `enable_console_output`
    - `pipe_execution_paused`
- added `show_output` field that holds the response from SHOW SCHEMAS.
- added `describe_output` field that holds the response from DESCRIBE SCHEMA. Note that one needs to grant sufficient privileges e.g. with [grant_ownership](https://registry.terraform.io/providers/Snowflake-Labs/snowflake/latest/docs/resources/grant_ownership) on all objects in the schema. Otherwise, this field is not filled.
- added `parameters` field that holds the response from SHOW PARAMETERS IN SCHEMA.

We allow creating and managing `PUBLIC` schemas now. When the name of the schema is `PUBLIC`, it's created with `OR_REPLACE`. Please be careful with this operation, because you may experience data loss. `OR_REPLACE` does `DROP` before `CREATE`, so all objects in the schema will be dropped and this is not visible in Terraform plan. To restore data-related objects that might have been accidentally or intentionally deleted, pleas read about [Time Travel](https://docs.snowflake.com/en/user-guide/data-time-travel). The alternative is to import `PUBLIC` schema manually and then manage it with Terraform. We've decided this based on [#2826](https://github.com/Snowflake-Labs/terraform-provider-snowflake/issues/2826).

#### *(behavior change)* Boolean type changes
To easily handle three-value logic (true, false, unknown) in provider's configs, type of `is_transient` and `with_managed_access` was changed from boolean to string.

Terraform should recreate resources for configs lacking `is_transient` (`DROP` and then `CREATE` will be run underneath). To prevent this behavior, please set `is_transient` field.
For more details about default values, please refer to the [changes before v1](https://github.com/Snowflake-Labs/terraform-provider-snowflake/blob/main/v1-preparations/CHANGES_BEFORE_V1.md#default-values) document.

Terraform should perform an action for configs lacking `with_managed_access` (`ALTER SCHEMA DISABLE MANAGED ACCESS` will be run underneath which should not affect the Snowflake object, because `MANAGED ACCESS` is not set by default)
### *(breaking change)* refactored snowflake_schemas datasource
Changes:
- `database` is removed and can be specified inside `in` field.
- `like`, `in`, `starts_with`, and `limit` fields enable filtering.
- SHOW SCHEMAS output is enclosed in `show_output` field inside `schemas`.
- Added outputs from **DESC SCHEMA** and **SHOW PARAMETERS IN SCHEMA** (they can be turned off by declaring `with_describe = false` and `with_parameters = false`, **they're turned on by default**).
  The additional parameters call **DESC SCHEMA** (with `with_describe` turned on) and **SHOW PARAMETERS IN SCHEMA** (with `with_parameters` turned on) **per schema** returned by **SHOW SCHEMAS**.
  The outputs of both commands are held in `schemas` entry, where **DESC SCHEMA** is saved in the `describe_output` field, and **SHOW PARAMETERS IN SCHEMA** in the `parameters` field.
  It's important to limit the records and calls to Snowflake to the minimum. That's why we recommend assessing which information you need from the data source and then providing strong filters and turning off additional fields for better plan performance.

### *(new feature)* new snowflake_account_role resource

Already existing `snowflake_role` was deprecated in favor of the new `snowflake_account_role`. The old resource got upgraded to
have the same features as the new one. The only difference is the deprecation message on the old resource.

New fields:
- added `show_output` field that holds the response from SHOW ROLES. Remember that the field will be only recomputed if one of the fields (`name` or `comment`) are changed.

### *(breaking change)* refactored snowflake_roles data source

Changes:
- New `in_class` filtering option to filter out roles by class name, e.g. `in_class = "SNOWFLAKE.CORE.BUDGET"`
- `pattern` was renamed to `like`
- output of SHOW is enclosed in `show_output`, so before, e.g. `roles.0.comment` is now `roles.0.show_output.0.comment`

### *(new feature)* new snowflake_account_role resource

Already existing `snowflake_role` was deprecated in favor of the new `snowflake_account_role`. The old resource got upgraded to
have the same features as the new one. The only difference is the deprecation message on the old resource.

New fields:
- added `show_output` field that holds the response from SHOW ROLES. Remember that the field will be only recomputed if one of the fields (`name` or `comment`) are changed.

### *(breaking change)* refactored snowflake_roles data source

Changes:
- New `in_class` filtering option to filter out roles by class name, e.g. `in_class = "SNOWFLAKE.CORE.BUDGET"`
- `pattern` was renamed to `like`
- output of SHOW is enclosed in `show_output`, so before, e.g. `roles.0.comment` is now `roles.0.show_output.0.comment`

### *(new feature)* snowflake_streamlit resource
Added a new resource for managing streamlits. See reference [docs](https://docs.snowflake.com/en/sql-reference/sql/create-streamlit). In this resource, we decided to split `ROOT_LOCATION` in Snowflake to two fields: `stage` representing stage fully qualified name and `directory_location` containing a path within this stage to root location.

### *(new feature)* snowflake_streamlits datasource
Added a new datasource enabling querying and filtering stremlits. Notes:
- all results are stored in `streamlits` field.
- `like`, `in`, and `limit` fields enable streamlits filtering.
- SHOW STREAMLITS output is enclosed in `show_output` field inside `streamlits`.
- Output from **DESC STREAMLIT** (which can be turned off by declaring `with_describe = false`, **it's turned on by default**) is enclosed in `describe_output` field inside `streamlits`.
  The additional parameters call **DESC STREAMLIT** (with `with_describe` turned on) **per streamlit** returned by **SHOW STREAMLITS**.
  It's important to limit the records and calls to Snowflake to the minimum. That's why we recommend assessing which information you need from the data source and then providing strong filters and turning off additional fields for better plan performance.

### *(new feature)* refactored snowflake_network_policy resource

No migration required.

New behavior:
- `name` is no longer marked as ForceNew parameter. When changed, now it will perform ALTER RENAME operation, instead of re-creating with the new name.
- Additional validation was added to `blocked_ip_list` to inform about specifying `0.0.0.0/0` ip. More details in the [official documentation](https://docs.snowflake.com/en/sql-reference/sql/create-network-policy#usage-notes).

New fields:
- `show_output` and `describe_output` added to hold the results returned by `SHOW` and `DESCRIBE` commands. Those fields will only be recomputed when specified fields change

### *(new feature)* snowflake_network_policies datasource

Added a new datasource enabling querying and filtering network policies. Notes:
- all results are stored in `network_policies` field.
- `like` field enables filtering.
- SHOW NETWORK POLICIES output is enclosed in `show_output` field inside `network_policies`.
- Output from **DESC NETWORK POLICY** (which can be turned off by declaring `with_describe = false`, **it's turned on by default**) is enclosed in `describe_output` field inside `network_policies`.
  The additional parameters call **DESC NETWORK POLICY** (with `with_describe` turned on) **per network policy** returned by **SHOW NETWORK POLICIES**.
  It's important to limit the records and calls to Snowflake to the minimum. That's why we recommend assessing which information you need from the data source and then providing strong filters and turning off additional fields for better plan performance.

### *(fix)* snowflake_warehouse resource

Because of the issue [#2948](https://github.com/Snowflake-Labs/terraform-provider-snowflake/issues/2948), we are relaxing the validations for the Snowflake parameter values. Read more in [CHANGES_BEFORE_V1.md](v1-preparations/CHANGES_BEFORE_V1.md#validations).

## v0.92.0 ➞ v0.93.0

### general changes

With this change we introduce the first resources redesigned for the V1. We have made a few design choices that will be reflected in these and in the further reworked resources. This includes:
- Handling the [default values](./v1-preparations/CHANGES_BEFORE_V1.md#default-values).
- Handling the ["empty" values](./v1-preparations/CHANGES_BEFORE_V1.md#empty-values).
- Handling the [Snowflake parameters](./v1-preparations/CHANGES_BEFORE_V1.md#snowflake-parameters).
- Saving the [config values in the state](./v1-preparations/CHANGES_BEFORE_V1.md#config-values-in-the-state).
- Providing a ["raw Snowflake output"](./v1-preparations/CHANGES_BEFORE_V1.md#empty-values) for the managed resources.

They are all described in short in the [changes before v1 doc](./v1-preparations/CHANGES_BEFORE_V1.md). Please familiarize yourself with these changes before the upgrade.

### old grant resources removal
Following the [announcement](https://github.com/Snowflake-Labs/terraform-provider-snowflake/discussions/2736) we have removed the old grant resources. The two resources [snowflake_role_ownership_grant](https://registry.terraform.io/providers/Snowflake-Labs/snowflake/latest/docs/resources/role_ownership_grant) and [snowflake_user_ownership_grant](https://registry.terraform.io/providers/Snowflake-Labs/snowflake/latest/docs/resources/user_ownership_grant) were not listed in the announcement, but they were also marked as deprecated ones. We are removing them too to conclude the grants redesign saga.

### *(new feature)* Api authentication resources
Added new api authentication resources, i.e.:
- `snowflake_api_authentication_integration_with_authorization_code_grant`
- `snowflake_api_authentication_integration_with_client_credentials`
- `snowflake_api_authentication_integration_with_jwt_bearer`

See reference [doc](https://docs.snowflake.com/en/sql-reference/sql/create-security-integration-api-auth).

### *(new feature)* snowflake_oauth_integration_for_custom_clients and snowflake_oauth_integration_for_partner_applications resources

To enhance clarity and functionality, the new resources `snowflake_oauth_integration_for_custom_clients` and `snowflake_oauth_integration_for_partner_applications` have been introduced
to replace the previous `snowflake_oauth_integration`. Recognizing that the old resource carried multiple responsibilities within a single entity, we opted to divide it into two more specialized resources.
The newly introduced resources are aligned with the latest Snowflake documentation at the time of implementation, and adhere to our [new conventions](#general-changes).
This segregation was based on the `oauth_client` attribute, where `CUSTOM` corresponds to `snowflake_oauth_integration_for_custom_clients`,
while other attributes align with `snowflake_oauth_integration_for_partner_applications`.

### *(new feature)* snowflake_security_integrations datasource
Added a new datasource enabling querying and filtering all types of security integrations. Notes:
- all results are stored in `security_integrations` field.
- `like` field enables security integrations filtering.
- SHOW SECURITY INTEGRATIONS output is enclosed in `show_output` field inside `security_integrations`.
- Output from **DESC SECURITY INTEGRATION** (which can be turned off by declaring `with_describe = false`, **it's turned on by default**) is enclosed in `describe_output` field inside `security_integrations`.
  **DESC SECURITY INTEGRATION** returns different properties based on the integration type. Consult the documentation to check which ones will be filled for which integration.
  The additional parameters call **DESC SECURITY INTEGRATION** (with `with_describe` turned on) **per security integration** returned by **SHOW SECURITY INTEGRATIONS**.
  It's important to limit the records and calls to Snowflake to the minimum. That's why we recommend assessing which information you need from the data source and then providing strong filters and turning off additional fields for better plan performance.

### snowflake_external_oauth_integration resource changes

#### *(behavior change)* Renamed fields
Renamed fields:
- `type` to `external_oauth_type`
- `issuer` to `external_oauth_issuer`
- `token_user_mapping_claims` to `external_oauth_token_user_mapping_claim`
- `snowflake_user_mapping_attribute` to `external_oauth_snowflake_user_mapping_attribute`
- `scope_mapping_attribute` to `external_oauth_scope_mapping_attribute`
- `jws_keys_urls` to `external_oauth_jws_keys_url`
- `rsa_public_key` to `external_oauth_rsa_public_key`
- `rsa_public_key_2` to `external_oauth_rsa_public_key_2`
- `blocked_roles` to `external_oauth_blocked_roles_list`
- `allowed_roles` to `external_oauth_allowed_roles_list`
- `audience_urls` to `external_oauth_audience_list`
- `any_role_mode` to `external_oauth_any_role_mode`
- `scope_delimiter` to `external_oauth_scope_delimiter`
to align with Snowflake docs. Please rename this field in your configuration files. State will be migrated automatically.

#### *(behavior change)* Force new for multiple attributes after removing from config
Conditional force new was added for the following attributes when they are removed from config. There are no alter statements supporting UNSET on these fields.
- `external_oauth_rsa_public_key`
- `external_oauth_rsa_public_key_2`
- `external_oauth_scope_mapping_attribute`
- `external_oauth_jws_keys_url`
- `external_oauth_token_user_mapping_claim`

#### *(behavior change)* Conflicting fields
Fields listed below can not be set at the same time in Snowflake. They are marked as conflicting fields.
- `external_oauth_jws_keys_url` <-> `external_oauth_rsa_public_key`
- `external_oauth_jws_keys_url` <-> `external_oauth_rsa_public_key_2`
- `external_oauth_allowed_roles_list` <-> `external_oauth_blocked_roles_list`

#### *(behavior change)* Changed diff suppress for some fields
The fields listed below had diff suppress which removed '-' from strings. Now, this behavior is removed, so if you had '-' in these strings, please remove them. Note that '-' in these values is not allowed by Snowflake.
- `external_oauth_snowflake_user_mapping_attribute`
- `external_oauth_type`
- `external_oauth_any_role_mode`

### *(new feature)* snowflake_saml2_integration resource

The new `snowflake_saml2_integration` is introduced and deprecates `snowflake_saml_integration`. It contains new fields
and follows our new conventions making it more stable. The old SAML integration wasn't changed, so no migration needed,
but we recommend to eventually migrate to the newer counterpart.

### snowflake_scim_integration resource changes
#### *(behavior change)* Changed behavior of `sync_password`

Now, the `sync_password` field will set the state value to `default` whenever the value is not set in the config. This indicates that the value on the Snowflake side is set to the Snowflake default.

> [!WARNING]
> This change causes issues for Azure scim client (see [#2946](https://github.com/Snowflake-Labs/terraform-provider-snowflake/issues/2946)). The workaround is to remove the resource from the state with `terraform state rm`, add `sync_password = true` to the config, and import with `terraform import "snowflake_scim_integration.test" "aad_provisioning"`. After these steps, there should be no errors and no diff on this field. This behavior is fixed in v0.94 with state upgrader.


#### *(behavior change)* Renamed fields

Renamed field `provisioner_role` to `run_as_role` to align with Snowflake docs. Please rename this field in your configuration files. State will be migrated automatically.

#### *(new feature)* New fields
Fields added to the resource:
- `enabled`
- `sync_password`
- `comment`

#### *(behavior change)* Changed behavior of `enabled`
New field `enabled` is required. Previously the default value during create in Snowflake was `true`. If you created a resource with Terraform, please add `enabled = true` to have the same value.

#### *(behavior change)* Force new for multiple attributes
ForceNew was added for the following attributes (because there are no usable SQL alter statements for them):
- `scim_client`
- `run_as_role`

### snowflake_warehouse resource changes

Because of the multiple changes in the resource, the easiest migration way is to follow our [migration guide](https://github.com/Snowflake-Labs/terraform-provider-snowflake/blob/main/docs/technical-documentation/resource_migration.md) to perform zero downtime migration. Alternatively, it is possible to follow some pointers below. Either way, familiarize yourself with the resource changes before version bumping. Also, check the [design decisions](./v1-preparations/CHANGES_BEFORE_V1.md).

#### *(potential behavior change)* Default values removed
As part of the [redesign](https://github.com/Snowflake-Labs/terraform-provider-snowflake/blob/main/ROADMAP.md#preparing-essential-ga-objects-for-the-provider-v1) we are removing the default values for attributes having their defaults on Snowflake side to reduce coupling with the provider (read more in [default values](./v1-preparations/CHANGES_BEFORE_V1.md#default-values)). Because of that the following defaults were removed:
- `comment` (previously `""`)
- `enable_query_acceleration` (previously `false`)
- `query_acceleration_max_scale_factor` (previously `8`)
- `warehouse_type` (previously `"STANDARD"`)
- `max_concurrency_level` (previously `8`)
- `statement_queued_timeout_in_seconds` (previously `0`)
- `statement_timeout_in_seconds` (previously `172800`)

**Beware!** For attributes being Snowflake parameters (in case of warehouse: `max_concurrency_level`, `statement_queued_timeout_in_seconds`, and `statement_timeout_in_seconds`), this is a breaking change (read more in [Snowflake parameters](./v1-preparations/CHANGES_BEFORE_V1.md#snowflake-parameters)). Previously, not setting a value for them was treated as a fallback to values hardcoded on the provider side. This caused warehouse creation with these parameters set on the warehouse level (and not using the Snowflake default from hierarchy; read more in the [parameters documentation](https://docs.snowflake.com/en/sql-reference/parameters)). To keep the previous values, fill in your configs to the default values listed above.

All previous defaults were aligned with the current Snowflake ones, however it's not possible to distinguish between filled out value and no value in the automatic state upgrader. Therefore, if the given attribute is not filled out in your configuration, terraform will try to perform update after the change (to UNSET the given attribute to the Snowflake default); it should result in no changes on Snowflake object side, but it is required to make Terraform state aligned with your config. **All** other optional fields that were not set inside the config at all (because of the change in handling state logic on our provider side) will follow the same logic. To avoid the need for the changes, fill out the default fields in your config. Alternatively, run `terraform apply`; no further changes should be shown as a part of the plan.

#### *(note)* Automatic state migrations
There are three migrations that should happen automatically with the version bump:
- incorrect `2XLARGE`, `3XLARGE`, `4XLARGE`, `5XLARGE`, `6XLARGE` values for warehouse size are changed to the proper ones
- deprecated `wait_for_provisioning` attribute is removed from the state
- old empty resource monitor attribute is cleaned (earlier it was set to `"null"` string)

#### *(fix)* Warehouse size UNSET

Before the changes, removing warehouse size from the config was not handled properly. Because UNSET is not supported for warehouse size (check the [docs](https://docs.snowflake.com/en/sql-reference/sql/alter-warehouse#properties-parameters) - usage notes for unset) and there are multiple defaults possible, removing the size from config will result in the resource recreation.

#### *(behavior change)* Validation changes
As part of the [redesign](https://github.com/Snowflake-Labs/terraform-provider-snowflake/blob/main/ROADMAP.md#preparing-essential-ga-objects-for-the-provider-v1) we are adjusting validations or removing them to reduce coupling between Snowflake and the provider. Because of that the following validations were removed/adjusted/added:
- `max_cluster_count` - adjusted: added higher bound (10) according to Snowflake docs
- `min_cluster_count` - adjusted: added higher bound (10) according to Snowflake docs
- `auto_suspend` - adjusted: added `0` as valid value
- `warehouse_size` - adjusted: removed incorrect `2XLARGE`, `3XLARGE`, `4XLARGE`, `5XLARGE`, `6XLARGE` values
- `resource_monitor` - added: validation for a valid identifier (still subject to change during [identifiers rework](https://github.com/Snowflake-Labs/terraform-provider-snowflake/blob/main/ROADMAP.md#identifiers-rework))
- `max_concurrency_level` - added: validation according to MAX_CONCURRENCY_LEVEL parameter docs
- `statement_queued_timeout_in_seconds` - added: validation according to STATEMENT_QUEUED_TIMEOUT_IN_SECONDS parameter docs
- `statement_timeout_in_seconds` - added: validation according to STATEMENT_TIMEOUT_IN_SECONDS parameter docs

#### *(behavior change)* Deprecated `wait_for_provisioning` field removed
`wait_for_provisioning` field was deprecated a long time ago. It's high time it was removed from the schema.

#### *(behavior change)* `query_acceleration_max_scale_factor` conditional logic removed
Previously, the `query_acceleration_max_scale_factor` was depending on `enable_query_acceleration` parameter, but it is not required on Snowflake side. After migration, `terraform plan` should suggest changes if `enable_query_acceleration` was earlier set to false (manually or from default) and if `query_acceleration_max_scale_factor` was set in config.

#### *(behavior change)* `initially_suspended` forceNew removed
Previously, the `initially_suspended` attribute change caused the resource recreation. This attribute is used only during creation (to create suspended warehouse). There is no reason to recreate the whole object just to have initial state changed.

#### *(behavior change)* Boolean type changes
To easily handle three-value logic (true, false, unknown) in provider's configs, type of `auto_resume` and `enable_query_acceleration` was changed from boolean to string. This should not require updating existing configs (boolean/int value should be accepted and state will be migrated to string automatically), however we recommend changing config values to strings. Terraform should perform an action for configs lacking `auto_resume` or `enable_query_acceleration` (`ALTER WAREHOUSE UNSET AUTO_RESUME` and/or `ALTER WAREHOUSE UNSET ENABLE_QUERY_ACCELERATION` will be run underneath which should not affect the Snowflake object, because `auto_resume` and `enable_query_acceleration` are false by default).

#### *(note)* `resource_monitor` validation and diff suppression
`resource_monitor` is an identifier and handling logic may be still slightly changed as part of https://github.com/Snowflake-Labs/terraform-provider-snowflake/blob/main/ROADMAP.md#identifiers-rework. It should be handled automatically (without needed manual actions on user side), though, but it is not guaranteed.

#### *(behavior change)* snowflake_warehouses datasource
- Added `like` field to enable warehouse filtering
- Added missing fields returned by SHOW WAREHOUSES and enclosed its output in `show_output` field.
- Added outputs from **DESC WAREHOUSE** and **SHOW PARAMETERS IN WAREHOUSE** (they can be turned off by declaring `with_describe = false` and `with_parameters = false`, **they're turned on by default**).
  The additional parameters call **DESC WAREHOUSE** (with `with_describe` turned on) and **SHOW PARAMETERS IN WAREHOUSE** (with `with_parameters` turned on) **per warehouse** returned by **SHOW WAREHOUSES**.
  The outputs of both commands are held in `warehouses` entry, where **DESC WAREHOUSE** is saved in the `describe_output` field, and **SHOW PARAMETERS IN WAREHOUSE** in the `parameters` field.
  It's important to limit the records and calls to Snowflake to the minimum. That's why we recommend assessing which information you need from the data source and then providing strong filters and turning off additional fields for better plan performance.

You can read more in ["raw Snowflake output"](./v1-preparations/CHANGES_BEFORE_V1.md#empty-values).

### *(new feature)* new database resources
As part of the [preparation for v1](https://github.com/Snowflake-Labs/terraform-provider-snowflake/blob/main/ROADMAP.md#preparing-essential-ga-objects-for-the-provider-v1), we split up the database resource into multiple ones:
- Standard database - can be used as `snowflake_database` (replaces the old one and is used to create databases with optional ability to become a primary database ready for replication)
- Shared database - can be used as `snowflake_shared_database` (used to create databases from externally defined shares)
- Secondary database - can be used as `snowflake_secondary_database` (used to create replicas of databases from external sources)

All the field changes in comparison to the previous database resource are:
- `is_transient`
    - in `snowflake_shared_database`
        - removed: the field is removed from `snowflake_shared_database` as it doesn't have any effect on shared databases.
- `from_database` - database cloning was entirely removed and is not possible by any of the new database resources.
- `from_share` - the parameter was moved to the dedicated resource for databases created from shares `snowflake_shared_database`. Right now, it's a text field instead of a map. Additionally, instead of legacy account identifier format we're expecting the new one that with share looks like this: `<organization_name>.<account_name>.<share_name>`. For more information on account identifiers, visit the [official documentation](https://docs.snowflake.com/en/user-guide/admin-account-identifier).
- `from_replication` - the parameter was moved to the dedicated resource for databases created from primary databases `snowflake_secondary_database`
- `replication_configuration` - renamed: was renamed to `configuration` and is only available in the `snowflake_database`. Its internal schema changed that instead of list of accounts, we expect a list of nested objects with accounts for which replication (and optionally failover) should be enabled. More information about converting between both versions [here](#resource-renamed-snowflake_database---snowflake_database_old). Additionally, instead of legacy account identifier format we're expecting the new one that looks like this: `<organization_name>.<account_name>` (it will be automatically migrated to the recommended format by the state upgrader). For more information on account identifiers, visit the [official documentation](https://docs.snowflake.com/en/user-guide/admin-account-identifier).
- `data_retention_time_in_days`
  - in `snowflake_shared_database`
      - removed: the field is removed from `snowflake_shared_database` as it doesn't have any effect on shared databases.
  - in `snowflake_database` and `snowflake_secondary_database`
    - adjusted: now, it uses different approach that won't set it to -1 as a default value, but rather fills the field with the current value from Snowflake (this still can change).
- added: The following set of [parameters](https://docs.snowflake.com/en/sql-reference/parameters) was added to every database type:
    - `max_data_extension_time_in_days`
    - `external_volume`
    - `catalog`
    - `replace_invalid_characters`
    - `default_ddl_collation`
    - `storage_serialization_policy`
    - `log_level`
    - `trace_level`
    - `suspend_task_after_num_failures`
    - `task_auto_retry_attempts`
    - `user_task_managed_initial_warehouse_size`
    - `user_task_timeout_ms`
    - `user_task_minimum_trigger_interval_in_seconds`
    - `quoted_identifiers_ignore_case`
    - `enable_console_output`

The split was done (and will be done for several objects during the refactor) to simplify the resource on maintainability and usage level.
Its purpose was also to divide the resources by their specific purpose rather than cramping every use case of an object into one resource.

### *(behavior change)* Resource renamed snowflake_database -> snowflake_database_old
We made a decision to use the existing `snowflake_database` resource for redesigning it into a standard database.
The previous `snowflake_database` was renamed to `snowflake_database_old` and the current `snowflake_database`
contains completely new implementation that follows our guidelines we set for V1.
When upgrading to the 0.93.0 version, the automatic state upgrader should cover the migration for databases that didn't have the following fields set:
- `from_share` (now, the new `snowflake_shared_database` should be used instead)
- `from_replica` (now, the new `snowflake_secondary_database` should be used instead)
- `replication_configuration`

For configurations containing `replication_configuraiton` like this one:
```terraform
resource "snowflake_database" "test" {
  name = "<name>"
  replication_configuration {
    accounts = ["<account_locator>", "<account_locator_2>"]
    ignore_edition_check = true
  }
}
```

You have to transform the configuration into the following format (notice the change from account locator into the new account identifier format):
```terraform
resource "snowflake_database" "test" {
  name = "%s"
  replication {
    enable_to_account {
      account_identifier = "<organization_name>.<account_name>"
      with_failover      = false
    }
    enable_to_account {
      account_identifier = "<organization_name_2>.<account_name_2>"
      with_failover      = false
    }
  }
  ignore_edition_check = true
}
```

If you had `from_database` set, you should follow our [resource migration guide](https://github.com/Snowflake-Labs/terraform-provider-snowflake/blob/main/docs/technical-documentation/resource_migration.md) to remove
the database from state to later import it in the newer version of the provider.
Otherwise, it may cause issues when migrating to v0.93.0.
For now, we're dropping the possibility to create a clone database from other databases.
The only way will be to clone a database manually and import it as `snowflake_database`, but if
cloned databases diverge in behavior from standard databases, it may cause issues.

For databases with one of the fields mentioned above, manual migration will be needed.
Please refer to our [migration guide](https://github.com/Snowflake-Labs/terraform-provider-snowflake/blob/main/docs/technical-documentation/resource_migration.md) to perform zero downtime migration.

If you would like to upgrade to the latest version and postpone the upgrade, you still have to perform the manual migration
to the `snowflake_database_old` resource by following the [zero downtime migrations document](https://github.com/Snowflake-Labs/terraform-provider-snowflake/blob/main/docs/technical-documentation/resource_migration.md).
The only difference would be that instead of writing/generating new configurations you have to just rename the existing ones to contain `_old` suffix.

### *(behavior change)* snowflake_databases datasource
- `terse` and `history` fields were removed.
- `replication_configuration` field was removed from `databases`.
- `pattern` was replaced by `like` field.
- Additional filtering options added (`limit`).
- Added missing fields returned by SHOW DATABASES and enclosed its output in `show_output` field.
- Added outputs from **DESC DATABASE** and **SHOW PARAMETERS IN DATABASE** (they can be turned off by declaring `with_describe = false` and `with_parameters = false`, **they're turned on by default**).
The additional parameters call **DESC DATABASE** (with `with_describe` turned on) and **SHOW PARAMETERS IN DATABASE** (with `with_parameters` turned on) **per database** returned by **SHOW DATABASES**.
The outputs of both commands are held in `databases` entry, where **DESC DATABASE** is saved in the `describe_output` field, and **SHOW PARAMETERS IN DATABASE** in the `parameters` field.
It's important to limit the records and calls to Snowflake to the minimum. That's why we recommend assessing which information you need from the data source and then providing strong filters and turning off additional fields for better plan performance.

## v0.89.0 ➞ v0.90.0
### snowflake_table resource changes
#### *(behavior change)* Validation to column type added
While solving issue [#2733](https://github.com/Snowflake-Labs/terraform-provider-snowflake/issues/2733) we have introduced diff suppression for `column.type`. To make it work correctly we have also added a validation to it. It should not cause any problems, but it's worth noting in case of any data types used that the provider is not aware of.

### snowflake_procedure resource changes
#### *(behavior change)* Validation to arguments type added
Diff suppression for `arguments.type` is needed for the same reason as above for `snowflake_table` resource.

### tag_masking_policy_association resource changes
Now the `tag_masking_policy_association` resource will only accept fully qualified names separated by dot `.` instead of pipe `|`.

Before
```terraform
resource "snowflake_tag_masking_policy_association" "name" {
    tag_id            = snowflake_tag.this.id
    masking_policy_id = snowflake_masking_policy.example_masking_policy.id
}
```

After
```terraform
resource "snowflake_tag_masking_policy_association" "name" {
    tag_id            = "\"${snowflake_tag.this.database}\".\"${snowflake_tag.this.schema}\".\"${snowflake_tag.this.name}\""
    masking_policy_id = "\"${snowflake_masking_policy.example_masking_policy.database}\".\"${snowflake_masking_policy.example_masking_policy.schema}\".\"${snowflake_masking_policy.example_masking_policy.name}\""
}
```

It's more verbose now, but after identifier rework it should be similar to the previous form.

## v0.88.0 ➞ v0.89.0
#### *(behavior change)* ForceNew removed
The `ForceNew` field was removed in favor of in-place Update for `name` parameter in:
- `snowflake_file_format`
- `snowflake_masking_policy`
So from now, these objects won't be re-created when the `name` changes, but instead only the name will be updated with `ALTER .. RENAME TO` statements.

## v0.87.0 ➞ v0.88.0
### snowflake_procedure resource changes
#### *(behavior change)* Execute as validation added
From now on, the `snowflake_procedure`'s `execute_as` parameter allows only two values: OWNER and CALLER (case-insensitive). Setting other values earlier resulted in falling back to the Snowflake default (currently OWNER) and creating a permadiff.

### snowflake_grants datasource changes
`snowflake_grants` datasource was refreshed as part of the ongoing [Grants Redesign](https://github.com/Snowflake-Labs/terraform-provider-snowflake/blob/main/ROADMAP.md#redesigning-grants).

#### *(behavior change)* role fields renames
To be aligned with the convention in other grant resources, `role` was renamed to `account_role` for the following fields:
- `grants_to.role`
- `grants_of.role`
- `future_grants_to.role`.

To migrate simply change `role` to `account_role` in the aforementioned fields.

#### *(behavior change)* grants_to.share type change
`grants_to.share` was a text field. Because Snowflake introduced new syntax `SHOW GRANTS TO SHARE <share_name> IN APPLICATION PACKAGE <app_package_name>` (check more in the [docs](https://docs.snowflake.com/en/sql-reference/sql/show-grants#variants)) the type was changed to object. To migrate simply change:
```terraform
data "snowflake_grants" "example_to_share" {
  grants_to {
    share = "some_share"
  }
}
```
to
```terraform
data "snowflake_grants" "example_to_share" {
  grants_to {
    share {
      share_name = "some_share"
    }
  }
}
```
Note: `in_application_package` is not yet supported.

#### *(behavior change)* future_grants_in.schema type change
`future_grants_in.schema` was an object field allowing to set required `schema_name` and optional `database_name`. Our strategy is to be explicit, so the schema field was changed to string and fully qualified name is expected. To migrate change:
```terraform
data "snowflake_grants" "example_future_in_schema" {
  future_grants_in {
    schema {
      database_name = "some_database"
      schema_name   = "some_schema"
    }
  }
}
```
to
```terraform
data "snowflake_grants" "example_future_in_schema" {
  future_grants_in {
    schema = "\"some_database\".\"some_schema\""
  }
}
```
#### *(new feature)* grants_to new options
`grants_to` was enriched with three new options:
- `application`
- `application_role`
- `database_role`

No migration work is needed here.

#### *(new feature)* grants_of new options
`grants_to` was enriched with two new options:
- `database_role`
- `application_role`

No migration work is needed here.

#### *(new feature)* future_grants_to new options
`future_grants_to` was enriched with one new option:
- `database_role`

No migration work is needed here.

#### *(documentation)* improvements
Descriptions of attributes were altered. More examples were added (both for old and new features).

## v0.86.0 ➞ v0.87.0
### snowflake_database resource changes
#### *(behavior change)* External object identifier changes

Previously, in `snowflake_database` when creating a database form share, it was possible to provide `from_share.provider`
in the format of `<org_name>.<account_name>`. It worked even though we expected account locator because our "external" identifier wasn't quoting its string representation.
To be consistent with other identifier types, we quoted the output of "external" identifiers which makes such configurations break
(previously, they were working "by accident"). To fix it, the previous format of `<org_name>.<account_name>` has to be changed
to account locator format `<account_locator>` (mind that it's now case-sensitive). The account locator can be retrieved by calling `select current_account();` on the sharing account.
In the future we would like to eventually come back to the `<org_name>.<account_name>` format as it's recommended by Snowflake.

### Provider configuration changes

#### **IMPORTANT** *(bug fix)* Configuration hierarchy
There were several issues reported about the configuration hierarchy, e.g. [#2294](https://github.com/Snowflake-Labs/terraform-provider-snowflake/issues/2294) and [#2242](https://github.com/Snowflake-Labs/terraform-provider-snowflake/issues/2242).
In fact, the order of precedence described in the docs was not followed. This have led to the incorrect behavior.

After migrating to this version, the hierarchy from the docs should be followed:
```text
The Snowflake provider will use the following order of precedence when determining which credentials to use:
1) Provider Configuration
2) Environment Variables
3) Config File
```

**BEWARE**: your configurations will be affected with that change because they may have been leveraging the incorrect configurations precedence. Please be sure to check all the configurations before running terraform.

### snowflake_failover_group resource changes
#### *(bug fix)* ACCOUNT PARAMETERS is returned as PARAMETERS from SHOW FAILOVER GROUPS
Longer context in [#2517](https://github.com/Snowflake-Labs/terraform-provider-snowflake/issues/2517).
After this change, one apply may be required to update the state correctly for failover group resources using `ACCOUNT PARAMETERS`.

### snowflake_database, snowflake_schema, and snowflake_table resource changes
#### *(behavior change)* Database `data_retention_time_in_days` + Schema `data_retention_days` + Table `data_retention_time_in_days`
For context [#2356](https://github.com/Snowflake-Labs/terraform-provider-snowflake/issues/2356).
To make data retention fields truly optional (previously they were producing plan every time when no value was set),
we added `-1` as a possible value, and it is set as default. That got rid of the unexpected plans when no value is set and added possibility to use default value assigned by Snowflake (see [the data retention period](https://docs.snowflake.com/en/user-guide/data-time-travel#data-retention-period)).

### snowflake_table resource changes
#### *(behavior change)* Table `data_retention_days` field removed in favor of `data_retention_time_in_days`
For context [#2356](https://github.com/Snowflake-Labs/terraform-provider-snowflake/issues/2356).
To define data retention days for table `data_retention_time_in_days` should be used as deprecated `data_retention_days` field is being removed.

## v0.85.0 ➞ v0.86.0
### snowflake_table_constraint resource changes

#### *(behavior change)* NOT NULL removed from possible types
The `type` of the constraint was limited back to `UNIQUE`, `PRIMARY KEY`, and `FOREIGN KEY`.
The reason for that is, that syntax for Out-of-Line constraint ([docs](https://docs.snowflake.com/en/sql-reference/sql/create-table-constraint#out-of-line-unique-primary-foreign-key)) does not contain `NOT NULL`.
It is noted as a behavior change but in some way it is not; with the previous implementation it did not work at all with `type` set to `NOT NULL` because the generated statement was not a valid Snowflake statement.

We will consider adding `NOT NULL` back because it can be set by `ALTER COLUMN columnX SET NOT NULL`, but first we want to revisit the whole resource design.

#### *(behavior change)* table_id reference
The docs were inconsistent. Example prior to 0.86.0 version showed using the `table.id` as the `table_id` reference. The description of the `table_id` parameter never allowed such a value (`table.id` is a `|`-delimited identifier representation and only the `.`-separated values were listed in the docs: https://registry.terraform.io/providers/Snowflake-Labs/snowflake/0.85.0/docs/resources/table_constraint#required. The misuse of `table.id` parameter will result in error after migrating to 0.86.0. To make the config work, please remove and reimport the constraint resource from the state as described in [resource migration doc](./docs/technical-documentation/resource_migration.md).

After discussions in [#2535](https://github.com/Snowflake-Labs/terraform-provider-snowflake/issues/2535) we decided to provide a temporary workaround in 0.87.0 version, so that the manual migration is not necessary. It allows skipping the migration and jumping straight to 0.87.0 version. However, the temporary workaround will be gone in one of the future versions. Please adjust to the newly suggested reference with the new resources you create.

### snowflake_external_function resource changes

#### *(behavior change)* return_null_allowed default is now true
The `return_null_allowed` attribute default value is now `true`. This is a behavior change because it was `false` before. The reason it was changed is to match the expected default value in the [documentation](https://docs.snowflake.com/en/sql-reference/sql/create-external-function#optional-parameters) `Default: The default is NULL (i.e. the function can return NULL values).`

#### *(behavior change)* comment is no longer required
The `comment` attribute is now optional. It was required before, but it is not required in Snowflake API.

### snowflake_external_functions data source changes

#### *(behavior change)* schema is now required with database
The `schema` attribute is now required with `database` attribute to match old implementation `SHOW EXTERNAL FUNCTIONS IN SCHEMA "<database>"."<schema>"`. In the future this may change to make schema optional.

## vX.XX.X -> v0.85.0

### Migration from old (grant) resources to new ones

In recent changes, we introduced a new grant resources to replace the old ones.
To aid with the migration, we wrote a guide to show one of the possible ways to migrate deprecated resources to their new counter-parts.
As the guide is more general and applies to every version (and provider), we moved it [here](./docs/technical-documentation/resource_migration.md).

### snowflake_procedure resource changes
#### *(deprecation)* return_behavior
`return_behavior` parameter is deprecated because it is also deprecated in the Snowflake API.

### snowflake_function resource changes
#### *(behavior change)* return_type
`return_type` has become force new because there is no way to alter it without dropping and recreating the function.

## v0.84.0 ➞ v0.85.0

### snowflake_stage resource changes

#### *(behavior change/regression)* copy_options
Setting `copy_options` to `ON_ERROR = 'CONTINUE'` would result in a permadiff. Use `ON_ERROR = CONTINUE` (without single quotes) or bump to v0.89.0 in which the behavior was fixed.

### snowflake_notification_integration resource changes
#### *(behavior change)* notification_provider
`notification_provider` becomes required and has three possible values `AZURE_STORAGE_QUEUE`, `AWS_SNS`, and `GCP_PUBSUB`.
It is still possible to set it to `AWS_SQS` but because there is no underlying SQL, so it will result in an error.
Attributes `aws_sqs_arn` and `aws_sqs_role_arn` will be ignored.
Computed attributes `aws_sqs_external_id` and `aws_sqs_iam_user_arn` won't be updated.

#### *(behavior change)* force new for multiple attributes
Force new was added for the following attributes (because no usable SQL alter statements for them):
- `azure_storage_queue_primary_uri`
- `azure_tenant_id`
- `gcp_pubsub_subscription_name`
- `gcp_pubsub_topic_name`

#### *(deprecation)* direction
`direction` parameter is deprecated because it is added automatically on the SDK level.

#### *(deprecation)* type
`type` parameter is deprecated because it is added automatically on the SDK level (and basically it's always `QUEUE`).

## v0.73.0 ➞ v0.74.0
### Provider configuration changes

In this change we have done a provider refactor to make it more complete and customizable by supporting more options that
were already available in Golang Snowflake driver. This lead to several attributes being added and a few deprecated.
We will focus on the deprecated ones and show you how to adapt your current configuration to the new changes.

#### *(rename)* username ➞ user

```terraform
provider "snowflake" {
  # before
  username = "username"

  # after
  user = "username"
}
```

#### *(structural change)* OAuth API

```terraform
provider "snowflake" {
  # before
  browser_auth        = false
  oauth_access_token  = "<access_token>"
  oauth_refresh_token = "<refresh_token>"
  oauth_client_id     = "<client_id>"
  oauth_client_secret = "<client_secret>"
  oauth_endpoint      = "<endpoint>"
  oauth_redirect_url  = "<redirect_uri>"

  # after
  authenticator = "ExternalBrowser"
  token         = "<access_token>"
  token_accessor {
    refresh_token   = "<refresh_token>"
    client_id       = "<client_id>"
    client_secret   = "<client_secret>"
    token_endpoint  = "<endpoint>"
    redirect_uri    = "<redirect_uri>"
  }
}
```

#### *(remove redundant information)* region

Specifying a region is a legacy thing and according to https://docs.snowflake.com/en/user-guide/admin-account-identifier
you can specify a region as a part of account parameter. Specifying account parameter with the region is also considered legacy,
but with this approach it will be easier to convert only your account identifier to the new preferred way of specifying account identifier.

```terraform
provider "snowflake" {
  # before
  region = "<cloud_region_id>"

  # after
  account = "<account_locator>.<cloud_region_id>"
}
```

#### *(todo)* private key path

```terraform
provider "snowflake" {
  # before
  private_key_path = "<filepath>"

  # after
  private_key = file("<filepath>")
}
```

#### *(rename)* session_params ➞ params

```terraform
provider "snowflake" {
  # before
  session_params = {}

  # after
  params = {}
}
```

#### *(behavior change)* authenticator (JWT)

Before the change `authenticator` parameter did not have to be set for private key authentication and was deduced by the provider. The change is a result of the introduced configuration alignment with an underlying [gosnowflake driver](https://github.com/snowflakedb/gosnowflake). The authentication type is required there, and it defaults to user+password one. From this version, set `authenticator` to `JWT` explicitly.<|MERGE_RESOLUTION|>--- conflicted
+++ resolved
@@ -9,10 +9,9 @@
 
 ## v0.99.0 ➞ v0.100.0
 
-<<<<<<< HEAD
 ### snowflake_roles data source deprecation
 `snowflake_roles` is now deprecated in favor of `snowflake_account_roles` with the same schema and behavior. It will be removed with the v1 release. Please adjust your configuration files.
-=======
+
 ### snowflake_account resource changes
 
 Changes:
@@ -20,10 +19,9 @@
 - `grace_period_in_days` is now required. The field should be explicitly set in the following versions.
 - Account renaming is now supported.
 - `is_org_admin` is a settable field (previously it was read-only field). Changing its value is also supported.
-- `must_change_password` and `is_org_admin` type was changed from `bool` to bool-string (more on that [here](https://github.com/Snowflake-Labs/terraform-provider-snowflake/blob/main/v1-preparations/CHANGES_BEFORE_V1.md#empty-values)). No action required during the migration. 
+- `must_change_password` and `is_org_admin` type was changed from `bool` to bool-string (more on that [here](https://github.com/Snowflake-Labs/terraform-provider-snowflake/blob/main/v1-preparations/CHANGES_BEFORE_V1.md#empty-values)). No action required during the migration.
 - The underlying resource identifier was changed from `<account_locator>` to `<organization_name>.<account_name>`. Migration will be done automatically. Notice this introduces changes in how `snowflake_account` resource is imported.
 - New `show_output` field was added (see [raw Snowflake output](./v1-preparations/CHANGES_BEFORE_V1.md#raw-snowflake-output)).
->>>>>>> 211ad462
 
 ### snowflake_tag_association resource changes
 #### *(behavior change)* new id format
