--- conflicted
+++ resolved
@@ -9,16 +9,14 @@
 
 ## v1.0.2 ➞ v1.0.3
 
-<<<<<<< HEAD
 ### Fixed ENFORCE_NETWORK_RULES_FOR_INTERNAL_STAGES parameter
 ENFORCE_NETWORK_RULES_FOR_INTERNAL_STAGES account parameter did not work correctly before ([#3344]). This parameter was of incorrect type, and the constructed queries did not provide the parameter's value during altering accounts. It has been fixed in this version.
-=======
+
 ### Changed documentation structure
 We added `Preview` and `Stable` categories to the resources and data sources documentation, which clearly separates the preview and stable features in the documentation feature list.
 We moved our technical guides to `guides` directory. This means that all such guides are available natively in the registry, similarly to [Unassigning policies](https://registry.terraform.io/providers/Snowflake-Labs/snowflake/latest/docs/guides/unassigning_policies) guide.
 We also updated the links to point to the docs inside the registry. Note that our [Roadmap](https://github.com/Snowflake-Labs/terraform-provider-snowflake/blob/main/ROADMAP.md) and [Migration guide](https://github.com/Snowflake-Labs/terraform-provider-snowflake/blob/main/MIGRATION_GUIDE.md) are available in Github only.
 This is a part of our effort to improve the provider documentation. We are open for your feedback and suggestions.
->>>>>>> 2b95809b
 
 ## v1.0.1 ➞ v1.0.2
 
