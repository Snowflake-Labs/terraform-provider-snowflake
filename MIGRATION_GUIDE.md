--- conflicted
+++ resolved
@@ -9,7 +9,6 @@
 
 ## v0.99.0 ➞ v0.100.0
 
-<<<<<<< HEAD
 ### snowflake_oauth_integration_for_partner_applications and snowflake_oauth_integration_for_custom_clients resource changes
 #### *(behavior change)* `blocked_roles_list` field is no longer required
 
@@ -22,7 +21,7 @@
 #### *(behavior change)* new field `related_parameters`
 
 To handle `blocked_roles_list` field properly in both of the resources, we introduce `related_parameters` field. This field is a list of parameters related to OAuth integrations. It is a computed-only field containing value of `OAUTH_ADD_PRIVILEGED_ROLES_TO_BLOCKED_LIST` account parameter (see [docs](https://docs.snowflake.com/en/sql-reference/parameters#oauth-add-privileged-roles-to-blocked-list)).
-=======
+
 ### snowflake_account resource changes
 
 Changes:
@@ -30,10 +29,9 @@
 - `grace_period_in_days` is now required. The field should be explicitly set in the following versions.
 - Account renaming is now supported.
 - `is_org_admin` is a settable field (previously it was read-only field). Changing its value is also supported.
-- `must_change_password` and `is_org_admin` type was changed from `bool` to bool-string (more on that [here](https://github.com/Snowflake-Labs/terraform-provider-snowflake/blob/main/v1-preparations/CHANGES_BEFORE_V1.md#empty-values)). No action required during the migration. 
+- `must_change_password` and `is_org_admin` type was changed from `bool` to bool-string (more on that [here](https://github.com/Snowflake-Labs/terraform-provider-snowflake/blob/main/v1-preparations/CHANGES_BEFORE_V1.md#empty-values)). No action required during the migration.
 - The underlying resource identifier was changed from `<account_locator>` to `<organization_name>.<account_name>`. Migration will be done automatically. Notice this introduces changes in how `snowflake_account` resource is imported.
 - New `show_output` field was added (see [raw Snowflake output](./v1-preparations/CHANGES_BEFORE_V1.md#raw-snowflake-output)).
->>>>>>> 211ad462
 
 ### snowflake_tag_association resource changes
 #### *(behavior change)* new id format
