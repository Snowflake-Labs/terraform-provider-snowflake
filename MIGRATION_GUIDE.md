# Migration guide

This document is meant to help you migrate your Terraform config to the new newest version. In migration guides, we will only
describe deprecations or breaking changes and help you to change your configuration to keep the same (or similar) behavior
across different versions.

> [!TIP]
> We highly recommend upgrading the versions one by one instead of bulk upgrades.

<<<<<<< HEAD
## v0.99.0 ➞ v1.0.0

### Preview features flag
All of the preview features objects are now disabled by default. This includes:
- Resources
	- `snowflake_account_password_policy_attachment`
	- `snowflake_alert`
	- `snowflake_api_integration`
	- `snowflake_cortex_search_service`
	- `snowflake_dynamic_table`
	- `snowflake_external_function`
	- `snowflake_external_table`
	- `snowflake_external_volume`
	- `snowflake_failover_group`
	- `snowflake_file_format`
	- `snowflake_managed_account`
	- `snowflake_materialized_view`
	- `snowflake_network_policy_attachment`
	- `snowflake_network_rule`
	- `snowflake_email_notification_integration`
	- `snowflake_notification_integration`
	- `snowflake_object_parameter`
	- `snowflake_password_policy`
	- `snowflake_pipe`
	- `snowflake_sequence`
	- `snowflake_share`
	- `snowflake_stage`
	- `snowflake_storage_integration`
	- `snowflake_table_column_masking_policy_application`
	- `snowflake_table_constraint`
	- `snowflake_user_public_keys`
	- `snowflake_user_password_policy_attachment`
- Data sources
	- `snowflake_current_account`
	- `snowflake_alerts`
	- `snowflake_cortex_search_services`
	- `snowflake_database`
	- `snowflake_database_role`
	- `snowflake_dynamic_tables`
	- `snowflake_external_functions`
	- `snowflake_external_tables`
	- `snowflake_failover_groups`
	- `snowflake_file_formats`
	- `snowflake_materialized_views`
	- `snowflake_pipes`
	- `snowflake_current_role`
	- `snowflake_sequences`
	- `snowflake_shares`
	- `snowflake_parameters`
	- `snowflake_stages`
	- `snowflake_storage_integrations`
	- `snowflake_system_generate_scim_access_token`
	- `snowflake_system_get_aws_sns_iam_policy`
	- `snowflake_system_get_privatelink_config`
	- `snowflake_system_get_snowflake_platform_info`

If you want to have them enabled, add the feature name to the provider configuration (with `_datasource` or `_resource` suffix), like this:
```terraform
provider "snowflake" {
	preview_features_enabled = ["snowflake_current_account_datasource", "snowflake_alert_resource"]
}
```

### Removed deprecated objects
All of the deprecated objects are removed from v1 release. This includes:
<!-- TODO(next pr): link to entries in the migration guide regarding details for each of the resource/data source-->
- Resources
  - `snowflake_database_old`
  - `snowflake_role`
  - `snowflake_oauth_integration`
  - `snowflake_saml_integration`
  - `snowflake_session_parameter`
  - `snowflake_stream`
  - `snowflake_tag_masking_policy_association`
- Data sources
  - `snowflake_role`
- Fields in the provider configuration:
  - `account`
  - `oauth_access_token`
  - `oauth_client_id`
  - `oauth_client_secret`
  - `oauth_endpoint`
  - `oauth_redirect_url`
  - `oauth_refresh_token`
  - `private_key_path`
  - `region`
  - `session_params`
  - `username`

Additionally, `JWT` value is no longer available for `authenticator` field in the provider configuration.

=======
## v0.99.0 ➞ v0.100.0

### snowflake_tag_association resource changes
#### *(behavior change)* new id format
In order to provide more functionality for tagging objects, we have changed the resource id from `"TAG_DATABASE"."TAG_SCHEMA"."TAG_NAME"` to `"TAG_DATABASE"."TAG_SCHEMA"."TAG_NAME"|TAG_VALUE|OBJECT_TYPE`. This allows to group tags associations per tag ID, tag value and object type in one resource.
```
resource "snowflake_tag_association" "gold_warehouses" {
  object_identifiers = [snowflake_warehouse.w1.fully_qualified_name, snowflake_warehouse.w2.fully_qualified_name]
  object_type = "WAREHOUSE"
  tag_id      = snowflake_tag.tier.fully_qualified_name
  tag_value   = "gold"
}
resource "snowflake_tag_association" "silver_warehouses" {
  object_identifiers = [snowflake_warehouse.w3.fully_qualified_name]
  object_type = "WAREHOUSE"
  tag_id      = snowflake_tag.tier.fully_qualified_name
  tag_value   = "silver"
}
resource "snowflake_tag_association" "silver_databases" {
  object_identifiers = [snowflake_database.d1.fully_qualified_name]
  object_type = "DATABASE"
  tag_id      = snowflake_tag.tier.fully_qualified_name
  tag_value   = "silver"
}
```

Note that if you want to promote silver instances to gold, you can not simply change `tag_value` in `silver_warehouses`. Instead, you should first remove `object_identifiers` from `silver_warehouses`, run `terraform apply`, and then add the relevant `object_identifiers` in `gold_warehouses`, like this (note that `silver_warehouses` resource was deleted):
```
resource "snowflake_tag_association" "gold_warehouses" {
  object_identifiers = [snowflake_warehouse.w1.fully_qualified_name, snowflake_warehouse.w2.fully_qualified_name, snowflake_warehouse.w3.fully_qualified_name]
  object_type = "WAREHOUSE"
  tag_id      = snowflake_tag.tier.fully_qualified_name
  tag_value   = "gold"
}
```
and run `terraform apply` again.

Note that the order of operations is not deterministic in this case, and if you do these operations in one step, it is possible that the tag value will be changed first, and unset later because of removing the resource with old value.

The state is migrated automatically. There is no need to adjust configuration files, unless you use resource id `snowflake_tag_association.example.id` as a reference in other resources.

#### *(behavior change)* changed fields
Behavior of some fields was changed:
- `object_identifier` was renamed to `object_identifiers` and it is now a set of fully qualified names. Change your configurations from
```
resource "snowflake_tag_association" "table_association" {
  object_identifier {
    name     = snowflake_table.test.name
    database = snowflake_database.test.name
    schema   = snowflake_schema.test.name
  }
  object_type = "TABLE"
  tag_id      = snowflake_tag.test.fully_qualified_name
  tag_value   = "engineering"
}
```
to
```
resource "snowflake_tag_association" "table_association" {
  object_identifiers = [snowflake_table.test.fully_qualified_name]
  object_type = "TABLE"
  tag_id      = snowflake_tag.test.fully_qualified_name
  tag_value   = "engineering"
}
```
- `tag_id`  has now suppressed identifier quoting to prevent issues with Terraform showing permament differences, like [this one](https://github.com/Snowflake-Labs/terraform-provider-snowflake/issues/2982)
- `object_type` and `tag_id` are now marked as ForceNew

The state is migrated automatically. Please adjust your configuration files.

### Data type changes

As part of reworking functions, procedures, and any other resource utilizing Snowflake data types, we adjusted the parsing of data types to be more aligned with Snowflake (according to [docs](https://docs.snowflake.com/en/sql-reference/intro-summary-data-types)).

Affected resources:
- `snowflake_function`
- `snowflake_procedure`
- `snowflake_table`
- `snowflake_external_function`
- `snowflake_masking_policy`
- `snowflake_row_access_policy`
- `snowflake_dynamic_table`
You may encounter non-empty plans in these resources after bumping.

Changes to the previous implementation/limitations:
- `BOOL` is no longer supported; use `BOOLEAN` instead.
- Following the change described [here](#bugfix-handle-data-type-diff-suppression-better-for-text-and-number), comparing and suppressing changes of data types was extended for all other data types with the following rules:
  - `CHARACTER`, `CHAR`, `NCHAR` now have the default size set to 1 if not provided (following the [docs](https://docs.snowflake.com/en/sql-reference/data-types-text#char-character-nchar))
  - `BINARY` has default size set to 8388608 if not provided (following the [docs](https://docs.snowflake.com/en/sql-reference/data-types-text#binary))
  - `TIME` has default precision set to 9 if not provided (following the [docs](https://docs.snowflake.com/en/sql-reference/data-types-datetime#time))
  - `TIMESTAMP_LTZ` has default precision set to 9 if not provided (following the [docs](https://docs.snowflake.com/en/sql-reference/data-types-datetime#timestamp)); supported aliases: `TIMESTAMPLTZ`, `TIMESTAMP WITH LOCAL TIME ZONE`.
  - `TIMESTAMP_NTZ` has default precision set to 9 if not provided (following the [docs](https://docs.snowflake.com/en/sql-reference/data-types-datetime#timestamp)); supported aliases: `TIMESTAMPNTZ`, `TIMESTAMP WITHOUT TIME ZONE`, `DATETIME`.
  - `TIMESTAMP_TZ` has default precision set to 9 if not provided (following the [docs](https://docs.snowflake.com/en/sql-reference/data-types-datetime#timestamp)); supported aliases: `TIMESTAMPTZ`, `TIMESTAMP WITH TIME ZONE`.
- The session-settable `TIMESTAMP` is NOT supported ([docs](https://docs.snowflake.com/en/sql-reference/data-types-datetime#timestamp))
- `VECTOR` type still is limited and will be addressed soon (probably before the release so it will be edited)
>>>>>>> 548ec42a

## v0.98.0 ➞ v0.99.0

### snowflake_tasks data source changes

New filtering options:
- `with_parameters`
- `like`
- `in`
- `starts_with`
- `root_only`
- `limit`

New output fields
- `show_output`
- `parameters`

Breaking changes:
- `database` and `schema` are right now under `in` field

Before:
```terraform
data "snowflake_tasks" "old_tasks" {
  database = "<database_name>"
  schema = "<schema_name>"
}
```
After:
```terraform
data "snowflake_tasks" "new_tasks" {
  in {
    # for IN SCHEMA specify:
    schema = "<database_name>.<schema_name>"

    # for IN DATABASE specify:
    database = "<database_name>"
  }
}
```
- `tasks` field now organizes output of show under `show_output` field and the output of show parameters under `parameters` field.

Before:
```terraform
output "simple_output" {
  value = data.snowflake_tasks.test.tasks[0].name
}
```
After:
```terraform
output "simple_output" {
  value = data.snowflake_tasks.test.tasks[0].show_output[0].name
}
```

### snowflake_task resource changes
New fields:
- `config` - enables to specify JSON-formatted metadata that can be retrieved in the `sql_statement` by using [SYSTEM$GET_TASK_GRAPH_CONFIG](https://docs.snowflake.com/en/sql-reference/functions/system_get_task_graph_config).
- `show_output` and `parameters` fields added for holding SHOW and SHOW PARAMETERS output (see [raw Snowflake output](./v1-preparations/CHANGES_BEFORE_V1.md#raw-snowflake-output)).
- Added support for finalizer tasks with `finalize` field. It conflicts with `after` and `schedule` (see [finalizer tasks](https://docs.snowflake.com/en/user-guide/tasks-graphs#release-and-cleanup-of-task-graphs)).

Changes:
- `enabled` field changed to `started` and type changed to string with only boolean values available (see ["empty" values](./v1-preparations/CHANGES_BEFORE_V1.md#empty-values)). It is also now required field, so make sure it's explicitly set (previously it was optional with the default value set to `false`).
- `allow_overlapping_execution` type was changed to string with only boolean values available (see ["empty" values](./v1-preparations/CHANGES_BEFORE_V1.md#empty-values)). Previously, it had the default set to `false` which will be migrated. If nothing will be set the provider will plan the change to `default` value. If you want to make sure it's turned off, set it explicitly to `false`.

Before:
```terraform
resource "snowflake_task" "example" {
  # ...
  enabled = true
  # ...
}
```
After:
```terraform
resource "snowflake_task" "example" {
  # ...
  started = true
  # ...
}
```
- `schedule` field changed from single value to a nested object that allows for specifying either minutes or cron

Before:
```terraform
resource "snowflake_task" "example" {
  # ...
  schedule = "5 MINUTES"
  # or
  schedule = "USING CRON * * * * * UTC"
  # ...
}
```
After:
```terraform
resource "snowflake_task" "example" {
  # ...
  schedule {
    minutes = 5
    # or
    using_cron = "* * * * * UTC"
  }
  # ...
}
```
- All task parameters defined in [the Snowflake documentation](https://docs.snowflake.com/en/sql-reference/parameters) added into the top-level schema and removed `session_parameters` map.

Before:
```terraform
resource "snowflake_task" "example" {
  # ...
  session_parameters = {
    QUERY_TAG = "<query_tag>"
  }
  # ...
}
```
After:
```terraform
resource "snowflake_task" "example" {
  # ...
  query_tag = "<query_tag>"
  # ...
}
```

- `after` field type was changed from `list` to `set` and the values were changed from names to fully qualified names.

Before:
```terraform
resource "snowflake_task" "example" {
  # ...
  after = ["<task_name>", snowflake_task.some_task.name]
  # ...
}
```
After:
```terraform
resource "snowflake_task" "example" {
  # ...
  after = ["<database_name>.<schema_name>.<task_name>", snowflake_task.some_task.fully_qualified_name]
  # ...
}
```

### *(new feature)* snowflake_tags datasource
Added a new datasource enabling querying and filtering tags. Notes:
- all results are stored in `tags` field.
- `like` field enables tags filtering by name.
- `in` field enables tags filtering by `account`, `database`, `schema`, `application` and `application_package`.
- `SHOW TAGS` output is enclosed in `show_output` field inside `tags`.

### snowflake_tag_masking_policy_association deprecation
`snowflake_tag_masking_policy_association` is now deprecated in favor of `snowflake_tag` with a new `masking_policy` field. It will be removed with the v1 release. Please adjust your configuration files.

### snowflake_tag resource changes
New fields:
  - `masking_policies` field that holds the associated masking policies.
  - `show_output` field that holds the response from SHOW TAGS.

#### *(breaking change)* Changed fields in snowflake_masking_policy resource
Changed fields:
  - `name` is now not marked as ForceNew. When this value is changed, the resource is renamed with `ALTER TAG`, instead of being recreated.
  - `allowed_values` type was changed from list to set. This causes different ordering to be ignored.
State will be migrated automatically.

#### *(breaking change)* Identifiers related changes
During [identifiers rework](https://github.com/Snowflake-Labs/terraform-provider-snowflake/blob/main/ROADMAP.md#identifiers-rework) we decided to
migrate resource ids from pipe-separated to regular Snowflake identifiers (e.g. `<database_name>|<schema_name>` -> `"<database_name>"."<schema_name>"`). Importing resources also needs to be adjusted (see [example](https://registry.terraform.io/providers/Snowflake-Labs/snowflake/latest/docs/resources/tag#import)).

Also, we added diff suppress function that prevents Terraform from showing differences, when only quoting is different.

No change is required, the state will be migrated automatically.

## v0.97.0 ➞ v0.98.0

### *(new feature)* snowflake_connections datasource
Added a new datasource enabling querying and filtering connections. Notes:
- all results are stored in `connections` field.
- `like` field enables connections filtering.
- SHOW CONNECTIONS output is enclosed in `show_output` field inside `connections`.
  It's important to limit the records and calls to Snowflake to the minimum. That's why we recommend assessing which information you need from the data source and then providing strong filters and turning off additional fields for better plan performance.


### *(new feature)* connection resources

Added a new resources for managing connections. We decided to split connection into two separate resources based on whether the connection is a primary or replicated (secondary). i.e.:

- `snowflake_primary_connection` is used to manage primary connection, with ability to enable failover to other accounts.
- `snowflake_secondary_connection` is used to manage replicated (secondary) connection.

To promote `snowflake_secondary_connection` to `snowflake_primary_connection`, resources need to be removed from the state, altered manually using:
```
ALTER CONNECTION <name> PRIMARY;
```
and then imported again, now as `snowflake_primary_connection`.

To demote `snowflake_primary_connection` back to `snowflake_secondary_connection`, resources need to be removed from the state, re-created manually using:
```
CREATE CONNECTION <name> AS REPLICA OF <organization_name>.<account_name>.<connection_name>;
```
and then imported as `snowflake_secondary_connection`.

For guidance on removing and importing resources into the state check [resource migration](https://github.com/Snowflake-Labs/terraform-provider-snowflake/blob/main/docs/technical-documentation/resource_migration.md).

See reference [docs](https://docs.snowflake.com/en/sql-reference/sql/create-connection).

### snowflake_streams data source changes
New filtering options:
- `like`
- `in`
- `starts_with`
- `limit`
- `with_describe`

New output fields
- `show_output`
- `describe_output`

Breaking changes:
- `database` and `schema` are right now under `in` field
- `streams` field now organizes output of show under `show_output` field and the output of describe under `describe_output` field.

Please adjust your Terraform configuration files.

### *(behavior change)* Provider configuration rework
On our road to v1, we have decided to rework configuration to address the most common issues (see a [roadmap entry](https://github.com/Snowflake-Labs/terraform-provider-snowflake/blob/main/ROADMAP.md#providers-configuration-rework)). We have created a list of topics we wanted to address before v1. We will prepare an announcement soon. The following subsections describe the things addressed in the v0.98.0.

#### *(behavior change)* new fields
We have added new fields to match the ones in [the driver](https://pkg.go.dev/github.com/snowflakedb/gosnowflake#Config) and to simplify setting account name. Specifically:
- `include_retry_reason`, `max_retry_count`, `driver_tracing`, `tmp_directory_path` and `disable_console_login` are the new fields that are supported in the driver
- `disable_saml_url_check` will be added to the provider after upgrading the driver
- `account_name` and `organization_name` were added to improve handling account names. Read more in [docs](https://docs.snowflake.com/en/user-guide/admin-account-identifier#using-an-account-name-as-an-identifier).

#### *(behavior change)* changed configuration of driver log level
To be more consistent with other configuration options, we have decided to add `driver_tracing` to the configuration schema. This value can also be configured by `SNOWFLAKE_DRIVER_TRACING` environmental variable and by `drivertracing` field in the TOML file. The previous `SF_TF_GOSNOWFLAKE_LOG_LEVEL` environmental variable is not supported now, and was removed from the provider.

#### *(behavior change)* deprecated fields
Because of new fields `account_name` and `organization_name`, `account` is now deprecated. It will be removed with the v1 release.
If you use Terraform configuration file, adjust it from
```terraform
provider "snowflake" {
	account = "ORGANIZATION-ACCOUNT"
}
```

to
```terraform
provider "snowflake" {
	organization_name = "ORGANIZATION"
	account_name    = "ACCOUNT"
}
```

If you use TOML configuration file, adjust it from
```toml
[default]
	account = "ORGANIZATION-ACCOUNT"
}
```

to
```toml
[default]
	organizationname = "ORGANIZATION"
	accountname    = "ACCOUNT"
}
```

If you use environmental variables, adjust them from
```bash
SNOWFLAKE_ACCOUNT = "ORGANIZATION-ACCOUNT"
```

```bash
SNOWFLAKE_ORGANIZATION_NAME = "ORGANIZATION"
SNOWFLAKE_ACCOUNT_NAME = "ACCOUNT"
```

#### *(behavior change)* changed behavior of some fields
For the fields that are not deprecated, we focused on improving validations and documentation. Also, we adjusted some fields to match our [driver's](https://github.com/snowflakedb/gosnowflake) defaults. Specifically:
- Relaxed validations for enum fields like `protocol` and `authenticator`. Now, the case on such fields is ignored.
- `user`, `warehouse`, `role` - added a validation for an account object identifier
- `validate_default_parameters`, `client_request_mfa_token`, `client_store_temporary_credential`, `ocsp_fail_open`,  - to easily handle three-value logic (true, false, unknown) in provider's config, type of these fields was changed from boolean to string. For more details about default values, please refer to the [changes before v1](https://github.com/Snowflake-Labs/terraform-provider-snowflake/blob/main/v1-preparations/CHANGES_BEFORE_V1.md#default-values) document.
- `client_ip` - added a validation for an IP address
- `port` - added a validation for a port number
- `okta_url`, `token_accessor.token_endpoint`, `client_store_temporary_credential` - added a validation for a URL address
- `login_timeout`, `request_timeout`, `jwt_expire_timeout`, `client_timeout`, `jwt_client_timeout`, `external_browser_timeout` - added a validation for setting this value to at least `0`
- `authenticator` - added a possibility to configure JWT flow with `SNOWFLAKE_JWT` (formerly, this was upported with `JWT`); the previous value `JWT` was left for compatibility, but will be removed before v1

### *(behavior change)* handling copy_grants
Currently, resources like `snowflake_view`, `snowflake_stream_on_table`, `snowflake_stream_on_external_table` and `snowflake_stream_on_directory_table`  support `copy_grants` field corresponding with `COPY GRANTS` during `CREATE`. The current behavior is that, when a change leading for recreation is detected (meaning a change that can not be handled by ALTER, but only by `CREATE OR REPLACE`), `COPY GRANTS` are used during recreation when `copy_grants` is set to `true`. Changing this field without changes in other field results in a noop because in this case there is no need to recreate a resource.

### *(new feature)* recovering stale streams
Starting from this version, the provider detects stale streams for `snowflake_stream_on_table`, `snowflake_stream_on_external_table` and `snowflake_stream_on_directory_table` and recreates them (optionally with `copy_grants`) to recover them. To handle this correctly, a new computed-only field `stale` has been added to these resource, indicating whether a stream is stale.

### *(new feature)* snowflake_stream_on_directory_table and snowflake_stream_on_view resource
Continuing changes made in [v0.97](#v0960--v0970), the new resource `snowflake_stream_on_directory_table` and `snowflake_stream_on_view` have been introduced to replace the previous `snowflake_stream` for streams on directory tables and streams on views.

To use the new `stream_on_directory_table`, change the old `stream` from
```terraform
resource "snowflake_stream" "stream" {
  name     = "stream"
  schema   = "schema"
  database = "database"

  on_stage    = snowflake_stage.stage.fully_qualified_name

  comment = "A stream."
}
```

to

```terraform
resource "snowflake_stream_on_directory_table" "stream" {
  name     = "stream"
  schema   = "schema"
  database = "database"

  stage             = snowflake_stage.stage.fully_qualified_name

  comment = "A stream."
}
```

To use the new `stream_on_view`, change the old `stream` from
```terraform
resource "snowflake_stream" "stream" {
  name     = "stream"
  schema   = "schema"
  database = "database"

  on_view    = snowflake_view.view.fully_qualified_name

  comment = "A stream."
}
```

to

```terraform
resource "snowflake_stream_on_view" "stream" {
  name     = "stream"
  schema   = "schema"
  database = "database"

  view             = snowflake_view.view.fully_qualified_name

  comment = "A stream."
}
```

Then, follow our [Resource migration guide](https://github.com/Snowflake-Labs/terraform-provider-snowflake/blob/main/docs/technical-documentation/resource_migration.md).

### *(new feature)* Secret resources
Added a new secrets resources for managing secrets.
We decided to split each secret flow into individual resources.
This segregation was based on the secret flows in CREATE SECRET. i.e.:
- `snowflake_secret_with_client_credentials`
- `snowflake_secret_with_authorization_code_grant`
- `snowflake_secret_with_basic_authentication`
- `snowflake_secret_with_generic_string`


See reference [docs](https://docs.snowflake.com/en/sql-reference/sql/create-secret).

### *(bugfix)* Handle BCR Bundle 2024_08 in snowflake_user resource

[bcr 2024_08](https://docs.snowflake.com/en/release-notes/bcr-bundles/2024_08/bcr-1798) changed the "empty" response in the `SHOW USERS` query. This provider version adapts to the new result types; it should be used if you want to have 2024_08 Bundle enabled on your account.

Note: Because [bcr 2024_07](https://docs.snowflake.com/en/release-notes/bcr-bundles/2024_07/bcr-1692) changes the way how the `default_secondary_roles` attribute behaves, drift may be reported when enabling 2024_08 Bundle. Check [Handling default secondary roles](#breaking-change-handling-default-secondary-roles) for more context.

Connected issues: [#3125](https://github.com/Snowflake-Labs/terraform-provider-snowflake/issues/3125)

### *(bugfix)* Handle user import correctly

#### Context before the change

Password is empty after the `snowflake_user` import; we can't read it from the config or from Snowflake.
During the next terraform plan+apply it's updated to the "same" value.
It results in an error on Snowflake side: `New password rejected by current password policy. Reason: 'PRIOR_USE'.`

#### After the change

The error will be ignored on the provider side (after all, it means that the password in state is the same as on Snowflake side). Still, plan+apply is needed after importing user.

## v0.96.0 ➞ v0.97.0

### *(new feature)* snowflake_stream_on_table, snowflake_stream_on_external_table resource

To enhance clarity and functionality, the new resources `snowflake_stream_on_table` and `snowflake_stream_on_external_table` have been introduced to replace the previous `snowflake_stream`. Recognizing that the old resource carried multiple responsibilities within a single entity, we opted to divide it into more specialized resources.
The newly introduced resources are aligned with the latest Snowflake documentation at the time of implementation, and adhere to our [new conventions](#general-changes).
This segregation was based on the object on which the stream is created. The mapping between SQL statements and the resources is the following:
- `ON TABLE <table_name>` -> `snowflake_stream_on_table`
- `ON EXTERNAL TABLE <external_table_name>` -> `snowflake_stream_on_external_table` (this was previously not supported)

The resources for streams on directory tables and streams on views will be implemented in the future releases.

To use the new `stream_on_table`, change the old `stream` from
```terraform
resource "snowflake_stream" "stream" {
  name     = "stream"
  schema   = "schema"
  database = "database"

  on_table    = snowflake_table.table.fully_qualified_name
  append_only = true

  comment = "A stream."
}
```

to

```terraform
resource "snowflake_stream_on_table" "stream" {
  name     = "stream"
  schema   = "schema"
  database = "database"

  table             = snowflake_table.table.fully_qualified_name
  append_only       = "true"

  comment = "A stream."
}
```


Then, follow our [Resource migration guide](https://github.com/Snowflake-Labs/terraform-provider-snowflake/blob/main/docs/technical-documentation/resource_migration.md).

### *(new feature)* new snowflake_service_user and snowflake_legacy_service_user resources

Release v0.95.0 introduced reworked `snowflake_user` resource. As [noted](#note-user-types), the new `SERVICE` and `LEGACY_SERVICE` user types were not supported.

This release introduces two new resources to handle these new user types: `snowflake_service_user` and `snowflake_legacy_service_user`.

Both resources have schemas almost identical to the `snowflake_user` resource with the following exceptions:
- `snowflake_service_user` does not contain the following fields (because they are not supported for the user of type `SERVICE` in Snowflake):
  - `password`
  - `first_name`
  - `middle_name`
  - `last_name`
  - `must_change_password`
  - `mins_to_bypass_mfa`
  - `disable_mfa`
- `snowflake_legacy_service_user` does not contain the following fields (because they are not supported for the user of type `LEGACY_SERVICE` in Snowflake):
  - `first_name`
  - `middle_name`
  - `last_name`
  - `mins_to_bypass_mfa`
  - `disable_mfa`

`snowflake_users` datasource was adjusted to handle different user types and `type` field was added to the `describe_output`.

If you used to manage service or legacy service users through `snowflake_user` resource (e.g. using `lifecycle.ignore_changes`) or `snowflake_unsafe_execute`, please migrate to the new resources following [our guidelines on resource migration](docs/technical-documentation/resource_migration.md).

E.g. change the old config from:

```terraform
resource "snowflake_user" "service_user" {
  lifecycle {
    ignore_changes = [user_type]
  }

  name         = "Snowflake Service User"
  login_name   = "service_user"
  email        = "service_user@snowflake.example"

  rsa_public_key   = "..."
  rsa_public_key_2 = "..."
}
```

to

```
resource "snowflake_service_user" "service_user" {
  name         = "Snowflake Service User"
  login_name   = "service_user"
  email        = "service_user@snowflake.example"

  rsa_public_key   = "..."
  rsa_public_key_2 = "..."
}

```

Then, follow our [resource migration guide](https://github.com/Snowflake-Labs/terraform-provider-snowflake/blob/main/docs/technical-documentation/resource_migration.md).

Connected issues: [#2951](https://github.com/Snowflake-Labs/terraform-provider-snowflake/issues/2951)

## v0.95.0 ➞ v0.96.0

### snowflake_masking_policies data source changes
New filtering options:
- `in`
- `limit`
- `with_describe`

New output fields
- `show_output`
- `describe_output`

Breaking changes:
- `database` and `schema` are right now under `in` field
- `masking_policies` field now organizes output of show under `show_output` field and the output of describe under `describe_output` field.

Please adjust your Terraform configuration files.

### snowflake_masking_policy resource changes
New fields:
  - `show_output` field that holds the response from SHOW MASKING POLICIES.
  - `describe_output` field that holds the response from DESCRIBE MASKING POLICY.

#### *(breaking change)* Renamed fields in snowflake_masking_policy resource
Renamed fields:
  - `masking_expression` to `body`
Please rename these fields in your configuration files. State will be migrated automatically.

#### *(breaking change)* Removed fields from snowflake_masking_policy resource
Removed fields:
- `or_replace`
- `if_not_exists`
The value of these field will be removed from the state automatically.

#### *(breaking change)* Adjusted schema of arguments/signature
The field `signature` is renamed to `arguments` to be consistent with other resources.
Now, arguments are stored without nested `column` field. Please adjust that in your configs, like in the example below. State is migrated automatically.

The old configuration looks like this:
```
  signature {
    column {
      name = "val"
      type = "VARCHAR"
    }
  }
```

The new configuration looks like this:
```
  argument {
    name = "val"
    type = "VARCHAR"
  }
```

#### *(breaking change)* Identifiers related changes
During [identifiers rework](https://github.com/Snowflake-Labs/terraform-provider-snowflake/blob/main/ROADMAP.md#identifiers-rework) we decided to
migrate resource ids from pipe-separated to regular Snowflake identifiers (e.g. `<database_name>|<schema_name>` -> `"<database_name>"."<schema_name>"`). Importing resources also needs to be adjusted (see [example](https://registry.terraform.io/providers/Snowflake-Labs/snowflake/latest/docs/resources/row_access_policy#import)).

Also, we added diff suppress function that prevents Terraform from showing differences, when only quoting is different.

No change is required, the state will be migrated automatically.

#### *(behavior change)* Boolean type changes
To easily handle three-value logic (true, false, unknown) in provider's configs, type of `exempt_other_policies` was changed from boolean to string.

For more details about default values, please refer to the [changes before v1](https://github.com/Snowflake-Labs/terraform-provider-snowflake/blob/main/v1-preparations/CHANGES_BEFORE_V1.md#default-values) document.

### *(breaking change)* resource_monitor resource
Removed fields:
- `set_for_account` (will be settable on account resource, right now, the preferred way is to set it through unsafe_execute resource)
- `warehouses` (can be set on warehouse resource, optionally through unsafe_execute resource only if the warehouse is not managed by Terraform)
- `suspend_triggers` (now, `suspend_trigger` should be used)
- `suspend_immediate_triggers` (now, `suspend_immediate_trigger` should be used)

### *(breaking change)* resource_monitor data source
Changes:
- New filtering option `like`
- Now, the output of `SHOW RESOURCE MONITORS` is now inside `resource_monitors.*.show_output`. Here's the list of currently available fields:
    - `name`
    - `credit_quota`
    - `used_credits`
    - `remaining_credits`
    - `level`
    - `frequency`
    - `start_time`
    - `end_time`
    - `suspend_at`
    - `suspend_immediate_at`
    - `created_on`
    - `owner`
    - `comment`

### snowflake_row_access_policies data source changes
New filtering options:
- `in`
- `limit`
- `with_describe`

New output fields
- `show_output`
- `describe_output`

Breaking changes:
- `database` and `schema` are right now under `in` field
- `row_access_policies` field now organizes output of show under `show_output` field and the output of describe under `describe_output` field.

Please adjust your Terraform configuration files.

### snowflake_row_access_policy resource changes
New fields:
  - `show_output` field that holds the response from SHOW ROW ACCESS POLICIES.
  - `describe_output` field that holds the response from DESCRIBE ROW ACCESS POLICY.

#### *(breaking change)* Renamed fields in snowflake_row_access_policy resource
Renamed fields:
  - `row_access_expression` to `body`
Please rename these fields in your configuration files. State will be migrated automatically.

#### *(breaking change)* Adjusted schema of arguments/signature
The field `signature` is renamed to `arguments` to be consistent with other resources.
Now, arguments are stored as a list, instead of a map. Please adjust that in your configs. State is migrated automatically. Also, this means that order of the items matters and may be adjusted.


The old configuration looks like this:
```
  signature = {
    A = "VARCHAR",
    B = "VARCHAR"
  }
```

The new configuration looks like this:
```
  argument {
    name = "A"
    type = "VARCHAR"
  }
  argument {
    name = "B"
    type = "VARCHAR"
  }
```

Argument names are now case sensitive. All policies created previously in the provider have upper case argument names. If you used lower case before, please adjust your configs. Values in the state will be migrated to uppercase automatically.

#### *(breaking change)* Adjusted behavior on changing name
Previously, after changing `name` field, the resource was recreated. Now, the object is renamed with `RENAME TO`.

#### *(breaking change)* Mitigating permadiff on `body`
Previously, `body` of a policy was compared as a raw string. This led to permament diff because of leading newlines (see https://github.com/Snowflake-Labs/terraform-provider-snowflake/issues/2053).

Now, similarly to handling statements in other resources, we replace blank characters with a space. The provider can cause false positives in cases where a change in case or run of whitespace is semantically significant.

#### *(breaking change)* Identifiers related changes
During [identifiers rework](https://github.com/Snowflake-Labs/terraform-provider-snowflake/blob/main/ROADMAP.md#identifiers-rework) we decided to
migrate resource ids from pipe-separated to regular Snowflake identifiers (e.g. `<database_name>|<schema_name>` -> `"<database_name>"."<schema_name>"`). Importing resources also needs to be adjusted (see [example](https://registry.terraform.io/providers/Snowflake-Labs/snowflake/latest/docs/resources/row_access_policy#import)).

Also, we added diff suppress function that prevents Terraform from showing differences, when only quoting is different.

No change is required, the state will be migrated automatically.

## v0.94.x ➞ v0.95.0

### *(breaking change)* database roles data source; field rename, schema structure changes, and adding missing filtering options

- `database` renamed to `in_database`
- Added `like` and `limit` filtering options
- `SHOW DATABASE ROLES` output is now put inside `database_roles.*.show_output`. Here's the list of currently available fields:
    - `created_on`
    - `name`
    - `is_default`
    - `is_current`
    - `is_inherited`
    - `granted_to_roles`
    - `granted_to_database_roles`
    - `granted_database_roles`
    - `owner`
    - `comment`
    - `owner_role_type`

### snowflake_views data source changes
New filtering options:
- `in`
- `like`
- `starts_with`
- `limit`
- `with_describe`

New output fields
- `show_output`
- `describe_output`

Breaking changes:
- `database` and `schema` are right now under `in` field
- `views` field now organizes output of show under `show_output` field and the output of describe under `describe_output` field.

### snowflake_view resource changes
New fields:
  - `row_access_policy`
  - `aggregation_policy`
  - `change_tracking`
  - `is_recursive`
  - `is_temporary`
  - `data_metric_schedule`
  - `data_metric_function`
  - `column`
- added `show_output` field that holds the response from SHOW VIEWS.
- added `describe_output` field that holds the response from DESCRIBE VIEW. Note that one needs to grant sufficient privileges e.g. with [grant_ownership](https://registry.terraform.io/providers/Snowflake-Labs/snowflake/latest/docs/resources/grant_ownership) on the tables used in this view. Otherwise, this field is not filled.

#### *(breaking change)* Removed fields from snowflake_view resource
Removed fields:
- `or_replace` - `OR REPLACE` is added by the provider automatically when `copy_grants` is set to `"true"`
- `tag` - Please, use [tag_association](https://registry.terraform.io/providers/Snowflake-Labs/snowflake/latest/docs/resources/tag_association) instead.
The value of these field will be removed from the state automatically.

#### *(breaking change)* Required warehouse
For this resource, the provider now uses [policy references](https://docs.snowflake.com/en/sql-reference/functions/policy_references) which requires a warehouse in the connection. Please, make sure you have either set a DEFAULT_WAREHOUSE for the user, or specified a warehouse in the provider configuration.

### Identifier changes

#### *(breaking change)* resource identifiers for schema and streamlit
During [identifiers rework](https://github.com/Snowflake-Labs/terraform-provider-snowflake/blob/main/ROADMAP.md#identifiers-rework) we decided to
migrate resource ids from pipe-separated to regular Snowflake identifiers (e.g. `<database_name>|<schema_name>` -> `"<database_name>"."<schema_name>"`).
Exception to that rule will be identifiers that consist of multiple parts (like in the case of [grant_privileges_to_account_role](https://registry.terraform.io/providers/Snowflake-Labs/snowflake/latest/docs/resources/grant_privileges_to_account_role#import)'s resource id).
The change was applied to already refactored resources (only in the case of `snowflake_schema` and `snowflake_streamlit` this will be a breaking change, because the rest of the objects are single part identifiers in the format of `<name>`):
- `snowflake_api_authentication_integration_with_authorization_code_grant`
- `snowflake_api_authentication_integration_with_client_credentials`
- `snowflake_api_authentication_integration_with_jwt_bearer`
- `snowflake_oauth_integration_for_custom_clients`
- `snowflake_oauth_integration_for_partner_applications`
- `snowflake_external_oauth_integration`
- `snowflake_saml2_integration`
- `snowflake_scim_integration`
- `snowflake_database`
- `snowflake_shared_database`
- `snowflake_secondary_database`
- `snowflake_account_role`
- `snowflake_network_policy`
- `snowflake_warehouse`

No change is required, the state will be migrated automatically.
The rest of the objects will be changed when working on them during [v1 object preparations](https://github.com/Snowflake-Labs/terraform-provider-snowflake/blob/main/ROADMAP.md#preparing-essential-ga-objects-for-the-provider-v1).

#### *(breaking change)* diff suppress for identifier quoting
(The same set of resources listed above was adjusted)
To prevent issues like [this one](https://github.com/Snowflake-Labs/terraform-provider-snowflake/issues/2982), we added diff suppress function that prevents Terraform from showing differences,
when only quoting is different. In some cases, Snowflake output (mostly from SHOW commands) was dictating which field should be additionally quoted and which shouldn't, but that should no longer be the case.
Like in the change above, the rest of the objects will be changed when working on them during [v1 object preparations](https://github.com/Snowflake-Labs/terraform-provider-snowflake/blob/main/ROADMAP.md#preparing-essential-ga-objects-for-the-provider-v1).

### New `fully_qualified_name` field in the resources.
We added a new `fully_qualified_name` to snowflake resources. This should help with referencing other resources in fields that expect a fully qualified name. For example, instead of
writing

```object_name = “\”${snowflake_table.database}\”.\”${snowflake_table.schema}\”.\”${snowflake_table.name}\””```

 now we can write

```object_name = snowflake_table.fully_qualified_name```

See more details in [identifiers guide](./docs/guides/identifiers.md#new-computed-fully-qualified-name-field-in-resources).

See [example usage](https://registry.terraform.io/providers/Snowflake-Labs/snowflake/latest/docs/resources/grant_privileges_to_account_role).

Some of the resources are excluded from this change:
- deprecated resources
  - `snowflake_database_old`
  - `snowflake_oauth_integration`
  - `snowflake_saml_integration`
- resources for which fully qualified name is not appropriate
  - `snowflake_account_parameter`
  - `snowflake_account_password_policy_attachment`
  - `snowflake_network_policy_attachment`
  - `snowflake_session_parameter`
  - `snowflake_table_constraint`
  - `snowflake_table_column_masking_policy_application`
  - `snowflake_tag_masking_policy_association`
  - `snowflake_tag_association`
  - `snowflake_user_password_policy_attachment`
  - `snowflake_user_public_keys`
  - grant resources

#### *(breaking change)* removed `qualified_name` from `snowflake_masking_policy`, `snowflake_network_rule`, `snowflake_password_policy` and `snowflake_table`
Because of introducing a new `fully_qualified_name` field for all of the resources, `qualified_name` was removed from `snowflake_masking_policy`, `snowflake_network_rule`,  `snowflake_password_policy` and `snowflake_table`. Please adjust your configurations. State is automatically migrated.

### snowflake_stage resource changes

#### *(bugfix)* Correctly handle renamed/deleted stage

Correctly handle the situation when stage was rename/deleted externally (earlier it resulted in a permanent loop). No action is required on the user's side.

Connected issues: [#2972](https://github.com/Snowflake-Labs/terraform-provider-snowflake/issues/2972)

### snowflake_table resource changes

#### *(bugfix)* Handle data type diff suppression better for text and number

Data types are not entirely correctly handled inside the provider (read more e.g. in [#2735](https://github.com/Snowflake-Labs/terraform-provider-snowflake/issues/2735)). It will be still improved with the upcoming function, procedure, and table rework. Currently, diff suppression was fixed for text and number data types in the table resource with the following assumptions/limitations:
- for numbers the default precision is 38 and the default scale is 0 (following the [docs](https://docs.snowflake.com/en/sql-reference/data-types-numeric#number))
- for number types the following types are treated as synonyms: `NUMBER`, `DECIMAL`, `NUMERIC`, `INT`, `INTEGER`, `BIGINT`, `SMALLINT`, `TINYINT`, `BYTEINT`
- for text the default length is 16777216 (following the [docs](https://docs.snowflake.com/en/sql-reference/data-types-text#varchar))
- for text types the following types are treated as synonyms: `VARCHAR`, `CHAR`, `CHARACTER`, `STRING`, `TEXT`
- whitespace and casing is ignored
- if the type arguments cannot be parsed the defaults are used and therefore diff may be suppressed unexpectedly (please report such cases)

No action is required on the user's side.

Connected issues: [#3007](https://github.com/Snowflake-Labs/terraform-provider-snowflake/issues/3007)

### snowflake_user resource changes

Because of the multiple changes in the resource, the easiest migration way is to follow our [migration guide](https://github.com/Snowflake-Labs/terraform-provider-snowflake/blob/main/docs/technical-documentation/resource_migration.md) to perform zero downtime migration. Alternatively, it is possible to follow some pointers below. Either way, familiarize yourself with the resource changes before version bumping. Also, check the [design decisions](./v1-preparations/CHANGES_BEFORE_V1.md).

#### *(breaking change)* user parameters added to snowflake_user resource

On our road to V1 we changed the approach to Snowflake parameters on the object level; now, we add them directly to the resource. This is a **breaking change** because now:
- Leaving the config empty does not set the default value on the object level but uses the one from hierarchy on Snowflake level instead (so after version bump, the diff running `UNSET` statements is expected).
- This change is not compatible with `snowflake_object_parameter` - you have to set the parameter inside `snowflake_user` resource **IF** you manage users through terraform **AND** you want to set the parameter on the user level.

For more details, check the [Snowflake parameters](./v1-preparations/CHANGES_BEFORE_V1.md#snowflake-parameters).

The following set of [parameters](https://docs.snowflake.com/en/sql-reference/parameters) was added to the `snowflake_user` resource:
 - [ABORT_DETACHED_QUERY](https://docs.snowflake.com/en/sql-reference/parameters#abort-detached-query)
 - [AUTOCOMMIT](https://docs.snowflake.com/en/sql-reference/parameters#autocommit)
 - [BINARY_INPUT_FORMAT](https://docs.snowflake.com/en/sql-reference/parameters#binary-input-format)
 - [BINARY_OUTPUT_FORMAT](https://docs.snowflake.com/en/sql-reference/parameters#binary-output-format)
 - [CLIENT_MEMORY_LIMIT](https://docs.snowflake.com/en/sql-reference/parameters#client-memory-limit)
 - [CLIENT_METADATA_REQUEST_USE_CONNECTION_CTX](https://docs.snowflake.com/en/sql-reference/parameters#client-metadata-request-use-connection-ctx)
 - [CLIENT_PREFETCH_THREADS](https://docs.snowflake.com/en/sql-reference/parameters#client-prefetch-threads)
 - [CLIENT_RESULT_CHUNK_SIZE](https://docs.snowflake.com/en/sql-reference/parameters#client-result-chunk-size)
 - [CLIENT_RESULT_COLUMN_CASE_INSENSITIVE](https://docs.snowflake.com/en/sql-reference/parameters#client-result-column-case-insensitive)
 - [CLIENT_SESSION_KEEP_ALIVE](https://docs.snowflake.com/en/sql-reference/parameters#client-session-keep-alive)
 - [CLIENT_SESSION_KEEP_ALIVE_HEARTBEAT_FREQUENCY](https://docs.snowflake.com/en/sql-reference/parameters#client-session-keep-alive-heartbeat-frequency)
 - [CLIENT_TIMESTAMP_TYPE_MAPPING](https://docs.snowflake.com/en/sql-reference/parameters#client-timestamp-type-mapping)
 - [DATE_INPUT_FORMAT](https://docs.snowflake.com/en/sql-reference/parameters#date-input-format)
 - [DATE_OUTPUT_FORMAT](https://docs.snowflake.com/en/sql-reference/parameters#date-output-format)
 - [ENABLE_UNLOAD_PHYSICAL_TYPE_OPTIMIZATION](https://docs.snowflake.com/en/sql-reference/parameters#enable-unload-physical-type-optimization)
 - [ERROR_ON_NONDETERMINISTIC_MERGE](https://docs.snowflake.com/en/sql-reference/parameters#error-on-nondeterministic-merge)
 - [ERROR_ON_NONDETERMINISTIC_UPDATE](https://docs.snowflake.com/en/sql-reference/parameters#error-on-nondeterministic-update)
 - [GEOGRAPHY_OUTPUT_FORMAT](https://docs.snowflake.com/en/sql-reference/parameters#geography-output-format)
 - [GEOMETRY_OUTPUT_FORMAT](https://docs.snowflake.com/en/sql-reference/parameters#geometry-output-format)
 - [JDBC_TREAT_DECIMAL_AS_INT](https://docs.snowflake.com/en/sql-reference/parameters#jdbc-treat-decimal-as-int)
 - [JDBC_TREAT_TIMESTAMP_NTZ_AS_UTC](https://docs.snowflake.com/en/sql-reference/parameters#jdbc-treat-timestamp-ntz-as-utc)
 - [JDBC_USE_SESSION_TIMEZONE](https://docs.snowflake.com/en/sql-reference/parameters#jdbc-use-session-timezone)
 - [JSON_INDENT](https://docs.snowflake.com/en/sql-reference/parameters#json-indent)
 - [LOCK_TIMEOUT](https://docs.snowflake.com/en/sql-reference/parameters#lock-timeout)
 - [LOG_LEVEL](https://docs.snowflake.com/en/sql-reference/parameters#log-level)
 - [MULTI_STATEMENT_COUNT](https://docs.snowflake.com/en/sql-reference/parameters#multi-statement-count)
 - [NOORDER_SEQUENCE_AS_DEFAULT](https://docs.snowflake.com/en/sql-reference/parameters#noorder-sequence-as-default)
 - [ODBC_TREAT_DECIMAL_AS_INT](https://docs.snowflake.com/en/sql-reference/parameters#odbc-treat-decimal-as-int)
 - [QUERY_TAG](https://docs.snowflake.com/en/sql-reference/parameters#query-tag)
 - [QUOTED_IDENTIFIERS_IGNORE_CASE](https://docs.snowflake.com/en/sql-reference/parameters#quoted-identifiers-ignore-case)
 - [ROWS_PER_RESULTSET](https://docs.snowflake.com/en/sql-reference/parameters#rows-per-resultset)
 - [S3_STAGE_VPCE_DNS_NAME](https://docs.snowflake.com/en/sql-reference/parameters#s3-stage-vpce-dns-name)
 - [SEARCH_PATH](https://docs.snowflake.com/en/sql-reference/parameters#search-path)
 - [SIMULATED_DATA_SHARING_CONSUMER](https://docs.snowflake.com/en/sql-reference/parameters#simulated-data-sharing-consumer)
 - [STATEMENT_QUEUED_TIMEOUT_IN_SECONDS](https://docs.snowflake.com/en/sql-reference/parameters#statement-queued-timeout-in-seconds)
 - [STATEMENT_TIMEOUT_IN_SECONDS](https://docs.snowflake.com/en/sql-reference/parameters#statement-timeout-in-seconds)
 - [STRICT_JSON_OUTPUT](https://docs.snowflake.com/en/sql-reference/parameters#strict-json-output)
 - [TIMESTAMP_DAY_IS_ALWAYS_24H](https://docs.snowflake.com/en/sql-reference/parameters#timestamp-day-is-always-24h)
 - [TIMESTAMP_INPUT_FORMAT](https://docs.snowflake.com/en/sql-reference/parameters#timestamp-input-format)
 - [TIMESTAMP_LTZ_OUTPUT_FORMAT](https://docs.snowflake.com/en/sql-reference/parameters#timestamp-ltz-output-format)
 - [TIMESTAMP_NTZ_OUTPUT_FORMAT](https://docs.snowflake.com/en/sql-reference/parameters#timestamp-ntz-output-format)
 - [TIMESTAMP_OUTPUT_FORMAT](https://docs.snowflake.com/en/sql-reference/parameters#timestamp-output-format)
 - [TIMESTAMP_TYPE_MAPPING](https://docs.snowflake.com/en/sql-reference/parameters#timestamp-type-mapping)
 - [TIMESTAMP_TZ_OUTPUT_FORMAT](https://docs.snowflake.com/en/sql-reference/parameters#timestamp-tz-output-format)
 - [TIMEZONE](https://docs.snowflake.com/en/sql-reference/parameters#timezone)
 - [TIME_INPUT_FORMAT](https://docs.snowflake.com/en/sql-reference/parameters#time-input-format)
 - [TIME_OUTPUT_FORMAT](https://docs.snowflake.com/en/sql-reference/parameters#time-output-format)
 - [TRACE_LEVEL](https://docs.snowflake.com/en/sql-reference/parameters#trace-level)
 - [TRANSACTION_ABORT_ON_ERROR](https://docs.snowflake.com/en/sql-reference/parameters#transaction-abort-on-error)
 - [TRANSACTION_DEFAULT_ISOLATION_LEVEL](https://docs.snowflake.com/en/sql-reference/parameters#transaction-default-isolation-level)
 - [TWO_DIGIT_CENTURY_START](https://docs.snowflake.com/en/sql-reference/parameters#two-digit-century-start)
 - [UNSUPPORTED_DDL_ACTION](https://docs.snowflake.com/en/sql-reference/parameters#unsupported-ddl-action)
 - [USE_CACHED_RESULT](https://docs.snowflake.com/en/sql-reference/parameters#use-cached-result)
 - [WEEK_OF_YEAR_POLICY](https://docs.snowflake.com/en/sql-reference/parameters#week-of-year-policy)
 - [WEEK_START](https://docs.snowflake.com/en/sql-reference/parameters#week-start)
 - [ENABLE_UNREDACTED_QUERY_SYNTAX_ERROR](https://docs.snowflake.com/en/sql-reference/parameters#enable-unredacted-query-syntax-error)
 - [NETWORK_POLICY](https://docs.snowflake.com/en/sql-reference/parameters#network-policy)
 - [PREVENT_UNLOAD_TO_INTERNAL_STAGES](https://docs.snowflake.com/en/sql-reference/parameters#prevent-unload-to-internal-stages)

Connected issues: [#2938](https://github.com/Snowflake-Labs/terraform-provider-snowflake/issues/2938)

#### *(breaking change)* Changes in sensitiveness of name, login_name, and display_name

According to https://docs.snowflake.com/en/sql-reference/functions/all_user_names#usage-notes, `NAME`s are not considered sensitive data and `LOGIN_NAME`s are. Previous versions of the provider had this the other way around. In this version, `name` attribute was unmarked as sensitive, whereas `login_name` was marked as sensitive. This may break your configuration if you were using `login_name`s before e.g. in a `for_each` loop.

The `display_name` attribute was marked as sensitive. It defaults to `name` if not provided on Snowflake side. Because `name` is no longer sensitive, we also change the setting for the `display_name`.

Connected issues: [#2662](https://github.com/Snowflake-Labs/terraform-provider-snowflake/issues/2662), [#2668](https://github.com/Snowflake-Labs/terraform-provider-snowflake/issues/2668).

#### *(bugfix)* Correctly handle `default_warehouse`, `default_namespace`, and `default_role`

During the [identifiers rework](https://github.com/Snowflake-Labs/terraform-provider-snowflake/blob/main/ROADMAP.md#identifiers-rework), we generalized how we compute the differences correctly for the identifier fields (read more in [this document](https://github.com/Snowflake-Labs/terraform-provider-snowflake/blob/main/docs/technical-documentation/identifiers_rework_design_decisions.md)). Proper suppressor was applied to `default_warehouse`, `default_namespace`, and `default_role`. Also, all these three attributes were corrected (e.g. handling spaces/hyphens in names).

Connected issues: [#2836](https://github.com/Snowflake-Labs/terraform-provider-snowflake/pull/2836), [#2942](https://github.com/Snowflake-Labs/terraform-provider-snowflake/issues/2942)

#### *(bugfix)* Correctly handle failed update

Not every attribute can be updated in the state during read (like `password` in the `snowflake_user` resource). In situations where update fails, we may end up with an incorrect state (read more in https://github.com/hashicorp/terraform-plugin-sdk/issues/476). We use a deprecated method from the plugin SDK, and now, for partially failed updates, we preserve the resource's previous state. It fixed this kind of situations for `snowflake_user` resource.

Connected issues: [#2970](https://github.com/Snowflake-Labs/terraform-provider-snowflake/pull/2970)

#### *(breaking change)* Handling default secondary roles

Old field `default_secondary_roles` was removed in favour of the new, easier, `default_secondary_roles_option` because the only possible options that can be currently set are `('ALL')` and `()`.  The logic to handle set element changes was convoluted and error-prone. Additionally, [bcr 2024_07](https://docs.snowflake.com/en/release-notes/bcr-bundles/2024_07/bcr-1692) complicated the matter even more.

Now:
- the default value is `DEFAULT` - it falls back to Snowflake default (so `()` before and `('ALL')` after the BCR)
- to explicitly set to `('ALL')` use `ALL`
- to explicitly set to `()` use `NONE`

While migrating, the old `default_secondary_roles` will be removed from the state automatically and `default_secondary_roles_option` will be constructed based on the previous value (in some cases apply may be necessary).

Connected issues: [#3038](https://github.com/Snowflake-Labs/terraform-provider-snowflake/pull/3038)

#### *(breaking change)* Attributes changes

Attributes that are no longer computed:
- `login_name`
- `display_name`
- `disabled`
- `default_role`

New fields:
- `middle_name`
- `days_to_expiry`
- `mins_to_unlock`
- `mins_to_bypass_mfa`
- `disable_mfa`
- `default_secondary_roles_option`
- `show_output` - holds the response from `SHOW USERS`. Remember that the field will be only recomputed if one of the user attributes is changed.
- `parameters` - holds the response from `SHOW PARAMETERS IN USER`.

Removed fields:
- `has_rsa_public_key`
- `default_secondary_roles` - replaced with `default_secondary_roles_option`

Default changes:
- `must_change_password`
- `disabled`

Type changes:
- `must_change_password`: bool -> string (To easily handle three-value logic (true, false, unknown) in provider's configs, read more in https://github.com/Snowflake-Labs/terraform-provider-snowflake/blob/751239b7d2fee4757471db6c03b952d4728ee099/v1-preparations/CHANGES_BEFORE_V1.md?plain=1#L24)
- `disabled`: bool -> string (To easily handle three-value logic (true, false, unknown) in provider's configs, read more in https://github.com/Snowflake-Labs/terraform-provider-snowflake/blob/751239b7d2fee4757471db6c03b952d4728ee099/v1-preparations/CHANGES_BEFORE_V1.md?plain=1#L24)

#### *(breaking change)* refactored snowflake_users datasource
> **IMPORTANT NOTE:** when querying users you don't have permissions to, the querying options are limited.
You won't get almost any field in `show_output` (only empty or default values), the DESCRIBE command cannot be called, so you have to set `with_describe = false`.
Only `parameters` output is not affected by the lack of privileges.

Changes:
- account checking logic was entirely removed
- `pattern` renamed to `like`
- `like`, `starts_with`, and `limit` filters added
- `SHOW USERS` output is enclosed in `show_output` field inside `users` (all the previous fields in `users` map were removed)
- Added outputs from **DESC USER** and **SHOW PARAMETERS IN USER** (they can be turned off by declaring `with_describe = false` and `with_parameters = false`, **they're turned on by default**).
  The additional parameters call **DESC USER** (with `with_describe` turned on) and **SHOW PARAMETERS IN USER** (with `with_parameters` turned on) **per user** returned by **SHOW USERS**.
  The outputs of both commands are held in `users` entry, where **DESC USER** is saved in the `describe_output` field, and **SHOW PARAMETERS IN USER** in the `parameters` field.
  It's important to limit the records and calls to Snowflake to the minimum. That's why we recommend assessing which information you need from the data source and then providing strong filters and turning off additional fields for better plan performance.

Connected issues: [#2902](https://github.com/Snowflake-Labs/terraform-provider-snowflake/pull/2902)

#### *(breaking change)* snowflake_user_public_keys usage with snowflake_user

`snowflake_user_public_keys` is a resource allowing to set keys for the given user. Before this version, it was possible to have `snowflake_user` and `snowflake_user_public_keys` used next to each other.
Because the logic handling the keys in `snowflake_user` was fixed, it is advised to use `snowflake_user_public_keys` only when user is not managed through terraform. Having both resources configured for the same user will result in improper behavior.

To migrate, in case of having two resources:
- copy the keys to `rsa_public_key` and `rsa_public_key2` in `snowflake_user`
- remove `snowflake_user_public_keys` from state (following https://github.com/Snowflake-Labs/terraform-provider-snowflake/blob/main/docs/technical-documentation/resource_migration.md#resource-migration)
- remove `snowflake_user_public_keys` from config

#### *(breaking change)* snowflake_network_policy_attachment usage with snowflake_user

`snowflake_network_policy_attachment` changes are similar to the changes to `snowflake_user_public_keys` above. It is advised to use `snowflake_network_policy_attachment` only when user is not managed through terraform. Having both resources configured for the same user will result in improper behavior.

To migrate, in case of having two resources:
- copy network policy to [network_policy](https://registry.terraform.io/providers/Snowflake-Labs/snowflake/0.95.0/docs/resources/user#network_policy) attribute in the `snowflake_user` resource
- remove `snowflake_network_policy_attachment` from state (following https://github.com/Snowflake-Labs/terraform-provider-snowflake/blob/main/docs/technical-documentation/resource_migration.md#resource-migration)
- remove `snowflake_network_policy_attachment` from config

References: [#3048](https://github.com/Snowflake-Labs/terraform-provider-snowflake/discussions/3048), [#3058](https://github.com/Snowflake-Labs/terraform-provider-snowflake/issues/3058)

#### *(note)* snowflake_user_password_policy_attachment and other user policies

`snowflake_user_password_policy_attachment` is not addressed in the current version.
Attaching other user policies is not addressed in the current version.

Both topics will be addressed in the following versions.

#### *(note)* user types

`service` and `legacy_service` user types are currently not supported. They will be supported in the following versions as separate resources (namely `snowflake_service_user` and `snowflake_legacy_service_user`).

## v0.94.0 ➞ v0.94.1
### changes in snowflake_schema

In order to avoid dropping `PUBLIC` schemas, we have decided to use `ALTER` instead of `OR REPLACE` during creation. In the future we are planning to use `CREATE OR ALTER` when it becomes available for schems.

## v0.93.0 ➞ v0.94.0
### *(breaking change)* changes in snowflake_scim_integration

In order to fix issues in v0.93.0, when a resource has Azure scim client, `sync_password` field is now set to `default` value in the state. State will be migrated automatically.

### *(breaking change)* refactored snowflake_schema resource

Renamed fields:
- renamed `is_managed` to `with_managed_access`
- renamed `data_retention_days` to `data_retention_time_in_days`

Please rename these fields in your configuration files. State will be migrated automatically.

Removed fields:
- `tag`
The value of this field will be removed from the state automatically. Please, use [tag_association](https://registry.terraform.io/providers/Snowflake-Labs/snowflake/latest/docs/resources/tag_association) instead.

New fields:
- the following set of [parameters](https://docs.snowflake.com/en/sql-reference/parameters) was added:
    - `max_data_extension_time_in_days`
    - `external_volume`
    - `catalog`
    - `replace_invalid_characters`
    - `default_ddl_collation`
    - `storage_serialization_policy`
    - `log_level`
    - `trace_level`
    - `suspend_task_after_num_failures`
    - `task_auto_retry_attempts`
    - `user_task_managed_initial_warehouse_size`
    - `user_task_timeout_ms`
    - `user_task_minimum_trigger_interval_in_seconds`
    - `quoted_identifiers_ignore_case`
    - `enable_console_output`
    - `pipe_execution_paused`
- added `show_output` field that holds the response from SHOW SCHEMAS.
- added `describe_output` field that holds the response from DESCRIBE SCHEMA. Note that one needs to grant sufficient privileges e.g. with [grant_ownership](https://registry.terraform.io/providers/Snowflake-Labs/snowflake/latest/docs/resources/grant_ownership) on all objects in the schema. Otherwise, this field is not filled.
- added `parameters` field that holds the response from SHOW PARAMETERS IN SCHEMA.

We allow creating and managing `PUBLIC` schemas now. When the name of the schema is `PUBLIC`, it's created with `OR_REPLACE`. Please be careful with this operation, because you may experience data loss. `OR_REPLACE` does `DROP` before `CREATE`, so all objects in the schema will be dropped and this is not visible in Terraform plan. To restore data-related objects that might have been accidentally or intentionally deleted, pleas read about [Time Travel](https://docs.snowflake.com/en/user-guide/data-time-travel). The alternative is to import `PUBLIC` schema manually and then manage it with Terraform. We've decided this based on [#2826](https://github.com/Snowflake-Labs/terraform-provider-snowflake/issues/2826).

#### *(behavior change)* Boolean type changes
To easily handle three-value logic (true, false, unknown) in provider's configs, type of `is_transient` and `with_managed_access` was changed from boolean to string.

Terraform should recreate resources for configs lacking `is_transient` (`DROP` and then `CREATE` will be run underneath). To prevent this behavior, please set `is_transient` field.
For more details about default values, please refer to the [changes before v1](https://github.com/Snowflake-Labs/terraform-provider-snowflake/blob/main/v1-preparations/CHANGES_BEFORE_V1.md#default-values) document.

Terraform should perform an action for configs lacking `with_managed_access` (`ALTER SCHEMA DISABLE MANAGED ACCESS` will be run underneath which should not affect the Snowflake object, because `MANAGED ACCESS` is not set by default)
### *(breaking change)* refactored snowflake_schemas datasource
Changes:
- `database` is removed and can be specified inside `in` field.
- `like`, `in`, `starts_with`, and `limit` fields enable filtering.
- SHOW SCHEMAS output is enclosed in `show_output` field inside `schemas`.
- Added outputs from **DESC SCHEMA** and **SHOW PARAMETERS IN SCHEMA** (they can be turned off by declaring `with_describe = false` and `with_parameters = false`, **they're turned on by default**).
  The additional parameters call **DESC SCHEMA** (with `with_describe` turned on) and **SHOW PARAMETERS IN SCHEMA** (with `with_parameters` turned on) **per schema** returned by **SHOW SCHEMAS**.
  The outputs of both commands are held in `schemas` entry, where **DESC SCHEMA** is saved in the `describe_output` field, and **SHOW PARAMETERS IN SCHEMA** in the `parameters` field.
  It's important to limit the records and calls to Snowflake to the minimum. That's why we recommend assessing which information you need from the data source and then providing strong filters and turning off additional fields for better plan performance.

### *(new feature)* new snowflake_account_role resource

Already existing `snowflake_role` was deprecated in favor of the new `snowflake_account_role`. The old resource got upgraded to
have the same features as the new one. The only difference is the deprecation message on the old resource.

New fields:
- added `show_output` field that holds the response from SHOW ROLES. Remember that the field will be only recomputed if one of the fields (`name` or `comment`) are changed.

### *(breaking change)* refactored snowflake_roles data source

Changes:
- New `in_class` filtering option to filter out roles by class name, e.g. `in_class = "SNOWFLAKE.CORE.BUDGET"`
- `pattern` was renamed to `like`
- output of SHOW is enclosed in `show_output`, so before, e.g. `roles.0.comment` is now `roles.0.show_output.0.comment`

### *(new feature)* new snowflake_account_role resource

Already existing `snowflake_role` was deprecated in favor of the new `snowflake_account_role`. The old resource got upgraded to
have the same features as the new one. The only difference is the deprecation message on the old resource.

New fields:
- added `show_output` field that holds the response from SHOW ROLES. Remember that the field will be only recomputed if one of the fields (`name` or `comment`) are changed.

### *(breaking change)* refactored snowflake_roles data source

Changes:
- New `in_class` filtering option to filter out roles by class name, e.g. `in_class = "SNOWFLAKE.CORE.BUDGET"`
- `pattern` was renamed to `like`
- output of SHOW is enclosed in `show_output`, so before, e.g. `roles.0.comment` is now `roles.0.show_output.0.comment`

### *(new feature)* snowflake_streamlit resource
Added a new resource for managing streamlits. See reference [docs](https://docs.snowflake.com/en/sql-reference/sql/create-streamlit). In this resource, we decided to split `ROOT_LOCATION` in Snowflake to two fields: `stage` representing stage fully qualified name and `directory_location` containing a path within this stage to root location.

### *(new feature)* snowflake_streamlits datasource
Added a new datasource enabling querying and filtering stremlits. Notes:
- all results are stored in `streamlits` field.
- `like`, `in`, and `limit` fields enable streamlits filtering.
- SHOW STREAMLITS output is enclosed in `show_output` field inside `streamlits`.
- Output from **DESC STREAMLIT** (which can be turned off by declaring `with_describe = false`, **it's turned on by default**) is enclosed in `describe_output` field inside `streamlits`.
  The additional parameters call **DESC STREAMLIT** (with `with_describe` turned on) **per streamlit** returned by **SHOW STREAMLITS**.
  It's important to limit the records and calls to Snowflake to the minimum. That's why we recommend assessing which information you need from the data source and then providing strong filters and turning off additional fields for better plan performance.

### *(new feature)* refactored snowflake_network_policy resource

No migration required.

New behavior:
- `name` is no longer marked as ForceNew parameter. When changed, now it will perform ALTER RENAME operation, instead of re-creating with the new name.
- Additional validation was added to `blocked_ip_list` to inform about specifying `0.0.0.0/0` ip. More details in the [official documentation](https://docs.snowflake.com/en/sql-reference/sql/create-network-policy#usage-notes).

New fields:
- `show_output` and `describe_output` added to hold the results returned by `SHOW` and `DESCRIBE` commands. Those fields will only be recomputed when specified fields change

### *(new feature)* snowflake_network_policies datasource

Added a new datasource enabling querying and filtering network policies. Notes:
- all results are stored in `network_policies` field.
- `like` field enables filtering.
- SHOW NETWORK POLICIES output is enclosed in `show_output` field inside `network_policies`.
- Output from **DESC NETWORK POLICY** (which can be turned off by declaring `with_describe = false`, **it's turned on by default**) is enclosed in `describe_output` field inside `network_policies`.
  The additional parameters call **DESC NETWORK POLICY** (with `with_describe` turned on) **per network policy** returned by **SHOW NETWORK POLICIES**.
  It's important to limit the records and calls to Snowflake to the minimum. That's why we recommend assessing which information you need from the data source and then providing strong filters and turning off additional fields for better plan performance.

### *(fix)* snowflake_warehouse resource

Because of the issue [#2948](https://github.com/Snowflake-Labs/terraform-provider-snowflake/issues/2948), we are relaxing the validations for the Snowflake parameter values. Read more in [CHANGES_BEFORE_V1.md](v1-preparations/CHANGES_BEFORE_V1.md#validations).

## v0.92.0 ➞ v0.93.0

### general changes

With this change we introduce the first resources redesigned for the V1. We have made a few design choices that will be reflected in these and in the further reworked resources. This includes:
- Handling the [default values](./v1-preparations/CHANGES_BEFORE_V1.md#default-values).
- Handling the ["empty" values](./v1-preparations/CHANGES_BEFORE_V1.md#empty-values).
- Handling the [Snowflake parameters](./v1-preparations/CHANGES_BEFORE_V1.md#snowflake-parameters).
- Saving the [config values in the state](./v1-preparations/CHANGES_BEFORE_V1.md#config-values-in-the-state).
- Providing a ["raw Snowflake output"](./v1-preparations/CHANGES_BEFORE_V1.md#empty-values) for the managed resources.

They are all described in short in the [changes before v1 doc](./v1-preparations/CHANGES_BEFORE_V1.md). Please familiarize yourself with these changes before the upgrade.

### old grant resources removal
Following the [announcement](https://github.com/Snowflake-Labs/terraform-provider-snowflake/discussions/2736) we have removed the old grant resources. The two resources [snowflake_role_ownership_grant](https://registry.terraform.io/providers/Snowflake-Labs/snowflake/latest/docs/resources/role_ownership_grant) and [snowflake_user_ownership_grant](https://registry.terraform.io/providers/Snowflake-Labs/snowflake/latest/docs/resources/user_ownership_grant) were not listed in the announcement, but they were also marked as deprecated ones. We are removing them too to conclude the grants redesign saga.

### *(new feature)* Api authentication resources
Added new api authentication resources, i.e.:
- `snowflake_api_authentication_integration_with_authorization_code_grant`
- `snowflake_api_authentication_integration_with_client_credentials`
- `snowflake_api_authentication_integration_with_jwt_bearer`

See reference [doc](https://docs.snowflake.com/en/sql-reference/sql/create-security-integration-api-auth).

### *(new feature)* snowflake_oauth_integration_for_custom_clients and snowflake_oauth_integration_for_partner_applications resources

To enhance clarity and functionality, the new resources `snowflake_oauth_integration_for_custom_clients` and `snowflake_oauth_integration_for_partner_applications` have been introduced
to replace the previous `snowflake_oauth_integration`. Recognizing that the old resource carried multiple responsibilities within a single entity, we opted to divide it into two more specialized resources.
The newly introduced resources are aligned with the latest Snowflake documentation at the time of implementation, and adhere to our [new conventions](#general-changes).
This segregation was based on the `oauth_client` attribute, where `CUSTOM` corresponds to `snowflake_oauth_integration_for_custom_clients`,
while other attributes align with `snowflake_oauth_integration_for_partner_applications`.

### *(new feature)* snowflake_security_integrations datasource
Added a new datasource enabling querying and filtering all types of security integrations. Notes:
- all results are stored in `security_integrations` field.
- `like` field enables security integrations filtering.
- SHOW SECURITY INTEGRATIONS output is enclosed in `show_output` field inside `security_integrations`.
- Output from **DESC SECURITY INTEGRATION** (which can be turned off by declaring `with_describe = false`, **it's turned on by default**) is enclosed in `describe_output` field inside `security_integrations`.
  **DESC SECURITY INTEGRATION** returns different properties based on the integration type. Consult the documentation to check which ones will be filled for which integration.
  The additional parameters call **DESC SECURITY INTEGRATION** (with `with_describe` turned on) **per security integration** returned by **SHOW SECURITY INTEGRATIONS**.
  It's important to limit the records and calls to Snowflake to the minimum. That's why we recommend assessing which information you need from the data source and then providing strong filters and turning off additional fields for better plan performance.

### snowflake_external_oauth_integration resource changes

#### *(behavior change)* Renamed fields
Renamed fields:
- `type` to `external_oauth_type`
- `issuer` to `external_oauth_issuer`
- `token_user_mapping_claims` to `external_oauth_token_user_mapping_claim`
- `snowflake_user_mapping_attribute` to `external_oauth_snowflake_user_mapping_attribute`
- `scope_mapping_attribute` to `external_oauth_scope_mapping_attribute`
- `jws_keys_urls` to `external_oauth_jws_keys_url`
- `rsa_public_key` to `external_oauth_rsa_public_key`
- `rsa_public_key_2` to `external_oauth_rsa_public_key_2`
- `blocked_roles` to `external_oauth_blocked_roles_list`
- `allowed_roles` to `external_oauth_allowed_roles_list`
- `audience_urls` to `external_oauth_audience_list`
- `any_role_mode` to `external_oauth_any_role_mode`
- `scope_delimiter` to `external_oauth_scope_delimiter`
to align with Snowflake docs. Please rename this field in your configuration files. State will be migrated automatically.

#### *(behavior change)* Force new for multiple attributes after removing from config
Conditional force new was added for the following attributes when they are removed from config. There are no alter statements supporting UNSET on these fields.
- `external_oauth_rsa_public_key`
- `external_oauth_rsa_public_key_2`
- `external_oauth_scope_mapping_attribute`
- `external_oauth_jws_keys_url`
- `external_oauth_token_user_mapping_claim`

#### *(behavior change)* Conflicting fields
Fields listed below can not be set at the same time in Snowflake. They are marked as conflicting fields.
- `external_oauth_jws_keys_url` <-> `external_oauth_rsa_public_key`
- `external_oauth_jws_keys_url` <-> `external_oauth_rsa_public_key_2`
- `external_oauth_allowed_roles_list` <-> `external_oauth_blocked_roles_list`

#### *(behavior change)* Changed diff suppress for some fields
The fields listed below had diff suppress which removed '-' from strings. Now, this behavior is removed, so if you had '-' in these strings, please remove them. Note that '-' in these values is not allowed by Snowflake.
- `external_oauth_snowflake_user_mapping_attribute`
- `external_oauth_type`
- `external_oauth_any_role_mode`

### *(new feature)* snowflake_saml2_integration resource

The new `snowflake_saml2_integration` is introduced and deprecates `snowflake_saml_integration`. It contains new fields
and follows our new conventions making it more stable. The old SAML integration wasn't changed, so no migration needed,
but we recommend to eventually migrate to the newer counterpart.

### snowflake_scim_integration resource changes
#### *(behavior change)* Changed behavior of `sync_password`

Now, the `sync_password` field will set the state value to `default` whenever the value is not set in the config. This indicates that the value on the Snowflake side is set to the Snowflake default.

> [!WARNING]
> This change causes issues for Azure scim client (see [#2946](https://github.com/Snowflake-Labs/terraform-provider-snowflake/issues/2946)). The workaround is to remove the resource from the state with `terraform state rm`, add `sync_password = true` to the config, and import with `terraform import "snowflake_scim_integration.test" "aad_provisioning"`. After these steps, there should be no errors and no diff on this field. This behavior is fixed in v0.94 with state upgrader.


#### *(behavior change)* Renamed fields

Renamed field `provisioner_role` to `run_as_role` to align with Snowflake docs. Please rename this field in your configuration files. State will be migrated automatically.

#### *(new feature)* New fields
Fields added to the resource:
- `enabled`
- `sync_password`
- `comment`

#### *(behavior change)* Changed behavior of `enabled`
New field `enabled` is required. Previously the default value during create in Snowflake was `true`. If you created a resource with Terraform, please add `enabled = true` to have the same value.

#### *(behavior change)* Force new for multiple attributes
ForceNew was added for the following attributes (because there are no usable SQL alter statements for them):
- `scim_client`
- `run_as_role`

### snowflake_warehouse resource changes

Because of the multiple changes in the resource, the easiest migration way is to follow our [migration guide](https://github.com/Snowflake-Labs/terraform-provider-snowflake/blob/main/docs/technical-documentation/resource_migration.md) to perform zero downtime migration. Alternatively, it is possible to follow some pointers below. Either way, familiarize yourself with the resource changes before version bumping. Also, check the [design decisions](./v1-preparations/CHANGES_BEFORE_V1.md).

#### *(potential behavior change)* Default values removed
As part of the [redesign](https://github.com/Snowflake-Labs/terraform-provider-snowflake/blob/main/ROADMAP.md#preparing-essential-ga-objects-for-the-provider-v1) we are removing the default values for attributes having their defaults on Snowflake side to reduce coupling with the provider (read more in [default values](./v1-preparations/CHANGES_BEFORE_V1.md#default-values)). Because of that the following defaults were removed:
- `comment` (previously `""`)
- `enable_query_acceleration` (previously `false`)
- `query_acceleration_max_scale_factor` (previously `8`)
- `warehouse_type` (previously `"STANDARD"`)
- `max_concurrency_level` (previously `8`)
- `statement_queued_timeout_in_seconds` (previously `0`)
- `statement_timeout_in_seconds` (previously `172800`)

**Beware!** For attributes being Snowflake parameters (in case of warehouse: `max_concurrency_level`, `statement_queued_timeout_in_seconds`, and `statement_timeout_in_seconds`), this is a breaking change (read more in [Snowflake parameters](./v1-preparations/CHANGES_BEFORE_V1.md#snowflake-parameters)). Previously, not setting a value for them was treated as a fallback to values hardcoded on the provider side. This caused warehouse creation with these parameters set on the warehouse level (and not using the Snowflake default from hierarchy; read more in the [parameters documentation](https://docs.snowflake.com/en/sql-reference/parameters)). To keep the previous values, fill in your configs to the default values listed above.

All previous defaults were aligned with the current Snowflake ones, however it's not possible to distinguish between filled out value and no value in the automatic state upgrader. Therefore, if the given attribute is not filled out in your configuration, terraform will try to perform update after the change (to UNSET the given attribute to the Snowflake default); it should result in no changes on Snowflake object side, but it is required to make Terraform state aligned with your config. **All** other optional fields that were not set inside the config at all (because of the change in handling state logic on our provider side) will follow the same logic. To avoid the need for the changes, fill out the default fields in your config. Alternatively, run `terraform apply`; no further changes should be shown as a part of the plan.

#### *(note)* Automatic state migrations
There are three migrations that should happen automatically with the version bump:
- incorrect `2XLARGE`, `3XLARGE`, `4XLARGE`, `5XLARGE`, `6XLARGE` values for warehouse size are changed to the proper ones
- deprecated `wait_for_provisioning` attribute is removed from the state
- old empty resource monitor attribute is cleaned (earlier it was set to `"null"` string)

#### *(fix)* Warehouse size UNSET

Before the changes, removing warehouse size from the config was not handled properly. Because UNSET is not supported for warehouse size (check the [docs](https://docs.snowflake.com/en/sql-reference/sql/alter-warehouse#properties-parameters) - usage notes for unset) and there are multiple defaults possible, removing the size from config will result in the resource recreation.

#### *(behavior change)* Validation changes
As part of the [redesign](https://github.com/Snowflake-Labs/terraform-provider-snowflake/blob/main/ROADMAP.md#preparing-essential-ga-objects-for-the-provider-v1) we are adjusting validations or removing them to reduce coupling between Snowflake and the provider. Because of that the following validations were removed/adjusted/added:
- `max_cluster_count` - adjusted: added higher bound (10) according to Snowflake docs
- `min_cluster_count` - adjusted: added higher bound (10) according to Snowflake docs
- `auto_suspend` - adjusted: added `0` as valid value
- `warehouse_size` - adjusted: removed incorrect `2XLARGE`, `3XLARGE`, `4XLARGE`, `5XLARGE`, `6XLARGE` values
- `resource_monitor` - added: validation for a valid identifier (still subject to change during [identifiers rework](https://github.com/Snowflake-Labs/terraform-provider-snowflake/blob/main/ROADMAP.md#identifiers-rework))
- `max_concurrency_level` - added: validation according to MAX_CONCURRENCY_LEVEL parameter docs
- `statement_queued_timeout_in_seconds` - added: validation according to STATEMENT_QUEUED_TIMEOUT_IN_SECONDS parameter docs
- `statement_timeout_in_seconds` - added: validation according to STATEMENT_TIMEOUT_IN_SECONDS parameter docs

#### *(behavior change)* Deprecated `wait_for_provisioning` field removed
`wait_for_provisioning` field was deprecated a long time ago. It's high time it was removed from the schema.

#### *(behavior change)* `query_acceleration_max_scale_factor` conditional logic removed
Previously, the `query_acceleration_max_scale_factor` was depending on `enable_query_acceleration` parameter, but it is not required on Snowflake side. After migration, `terraform plan` should suggest changes if `enable_query_acceleration` was earlier set to false (manually or from default) and if `query_acceleration_max_scale_factor` was set in config.

#### *(behavior change)* `initially_suspended` forceNew removed
Previously, the `initially_suspended` attribute change caused the resource recreation. This attribute is used only during creation (to create suspended warehouse). There is no reason to recreate the whole object just to have initial state changed.

#### *(behavior change)* Boolean type changes
To easily handle three-value logic (true, false, unknown) in provider's configs, type of `auto_resume` and `enable_query_acceleration` was changed from boolean to string. This should not require updating existing configs (boolean/int value should be accepted and state will be migrated to string automatically), however we recommend changing config values to strings. Terraform should perform an action for configs lacking `auto_resume` or `enable_query_acceleration` (`ALTER WAREHOUSE UNSET AUTO_RESUME` and/or `ALTER WAREHOUSE UNSET ENABLE_QUERY_ACCELERATION` will be run underneath which should not affect the Snowflake object, because `auto_resume` and `enable_query_acceleration` are false by default).

#### *(note)* `resource_monitor` validation and diff suppression
`resource_monitor` is an identifier and handling logic may be still slightly changed as part of https://github.com/Snowflake-Labs/terraform-provider-snowflake/blob/main/ROADMAP.md#identifiers-rework. It should be handled automatically (without needed manual actions on user side), though, but it is not guaranteed.

#### *(behavior change)* snowflake_warehouses datasource
- Added `like` field to enable warehouse filtering
- Added missing fields returned by SHOW WAREHOUSES and enclosed its output in `show_output` field.
- Added outputs from **DESC WAREHOUSE** and **SHOW PARAMETERS IN WAREHOUSE** (they can be turned off by declaring `with_describe = false` and `with_parameters = false`, **they're turned on by default**).
  The additional parameters call **DESC WAREHOUSE** (with `with_describe` turned on) and **SHOW PARAMETERS IN WAREHOUSE** (with `with_parameters` turned on) **per warehouse** returned by **SHOW WAREHOUSES**.
  The outputs of both commands are held in `warehouses` entry, where **DESC WAREHOUSE** is saved in the `describe_output` field, and **SHOW PARAMETERS IN WAREHOUSE** in the `parameters` field.
  It's important to limit the records and calls to Snowflake to the minimum. That's why we recommend assessing which information you need from the data source and then providing strong filters and turning off additional fields for better plan performance.

You can read more in ["raw Snowflake output"](./v1-preparations/CHANGES_BEFORE_V1.md#empty-values).

### *(new feature)* new database resources
As part of the [preparation for v1](https://github.com/Snowflake-Labs/terraform-provider-snowflake/blob/main/ROADMAP.md#preparing-essential-ga-objects-for-the-provider-v1), we split up the database resource into multiple ones:
- Standard database - can be used as `snowflake_database` (replaces the old one and is used to create databases with optional ability to become a primary database ready for replication)
- Shared database - can be used as `snowflake_shared_database` (used to create databases from externally defined shares)
- Secondary database - can be used as `snowflake_secondary_database` (used to create replicas of databases from external sources)

All the field changes in comparison to the previous database resource are:
- `is_transient`
    - in `snowflake_shared_database`
        - removed: the field is removed from `snowflake_shared_database` as it doesn't have any effect on shared databases.
- `from_database` - database cloning was entirely removed and is not possible by any of the new database resources.
- `from_share` - the parameter was moved to the dedicated resource for databases created from shares `snowflake_shared_database`. Right now, it's a text field instead of a map. Additionally, instead of legacy account identifier format we're expecting the new one that with share looks like this: `<organization_name>.<account_name>.<share_name>`. For more information on account identifiers, visit the [official documentation](https://docs.snowflake.com/en/user-guide/admin-account-identifier).
- `from_replication` - the parameter was moved to the dedicated resource for databases created from primary databases `snowflake_secondary_database`
- `replication_configuration` - renamed: was renamed to `configuration` and is only available in the `snowflake_database`. Its internal schema changed that instead of list of accounts, we expect a list of nested objects with accounts for which replication (and optionally failover) should be enabled. More information about converting between both versions [here](#resource-renamed-snowflake_database---snowflake_database_old). Additionally, instead of legacy account identifier format we're expecting the new one that looks like this: `<organization_name>.<account_name>` (it will be automatically migrated to the recommended format by the state upgrader). For more information on account identifiers, visit the [official documentation](https://docs.snowflake.com/en/user-guide/admin-account-identifier).
- `data_retention_time_in_days`
  - in `snowflake_shared_database`
      - removed: the field is removed from `snowflake_shared_database` as it doesn't have any effect on shared databases.
  - in `snowflake_database` and `snowflake_secondary_database`
    - adjusted: now, it uses different approach that won't set it to -1 as a default value, but rather fills the field with the current value from Snowflake (this still can change).
- added: The following set of [parameters](https://docs.snowflake.com/en/sql-reference/parameters) was added to every database type:
    - `max_data_extension_time_in_days`
    - `external_volume`
    - `catalog`
    - `replace_invalid_characters`
    - `default_ddl_collation`
    - `storage_serialization_policy`
    - `log_level`
    - `trace_level`
    - `suspend_task_after_num_failures`
    - `task_auto_retry_attempts`
    - `user_task_managed_initial_warehouse_size`
    - `user_task_timeout_ms`
    - `user_task_minimum_trigger_interval_in_seconds`
    - `quoted_identifiers_ignore_case`
    - `enable_console_output`

The split was done (and will be done for several objects during the refactor) to simplify the resource on maintainability and usage level.
Its purpose was also to divide the resources by their specific purpose rather than cramping every use case of an object into one resource.

### *(behavior change)* Resource renamed snowflake_database -> snowflake_database_old
We made a decision to use the existing `snowflake_database` resource for redesigning it into a standard database.
The previous `snowflake_database` was renamed to `snowflake_database_old` and the current `snowflake_database`
contains completely new implementation that follows our guidelines we set for V1.
When upgrading to the 0.93.0 version, the automatic state upgrader should cover the migration for databases that didn't have the following fields set:
- `from_share` (now, the new `snowflake_shared_database` should be used instead)
- `from_replica` (now, the new `snowflake_secondary_database` should be used instead)
- `replication_configuration`

For configurations containing `replication_configuraiton` like this one:
```terraform
resource "snowflake_database" "test" {
  name = "<name>"
  replication_configuration {
    accounts = ["<account_locator>", "<account_locator_2>"]
    ignore_edition_check = true
  }
}
```

You have to transform the configuration into the following format (notice the change from account locator into the new account identifier format):
```terraform
resource "snowflake_database" "test" {
  name = "%s"
  replication {
    enable_to_account {
      account_identifier = "<organization_name>.<account_name>"
      with_failover      = false
    }
    enable_to_account {
      account_identifier = "<organization_name_2>.<account_name_2>"
      with_failover      = false
    }
  }
  ignore_edition_check = true
}
```

If you had `from_database` set, you should follow our [resource migration guide](https://github.com/Snowflake-Labs/terraform-provider-snowflake/blob/main/docs/technical-documentation/resource_migration.md) to remove
the database from state to later import it in the newer version of the provider.
Otherwise, it may cause issues when migrating to v0.93.0.
For now, we're dropping the possibility to create a clone database from other databases.
The only way will be to clone a database manually and import it as `snowflake_database`, but if
cloned databases diverge in behavior from standard databases, it may cause issues.

For databases with one of the fields mentioned above, manual migration will be needed.
Please refer to our [migration guide](https://github.com/Snowflake-Labs/terraform-provider-snowflake/blob/main/docs/technical-documentation/resource_migration.md) to perform zero downtime migration.

If you would like to upgrade to the latest version and postpone the upgrade, you still have to perform the manual migration
to the `snowflake_database_old` resource by following the [zero downtime migrations document](https://github.com/Snowflake-Labs/terraform-provider-snowflake/blob/main/docs/technical-documentation/resource_migration.md).
The only difference would be that instead of writing/generating new configurations you have to just rename the existing ones to contain `_old` suffix.

### *(behavior change)* snowflake_databases datasource
- `terse` and `history` fields were removed.
- `replication_configuration` field was removed from `databases`.
- `pattern` was replaced by `like` field.
- Additional filtering options added (`limit`).
- Added missing fields returned by SHOW DATABASES and enclosed its output in `show_output` field.
- Added outputs from **DESC DATABASE** and **SHOW PARAMETERS IN DATABASE** (they can be turned off by declaring `with_describe = false` and `with_parameters = false`, **they're turned on by default**).
The additional parameters call **DESC DATABASE** (with `with_describe` turned on) and **SHOW PARAMETERS IN DATABASE** (with `with_parameters` turned on) **per database** returned by **SHOW DATABASES**.
The outputs of both commands are held in `databases` entry, where **DESC DATABASE** is saved in the `describe_output` field, and **SHOW PARAMETERS IN DATABASE** in the `parameters` field.
It's important to limit the records and calls to Snowflake to the minimum. That's why we recommend assessing which information you need from the data source and then providing strong filters and turning off additional fields for better plan performance.

## v0.89.0 ➞ v0.90.0
### snowflake_table resource changes
#### *(behavior change)* Validation to column type added
While solving issue [#2733](https://github.com/Snowflake-Labs/terraform-provider-snowflake/issues/2733) we have introduced diff suppression for `column.type`. To make it work correctly we have also added a validation to it. It should not cause any problems, but it's worth noting in case of any data types used that the provider is not aware of.

### snowflake_procedure resource changes
#### *(behavior change)* Validation to arguments type added
Diff suppression for `arguments.type` is needed for the same reason as above for `snowflake_table` resource.

### tag_masking_policy_association resource changes
Now the `tag_masking_policy_association` resource will only accept fully qualified names separated by dot `.` instead of pipe `|`.

Before
```terraform
resource "snowflake_tag_masking_policy_association" "name" {
    tag_id            = snowflake_tag.this.id
    masking_policy_id = snowflake_masking_policy.example_masking_policy.id
}
```

After
```terraform
resource "snowflake_tag_masking_policy_association" "name" {
    tag_id            = "\"${snowflake_tag.this.database}\".\"${snowflake_tag.this.schema}\".\"${snowflake_tag.this.name}\""
    masking_policy_id = "\"${snowflake_masking_policy.example_masking_policy.database}\".\"${snowflake_masking_policy.example_masking_policy.schema}\".\"${snowflake_masking_policy.example_masking_policy.name}\""
}
```

It's more verbose now, but after identifier rework it should be similar to the previous form.

## v0.88.0 ➞ v0.89.0
#### *(behavior change)* ForceNew removed
The `ForceNew` field was removed in favor of in-place Update for `name` parameter in:
- `snowflake_file_format`
- `snowflake_masking_policy`
So from now, these objects won't be re-created when the `name` changes, but instead only the name will be updated with `ALTER .. RENAME TO` statements.

## v0.87.0 ➞ v0.88.0
### snowflake_procedure resource changes
#### *(behavior change)* Execute as validation added
From now on, the `snowflake_procedure`'s `execute_as` parameter allows only two values: OWNER and CALLER (case-insensitive). Setting other values earlier resulted in falling back to the Snowflake default (currently OWNER) and creating a permadiff.

### snowflake_grants datasource changes
`snowflake_grants` datasource was refreshed as part of the ongoing [Grants Redesign](https://github.com/Snowflake-Labs/terraform-provider-snowflake/blob/main/ROADMAP.md#redesigning-grants).

#### *(behavior change)* role fields renames
To be aligned with the convention in other grant resources, `role` was renamed to `account_role` for the following fields:
- `grants_to.role`
- `grants_of.role`
- `future_grants_to.role`.

To migrate simply change `role` to `account_role` in the aforementioned fields.

#### *(behavior change)* grants_to.share type change
`grants_to.share` was a text field. Because Snowflake introduced new syntax `SHOW GRANTS TO SHARE <share_name> IN APPLICATION PACKAGE <app_package_name>` (check more in the [docs](https://docs.snowflake.com/en/sql-reference/sql/show-grants#variants)) the type was changed to object. To migrate simply change:
```terraform
data "snowflake_grants" "example_to_share" {
  grants_to {
    share = "some_share"
  }
}
```
to
```terraform
data "snowflake_grants" "example_to_share" {
  grants_to {
    share {
      share_name = "some_share"
    }
  }
}
```
Note: `in_application_package` is not yet supported.

#### *(behavior change)* future_grants_in.schema type change
`future_grants_in.schema` was an object field allowing to set required `schema_name` and optional `database_name`. Our strategy is to be explicit, so the schema field was changed to string and fully qualified name is expected. To migrate change:
```terraform
data "snowflake_grants" "example_future_in_schema" {
  future_grants_in {
    schema {
      database_name = "some_database"
      schema_name   = "some_schema"
    }
  }
}
```
to
```terraform
data "snowflake_grants" "example_future_in_schema" {
  future_grants_in {
    schema = "\"some_database\".\"some_schema\""
  }
}
```
#### *(new feature)* grants_to new options
`grants_to` was enriched with three new options:
- `application`
- `application_role`
- `database_role`

No migration work is needed here.

#### *(new feature)* grants_of new options
`grants_to` was enriched with two new options:
- `database_role`
- `application_role`

No migration work is needed here.

#### *(new feature)* future_grants_to new options
`future_grants_to` was enriched with one new option:
- `database_role`

No migration work is needed here.

#### *(documentation)* improvements
Descriptions of attributes were altered. More examples were added (both for old and new features).

## v0.86.0 ➞ v0.87.0
### snowflake_database resource changes
#### *(behavior change)* External object identifier changes

Previously, in `snowflake_database` when creating a database form share, it was possible to provide `from_share.provider`
in the format of `<org_name>.<account_name>`. It worked even though we expected account locator because our "external" identifier wasn't quoting its string representation.
To be consistent with other identifier types, we quoted the output of "external" identifiers which makes such configurations break
(previously, they were working "by accident"). To fix it, the previous format of `<org_name>.<account_name>` has to be changed
to account locator format `<account_locator>` (mind that it's now case-sensitive). The account locator can be retrieved by calling `select current_account();` on the sharing account.
In the future we would like to eventually come back to the `<org_name>.<account_name>` format as it's recommended by Snowflake.

### Provider configuration changes

#### **IMPORTANT** *(bug fix)* Configuration hierarchy
There were several issues reported about the configuration hierarchy, e.g. [#2294](https://github.com/Snowflake-Labs/terraform-provider-snowflake/issues/2294) and [#2242](https://github.com/Snowflake-Labs/terraform-provider-snowflake/issues/2242).
In fact, the order of precedence described in the docs was not followed. This have led to the incorrect behavior.

After migrating to this version, the hierarchy from the docs should be followed:
```text
The Snowflake provider will use the following order of precedence when determining which credentials to use:
1) Provider Configuration
2) Environment Variables
3) Config File
```

**BEWARE**: your configurations will be affected with that change because they may have been leveraging the incorrect configurations precedence. Please be sure to check all the configurations before running terraform.

### snowflake_failover_group resource changes
#### *(bug fix)* ACCOUNT PARAMETERS is returned as PARAMETERS from SHOW FAILOVER GROUPS
Longer context in [#2517](https://github.com/Snowflake-Labs/terraform-provider-snowflake/issues/2517).
After this change, one apply may be required to update the state correctly for failover group resources using `ACCOUNT PARAMETERS`.

### snowflake_database, snowflake_schema, and snowflake_table resource changes
#### *(behavior change)* Database `data_retention_time_in_days` + Schema `data_retention_days` + Table `data_retention_time_in_days`
For context [#2356](https://github.com/Snowflake-Labs/terraform-provider-snowflake/issues/2356).
To make data retention fields truly optional (previously they were producing plan every time when no value was set),
we added `-1` as a possible value, and it is set as default. That got rid of the unexpected plans when no value is set and added possibility to use default value assigned by Snowflake (see [the data retention period](https://docs.snowflake.com/en/user-guide/data-time-travel#data-retention-period)).

### snowflake_table resource changes
#### *(behavior change)* Table `data_retention_days` field removed in favor of `data_retention_time_in_days`
For context [#2356](https://github.com/Snowflake-Labs/terraform-provider-snowflake/issues/2356).
To define data retention days for table `data_retention_time_in_days` should be used as deprecated `data_retention_days` field is being removed.

## v0.85.0 ➞ v0.86.0
### snowflake_table_constraint resource changes

#### *(behavior change)* NOT NULL removed from possible types
The `type` of the constraint was limited back to `UNIQUE`, `PRIMARY KEY`, and `FOREIGN KEY`.
The reason for that is, that syntax for Out-of-Line constraint ([docs](https://docs.snowflake.com/en/sql-reference/sql/create-table-constraint#out-of-line-unique-primary-foreign-key)) does not contain `NOT NULL`.
It is noted as a behavior change but in some way it is not; with the previous implementation it did not work at all with `type` set to `NOT NULL` because the generated statement was not a valid Snowflake statement.

We will consider adding `NOT NULL` back because it can be set by `ALTER COLUMN columnX SET NOT NULL`, but first we want to revisit the whole resource design.

#### *(behavior change)* table_id reference
The docs were inconsistent. Example prior to 0.86.0 version showed using the `table.id` as the `table_id` reference. The description of the `table_id` parameter never allowed such a value (`table.id` is a `|`-delimited identifier representation and only the `.`-separated values were listed in the docs: https://registry.terraform.io/providers/Snowflake-Labs/snowflake/0.85.0/docs/resources/table_constraint#required. The misuse of `table.id` parameter will result in error after migrating to 0.86.0. To make the config work, please remove and reimport the constraint resource from the state as described in [resource migration doc](./docs/technical-documentation/resource_migration.md).

After discussions in [#2535](https://github.com/Snowflake-Labs/terraform-provider-snowflake/issues/2535) we decided to provide a temporary workaround in 0.87.0 version, so that the manual migration is not necessary. It allows skipping the migration and jumping straight to 0.87.0 version. However, the temporary workaround will be gone in one of the future versions. Please adjust to the newly suggested reference with the new resources you create.

### snowflake_external_function resource changes

#### *(behavior change)* return_null_allowed default is now true
The `return_null_allowed` attribute default value is now `true`. This is a behavior change because it was `false` before. The reason it was changed is to match the expected default value in the [documentation](https://docs.snowflake.com/en/sql-reference/sql/create-external-function#optional-parameters) `Default: The default is NULL (i.e. the function can return NULL values).`

#### *(behavior change)* comment is no longer required
The `comment` attribute is now optional. It was required before, but it is not required in Snowflake API.

### snowflake_external_functions data source changes

#### *(behavior change)* schema is now required with database
The `schema` attribute is now required with `database` attribute to match old implementation `SHOW EXTERNAL FUNCTIONS IN SCHEMA "<database>"."<schema>"`. In the future this may change to make schema optional.

## vX.XX.X -> v0.85.0

### Migration from old (grant) resources to new ones

In recent changes, we introduced a new grant resources to replace the old ones.
To aid with the migration, we wrote a guide to show one of the possible ways to migrate deprecated resources to their new counter-parts.
As the guide is more general and applies to every version (and provider), we moved it [here](./docs/technical-documentation/resource_migration.md).

### snowflake_procedure resource changes
#### *(deprecation)* return_behavior
`return_behavior` parameter is deprecated because it is also deprecated in the Snowflake API.

### snowflake_function resource changes
#### *(behavior change)* return_type
`return_type` has become force new because there is no way to alter it without dropping and recreating the function.

## v0.84.0 ➞ v0.85.0

### snowflake_stage resource changes

#### *(behavior change/regression)* copy_options
Setting `copy_options` to `ON_ERROR = 'CONTINUE'` would result in a permadiff. Use `ON_ERROR = CONTINUE` (without single quotes) or bump to v0.89.0 in which the behavior was fixed.

### snowflake_notification_integration resource changes
#### *(behavior change)* notification_provider
`notification_provider` becomes required and has three possible values `AZURE_STORAGE_QUEUE`, `AWS_SNS`, and `GCP_PUBSUB`.
It is still possible to set it to `AWS_SQS` but because there is no underlying SQL, so it will result in an error.
Attributes `aws_sqs_arn` and `aws_sqs_role_arn` will be ignored.
Computed attributes `aws_sqs_external_id` and `aws_sqs_iam_user_arn` won't be updated.

#### *(behavior change)* force new for multiple attributes
Force new was added for the following attributes (because no usable SQL alter statements for them):
- `azure_storage_queue_primary_uri`
- `azure_tenant_id`
- `gcp_pubsub_subscription_name`
- `gcp_pubsub_topic_name`

#### *(deprecation)* direction
`direction` parameter is deprecated because it is added automatically on the SDK level.

#### *(deprecation)* type
`type` parameter is deprecated because it is added automatically on the SDK level (and basically it's always `QUEUE`).

## v0.73.0 ➞ v0.74.0
### Provider configuration changes

In this change we have done a provider refactor to make it more complete and customizable by supporting more options that
were already available in Golang Snowflake driver. This lead to several attributes being added and a few deprecated.
We will focus on the deprecated ones and show you how to adapt your current configuration to the new changes.

#### *(rename)* username ➞ user

```terraform
provider "snowflake" {
  # before
  username = "username"

  # after
  user = "username"
}
```

#### *(structural change)* OAuth API

```terraform
provider "snowflake" {
  # before
  browser_auth        = false
  oauth_access_token  = "<access_token>"
  oauth_refresh_token = "<refresh_token>"
  oauth_client_id     = "<client_id>"
  oauth_client_secret = "<client_secret>"
  oauth_endpoint      = "<endpoint>"
  oauth_redirect_url  = "<redirect_uri>"

  # after
  authenticator = "ExternalBrowser"
  token         = "<access_token>"
  token_accessor {
    refresh_token   = "<refresh_token>"
    client_id       = "<client_id>"
    client_secret   = "<client_secret>"
    token_endpoint  = "<endpoint>"
    redirect_uri    = "<redirect_uri>"
  }
}
```

#### *(remove redundant information)* region

Specifying a region is a legacy thing and according to https://docs.snowflake.com/en/user-guide/admin-account-identifier
you can specify a region as a part of account parameter. Specifying account parameter with the region is also considered legacy,
but with this approach it will be easier to convert only your account identifier to the new preferred way of specifying account identifier.

```terraform
provider "snowflake" {
  # before
  region = "<cloud_region_id>"

  # after
  account = "<account_locator>.<cloud_region_id>"
}
```

#### *(todo)* private key path

```terraform
provider "snowflake" {
  # before
  private_key_path = "<filepath>"

  # after
  private_key = file("<filepath>")
}
```

#### *(rename)* session_params ➞ params

```terraform
provider "snowflake" {
  # before
  session_params = {}

  # after
  params = {}
}
```

#### *(behavior change)* authenticator (JWT)

Before the change `authenticator` parameter did not have to be set for private key authentication and was deduced by the provider. The change is a result of the introduced configuration alignment with an underlying [gosnowflake driver](https://github.com/snowflakedb/gosnowflake). The authentication type is required there, and it defaults to user+password one. From this version, set `authenticator` to `JWT` explicitly.<|MERGE_RESOLUTION|>--- conflicted
+++ resolved
@@ -7,7 +7,6 @@
 > [!TIP]
 > We highly recommend upgrading the versions one by one instead of bulk upgrades.
 
-<<<<<<< HEAD
 ## v0.99.0 ➞ v1.0.0
 
 ### Preview features flag
@@ -99,7 +98,8 @@
 
 Additionally, `JWT` value is no longer available for `authenticator` field in the provider configuration.
 
-=======
+
+
 ## v0.99.0 ➞ v0.100.0
 
 ### snowflake_tag_association resource changes
@@ -195,7 +195,6 @@
   - `TIMESTAMP_TZ` has default precision set to 9 if not provided (following the [docs](https://docs.snowflake.com/en/sql-reference/data-types-datetime#timestamp)); supported aliases: `TIMESTAMPTZ`, `TIMESTAMP WITH TIME ZONE`.
 - The session-settable `TIMESTAMP` is NOT supported ([docs](https://docs.snowflake.com/en/sql-reference/data-types-datetime#timestamp))
 - `VECTOR` type still is limited and will be addressed soon (probably before the release so it will be edited)
->>>>>>> 548ec42a
 
 ## v0.98.0 ➞ v0.99.0
 
