# Migration guide

This document is meant to help you migrate your Terraform config to the new newest version. In migration guides, we will only
describe deprecations or breaking changes and help you to change your configuration to keep the same (or similar) behavior
across different versions.

<<<<<<< HEAD
## v0.92.0 ➞ v0.93.0
### snowflake_warehouse resource changes
#### *(potential behavior change)* Default values removed
As part of the [redesign](https://github.com/Snowflake-Labs/terraform-provider-snowflake/blob/main/ROADMAP.md#preparing-essential-ga-objects-for-the-provider-v1) we are removing the default values for attributes having their defaults on Snowflake side to reduce coupling with the provider. Because of that the following defaults were removed:
- `comment`
- `statement_timeout_in_seconds`
- `statement_queued_timeout_in_seconds`
- `max_concurrency_level`
- `enable_query_acceleration`
- `query_acceleration_max_scale_factor`
- `warehouse_type`

All previous defaults were aligned with the current Snowflake ones, however:

[//]: # (TODO [SNOW-1348102 - next PR]: state migrator?)
- if the given parameter was changed on the account level, terraform will try to update it

[//]: # (- TODO [SNOW-1348102 - next PR]: describe the new state approach if decided)

#### *(behavior change)* Validation changes
As part of the [redesign](https://github.com/Snowflake-Labs/terraform-provider-snowflake/blob/main/ROADMAP.md#preparing-essential-ga-objects-for-the-provider-v1) we are adjusting validations or removing them to reduce coupling between Snowflake and the provider. Because of that the following validations were removed/adjusted/added:
- `max_cluster_count` - adjusted: added higher bound (10) according to Snowflake docs
- `min_cluster_count` - adjusted: added higher bound (10) according to Snowflake docs
- `auto_suspend` - adjusted: added `0` as valid value
- `warehouse_size` - adjusted: removed incorrect `2XLARGE`, `3XLARGE`, `4XLARGE`, `5XLARGE`, `6XLARGE` values
- `resource_monitor` - added: validation for a valid identifier (still subject to change during [identifiers rework](https://github.com/Snowflake-Labs/terraform-provider-snowflake/blob/main/ROADMAP.md#identifiers-rework))
- `max_concurrency_level` - added: validation according to MAX_CONCURRENCY_LEVEL parameter docs
- `statement_queued_timeout_in_seconds` - added: validation according to STATEMENT_QUEUED_TIMEOUT_IN_SECONDS parameter docs
- `statement_timeout_in_seconds` - added: validation according to STATEMENT_TIMEOUT_IN_SECONDS parameter docs

#### *(behavior change)* Deprecated `wait_for_provisioning` field removed
`wait_for_provisioning` field was deprecated a long time ago. It's high time it was removed from the schema.

#### *(behavior change)* `query_acceleration_max_scale_factor` conditional logic removed
Previously, the `query_acceleration_max_scale_factor` was depending on `enable_query_acceleration` parameter, but it is not required on Snowflake side. After migration, `terraform plan` should suggest changes if `enable_query_acceleration` was earlier set to false (manually or from default) and if `query_acceleration_max_scale_factor` was set in config.

#### *(behavior change)* Boolean type changes
To easily handle three-value logic (true, false, unknown) in provider's configs, type of `auto_resume` and `enable_query_acceleration` was changed from boolean to string. This should not require updating existing configs (boolean/int value should be accepted and state will be migrated to string automatically), however we recommend changing config values to strings. Terraform should perform an action for configs lacking `auto_resume` or `enable_query_acceleration` (`ALTER WAREHOUSE UNSET AUTO_RESUME` and/or `ALTER WAREHOUSE UNSET ENABLE_QUERY_ACCELERATION` will be run underneath which should not affect the Snowflake object, because `auto_resume` and `enable_query_acceleration` are false by default).

#### *(note)* `resource_monitor` validation and diff suppression
`resource_monitor` is an identifier and handling logic may be still slightly changed as part of https://github.com/Snowflake-Labs/terraform-provider-snowflake/blob/main/ROADMAP.md#identifiers-rework. It should be handled automatically (without needed manual actions on user side), though, but it is not guaranteed.
=======
## v0.91.0 ➞ v0.92.0
### snowflake_database new alternatives
As part of the [preparation for v1](https://github.com/Snowflake-Labs/terraform-provider-snowflake/blob/main/ROADMAP.md#preparing-essential-ga-objects-for-the-provider-v1), we split up the database resource into multiple ones:
- Standard database (in progress)
- Shared database - can be used as `snowflake_shared_database` (used to create databases from externally defined shares)
- Secondary database - can be used as `snowflake_secondary_database` (used to create replicas of databases from external sources)
From now on, please migrate and use the new database resources for their unique use cases. For more information, see the documentation for those resources on the [Terraform Registry](https://registry.terraform.io/providers/Snowflake-Labs/snowflake/latest/docs).

The split was done (and will be done for several objects during the refactor) to simplify the resource on maintainability and usage level.
Its purpose was also to divide the resources by their specific purpose rather than cramping every use case of an object into one resource.

### snowflake_scim_integration resource changes
#### *(behavior change)* Renamed fields

Renamed field `provisioner_role` to `run_as_role` to align with Snowflake docs. Please rename this field in your configuration files. State will be migrated automatically.

#### *(behavior change)* Changed behavior of `enabled`

Field `enabled` is now required. Previously the default value during create in Snowflake was `true`. If you created a resource with Terraform, please add `enabled = true` to have the same value.

#### *(behavior change)* Force new for multiple attributes
Force new was added for the following attributes (because no usable SQL alter statements for them):
- `scim_client`
- `run_as_role`
>>>>>>> 269df6b1

## v0.89.0 ➞ v0.90.0
### snowflake_table resource changes
#### *(behavior change)* Validation to column type added
While solving issue [#2733](https://github.com/Snowflake-Labs/terraform-provider-snowflake/issues/2733) we have introduced diff suppression for `column.type`. To make it work correctly we have also added a validation to it. It should not cause any problems, but it's worth noting in case of any data types used that the provider is not aware of.

### snowflake_procedure resource changes
#### *(behavior change)* Validation to arguments type added
Diff suppression for `arguments.type` is needed for the same reason as above for `snowflake_table` resource.

### tag_masking_policy_association resource changes
Now the `tag_masking_policy_association` resource will only accept fully qualified names separated by dot `.` instead of pipe `|`.

Before
```terraform
resource "snowflake_tag_masking_policy_association" "name" {
    tag_id            = snowflake_tag.this.id
    masking_policy_id = snowflake_masking_policy.example_masking_policy.id
}
```

After
```terraform
resource "snowflake_tag_masking_policy_association" "name" {
    tag_id            = "\"${snowflake_tag.this.database}\".\"${snowflake_tag.this.schema}\".\"${snowflake_tag.this.name}\""
    masking_policy_id = "\"${snowflake_masking_policy.example_masking_policy.database}\".\"${snowflake_masking_policy.example_masking_policy.schema}\".\"${snowflake_masking_policy.example_masking_policy.name}\""
}
```

It's more verbose now, but after identifier rework it should be similar to the previous form.

## v0.88.0 ➞ v0.89.0
#### *(behavior change)* ForceNew removed
The `ForceNew` field was removed in favor of in-place Update for `name` parameter in:
- `snowflake_file_format`
- `snowflake_masking_policy`
So from now, these objects won't be re-created when the `name` changes, but instead only the name will be updated with `ALTER .. RENAME TO` statements.

## v0.87.0 ➞ v0.88.0
### snowflake_procedure resource changes
#### *(behavior change)* Execute as validation added
From now on, the `snowflake_procedure`'s `execute_as` parameter allows only two values: OWNER and CALLER (case-insensitive). Setting other values earlier resulted in falling back to the Snowflake default (currently OWNER) and creating a permadiff.

### snowflake_grants datasource changes
`snowflake_grants` datasource was refreshed as part of the ongoing [Grants Redesign](https://github.com/Snowflake-Labs/terraform-provider-snowflake/blob/main/ROADMAP.md#redesigning-grants).

#### *(behavior change)* role fields renames
To be aligned with the convention in other grant resources, `role` was renamed to `account_role` for the following fields:
- `grants_to.role`
- `grants_of.role`
- `future_grants_to.role`.

To migrate simply change `role` to `account_role` in the aforementioned fields.

#### *(behavior change)* grants_to.share type change
`grants_to.share` was a text field. Because Snowflake introduced new syntax `SHOW GRANTS TO SHARE <share_name> IN APPLICATION PACKAGE <app_package_name>` (check more in the [docs](https://docs.snowflake.com/en/sql-reference/sql/show-grants#variants)) the type was changed to object. To migrate simply change:
```terraform
data "snowflake_grants" "example_to_share" {
  grants_to {
    share = "some_share"
  }
}
```
to
```terraform
data "snowflake_grants" "example_to_share" {
  grants_to {
    share {
      share_name = "some_share"
    }
  }
}
```
Note: `in_application_package` is not yet supported.

#### *(behavior change)* future_grants_in.schema type change
`future_grants_in.schema` was an object field allowing to set required `schema_name` and optional `database_name`. Our strategy is to be explicit, so the schema field was changed to string and fully qualified name is expected. To migrate change:
```terraform
data "snowflake_grants" "example_future_in_schema" {
  future_grants_in {
    schema {
      database_name = "some_database"
      schema_name   = "some_schema"
    }
  }
}
```
to
```terraform
data "snowflake_grants" "example_future_in_schema" {
  future_grants_in {
    schema = "\"some_database\".\"some_schema\""
  }
}
```
#### *(new feature)* grants_to new options
`grants_to` was enriched with three new options:
- `application`
- `application_role`
- `database_role`

No migration work is needed here.

#### *(new feature)* grants_of new options
`grants_to` was enriched with two new options:
- `database_role`
- `application_role`

No migration work is needed here.

#### *(new feature)* future_grants_to new options
`future_grants_to` was enriched with one new option:
- `database_role`

No migration work is needed here.

#### *(documentation)* improvements
Descriptions of attributes were altered. More examples were added (both for old and new features).

## v0.86.0 ➞ v0.87.0
### snowflake_database resource changes
#### *(behavior change)* External object identifier changes

Previously, in `snowflake_database` when creating a database form share, it was possible to provide `from_share.provider`
in the format of `<org_name>.<account_name>`. It worked even though we expected account locator because our "external" identifier wasn't quoting its string representation.
To be consistent with other identifier types, we quoted the output of "external" identifiers which makes such configurations break
(previously, they were working "by accident"). To fix it, the previous format of `<org_name>.<account_name>` has to be changed
to account locator format `<account_locator>` (mind that it's now case-sensitive). The account locator can be retrieved by calling `select current_account();` on the sharing account.
In the future we would like to eventually come back to the `<org_name>.<account_name>` format as it's recommended by Snowflake.

### Provider configuration changes

#### **IMPORTANT** *(bug fix)* Configuration hierarchy
There were several issues reported about the configuration hierarchy, e.g. [#2294](https://github.com/Snowflake-Labs/terraform-provider-snowflake/issues/2294) and [#2242](https://github.com/Snowflake-Labs/terraform-provider-snowflake/issues/2242).
In fact, the order of precedence described in the docs was not followed. This have led to the incorrect behavior.

After migrating to this version, the hierarchy from the docs should be followed:
```text
The Snowflake provider will use the following order of precedence when determining which credentials to use:
1) Provider Configuration
2) Environment Variables
3) Config File
```

**BEWARE**: your configurations will be affected with that change because they may have been leveraging the incorrect configurations precedence. Please be sure to check all the configurations before running terraform.

### snowflake_failover_group resource changes
#### *(bug fix)* ACCOUNT PARAMETERS is returned as PARAMETERS from SHOW FAILOVER GROUPS
Longer context in [#2517](https://github.com/Snowflake-Labs/terraform-provider-snowflake/issues/2517).
After this change, one apply may be required to update the state correctly for failover group resources using `ACCOUNT PARAMETERS`.

### snowflake_database, snowflake_schema, and snowflake_table resource changes
#### *(behavior change)* Database `data_retention_time_in_days` + Schema `data_retention_days` + Table `data_retention_time_in_days`
For context [#2356](https://github.com/Snowflake-Labs/terraform-provider-snowflake/issues/2356).
To make data retention fields truly optional (previously they were producing plan every time when no value was set),
we added `-1` as a possible value, and it is set as default. That got rid of the unexpected plans when no value is set and added possibility to use default value assigned by Snowflake (see [the data retention period](https://docs.snowflake.com/en/user-guide/data-time-travel#data-retention-period)).

### snowflake_table resource changes
#### *(behavior change)* Table `data_retention_days` field removed in favor of `data_retention_time_in_days`
For context [#2356](https://github.com/Snowflake-Labs/terraform-provider-snowflake/issues/2356).
To define data retention days for table `data_retention_time_in_days` should be used as deprecated `data_retention_days` field is being removed.

## v0.85.0 ➞ v0.86.0
### snowflake_table_constraint resource changes

#### *(behavior change)* NOT NULL removed from possible types
The `type` of the constraint was limited back to `UNIQUE`, `PRIMARY KEY`, and `FOREIGN KEY`.
The reason for that is, that syntax for Out-of-Line constraint ([docs](https://docs.snowflake.com/en/sql-reference/sql/create-table-constraint#out-of-line-unique-primary-foreign-key)) does not contain `NOT NULL`.
It is noted as a behavior change but in some way it is not; with the previous implementation it did not work at all with `type` set to `NOT NULL` because the generated statement was not a valid Snowflake statement.

We will consider adding `NOT NULL` back because it can be set by `ALTER COLUMN columnX SET NOT NULL`, but first we want to revisit the whole resource design.

#### *(behavior change)* table_id reference
The docs were inconsistent. Example prior to 0.86.0 version showed using the `table.id` as the `table_id` reference. The description of the `table_id` parameter never allowed such a value (`table.id` is a `|`-delimited identifier representation and only the `.`-separated values were listed in the docs: https://registry.terraform.io/providers/Snowflake-Labs/snowflake/0.85.0/docs/resources/table_constraint#required. The misuse of `table.id` parameter will result in error after migrating to 0.86.0. To make the config work, please remove and reimport the constraint resource from the state as described in [resource migration doc](./docs/technical-documentation/resource_migration.md).

After discussions in [#2535](https://github.com/Snowflake-Labs/terraform-provider-snowflake/issues/2535) we decided to provide a temporary workaround in 0.87.0 version, so that the manual migration is not necessary. It allows skipping the migration and jumping straight to 0.87.0 version. However, the temporary workaround will be gone in one of the future versions. Please adjust to the newly suggested reference with the new resources you create.

### snowflake_external_function resource changes

#### *(behavior change)* return_null_allowed default is now true
The `return_null_allowed` attribute default value is now `true`. This is a behavior change because it was `false` before. The reason it was changed is to match the expected default value in the [documentation](https://docs.snowflake.com/en/sql-reference/sql/create-external-function#optional-parameters) `Default: The default is NULL (i.e. the function can return NULL values).`

#### *(behavior change)* comment is no longer required
The `comment` attribute is now optional. It was required before, but it is not required in Snowflake API.

### snowflake_external_functions data source changes

#### *(behavior change)* schema is now required with database
The `schema` attribute is now required with `database` attribute to match old implementation `SHOW EXTERNAL FUNCTIONS IN SCHEMA "<database>"."<schema>"`. In the future this may change to make schema optional.

## vX.XX.X -> v0.85.0

### Migration from old (grant) resources to new ones

In recent changes, we introduced a new grant resources to replace the old ones.
To aid with the migration, we wrote a guide to show one of the possible ways to migrate deprecated resources to their new counter-parts.
As the guide is more general and applies to every version (and provider), we moved it [here](./docs/technical-documentation/resource_migration.md).

### snowflake_procedure resource changes
#### *(deprecation)* return_behavior
`return_behavior` parameter is deprecated because it is also deprecated in the Snowflake API.

### snowflake_function resource changes
#### *(behavior change)* return_type
`return_type` has become force new because there is no way to alter it without dropping and recreating the function.

## v0.84.0 ➞ v0.85.0

### snowflake_stage resource changes

#### *(behavior change/regression)* copy_options
Setting `copy_options` to `ON_ERROR = 'CONTINUE'` would result in a permadiff. Use `ON_ERROR = CONTINUE` (without single quotes) or bump to v0.89.0 in which the behavior was fixed.

### snowflake_notification_integration resource changes
#### *(behavior change)* notification_provider
`notification_provider` becomes required and has three possible values `AZURE_STORAGE_QUEUE`, `AWS_SNS`, and `GCP_PUBSUB`.
It is still possible to set it to `AWS_SQS` but because there is no underlying SQL, so it will result in an error.
Attributes `aws_sqs_arn` and `aws_sqs_role_arn` will be ignored.
Computed attributes `aws_sqs_external_id` and `aws_sqs_iam_user_arn` won't be updated.

#### *(behavior change)* force new for multiple attributes
Force new was added for the following attributes (because no usable SQL alter statements for them):
- `azure_storage_queue_primary_uri`
- `azure_tenant_id`
- `gcp_pubsub_subscription_name`
- `gcp_pubsub_topic_name`

#### *(deprecation)* direction
`direction` parameter is deprecated because it is added automatically on the SDK level.

#### *(deprecation)* type
`type` parameter is deprecated because it is added automatically on the SDK level (and basically it's always `QUEUE`).

## v0.73.0 ➞ v0.74.0
### Provider configuration changes

In this change we have done a provider refactor to make it more complete and customizable by supporting more options that
were already available in Golang Snowflake driver. This lead to several attributes being added and a few deprecated.
We will focus on the deprecated ones and show you how to adapt your current configuration to the new changes.

#### *(rename)* username ➞ user

```terraform
provider "snowflake" {
  # before
  username = "username"

  # after
  user = "username"
}
```

#### *(structural change)* OAuth API

```terraform
provider "snowflake" {
  # before
  browser_auth        = false
  oauth_access_token  = "<access_token>"
  oauth_refresh_token = "<refresh_token>"
  oauth_client_id     = "<client_id>"
  oauth_client_secret = "<client_secret>"
  oauth_endpoint      = "<endpoint>"
  oauth_redirect_url  = "<redirect_uri>"

  # after
  authenticator = "ExternalBrowser"
  token         = "<access_token>"
  token_accessor {
    refresh_token   = "<refresh_token>"
    client_id       = "<client_id>"
    client_secret   = "<client_secret>"
    token_endpoint  = "<endpoint>"
    redirect_uri    = "<redirect_uri>"
  }
}
```

#### *(remove redundant information)* region

Specifying a region is a legacy thing and according to https://docs.snowflake.com/en/user-guide/admin-account-identifier
you can specify a region as a part of account parameter. Specifying account parameter with the region is also considered legacy,
but with this approach it will be easier to convert only your account identifier to the new preferred way of specifying account identifier.

```terraform
provider "snowflake" {
  # before
  region = "<cloud_region_id>"

  # after
  account = "<account_locator>.<cloud_region_id>"
}
```

#### *(todo)* private key path

```terraform
provider "snowflake" {
  # before
  private_key_path = "<filepath>"

  # after
  private_key = file("<filepath>")
}
```

#### *(rename)* session_params ➞ params

```terraform
provider "snowflake" {
  # before
  session_params = {}

  # after
  params = {}
}
```

#### *(behavior change)* authenticator (JWT)

Before the change `authenticator` parameter did not have to be set for private key authentication and was deduced by the provider. The change is a result of the introduced configuration alignment with an underlying [gosnowflake driver](https://github.com/snowflakedb/gosnowflake). The authentication type is required there, and it defaults to user+password one. From this version, set `authenticator` to `JWT` explicitly.<|MERGE_RESOLUTION|>--- conflicted
+++ resolved
@@ -4,8 +4,21 @@
 describe deprecations or breaking changes and help you to change your configuration to keep the same (or similar) behavior
 across different versions.
 
-<<<<<<< HEAD
 ## v0.92.0 ➞ v0.93.0
+### snowflake_scim_integration resource changes
+#### *(behavior change)* Renamed fields
+
+Renamed field `provisioner_role` to `run_as_role` to align with Snowflake docs. Please rename this field in your configuration files. State will be migrated automatically.
+
+#### *(behavior change)* Changed behavior of `enabled`
+
+Field `enabled` is now required. Previously the default value during create in Snowflake was `true`. If you created a resource with Terraform, please add `enabled = true` to have the same value.
+
+#### *(behavior change)* Force new for multiple attributes
+Force new was added for the following attributes (because no usable SQL alter statements for them):
+- `scim_client`
+- `run_as_role`
+
 ### snowflake_warehouse resource changes
 #### *(potential behavior change)* Default values removed
 As part of the [redesign](https://github.com/Snowflake-Labs/terraform-provider-snowflake/blob/main/ROADMAP.md#preparing-essential-ga-objects-for-the-provider-v1) we are removing the default values for attributes having their defaults on Snowflake side to reduce coupling with the provider. Because of that the following defaults were removed:
@@ -46,32 +59,6 @@
 
 #### *(note)* `resource_monitor` validation and diff suppression
 `resource_monitor` is an identifier and handling logic may be still slightly changed as part of https://github.com/Snowflake-Labs/terraform-provider-snowflake/blob/main/ROADMAP.md#identifiers-rework. It should be handled automatically (without needed manual actions on user side), though, but it is not guaranteed.
-=======
-## v0.91.0 ➞ v0.92.0
-### snowflake_database new alternatives
-As part of the [preparation for v1](https://github.com/Snowflake-Labs/terraform-provider-snowflake/blob/main/ROADMAP.md#preparing-essential-ga-objects-for-the-provider-v1), we split up the database resource into multiple ones:
-- Standard database (in progress)
-- Shared database - can be used as `snowflake_shared_database` (used to create databases from externally defined shares)
-- Secondary database - can be used as `snowflake_secondary_database` (used to create replicas of databases from external sources)
-From now on, please migrate and use the new database resources for their unique use cases. For more information, see the documentation for those resources on the [Terraform Registry](https://registry.terraform.io/providers/Snowflake-Labs/snowflake/latest/docs).
-
-The split was done (and will be done for several objects during the refactor) to simplify the resource on maintainability and usage level.
-Its purpose was also to divide the resources by their specific purpose rather than cramping every use case of an object into one resource.
-
-### snowflake_scim_integration resource changes
-#### *(behavior change)* Renamed fields
-
-Renamed field `provisioner_role` to `run_as_role` to align with Snowflake docs. Please rename this field in your configuration files. State will be migrated automatically.
-
-#### *(behavior change)* Changed behavior of `enabled`
-
-Field `enabled` is now required. Previously the default value during create in Snowflake was `true`. If you created a resource with Terraform, please add `enabled = true` to have the same value.
-
-#### *(behavior change)* Force new for multiple attributes
-Force new was added for the following attributes (because no usable SQL alter statements for them):
-- `scim_client`
-- `run_as_role`
->>>>>>> 269df6b1
 
 ## v0.89.0 ➞ v0.90.0
 ### snowflake_table resource changes
