# Migration guide

This document is meant to help you migrate your Terraform config to the new newest version. In migration guides, we will only
describe deprecations or breaking changes and help you to change your configuration to keep the same (or similar) behavior
across different versions.

> [!TIP]
> We highly recommend upgrading the versions one by one instead of bulk upgrades.

## v0.99.0 ➞ v0.100.0

<<<<<<< HEAD
### unsafe_execute resource deprecation / new execute resource

The `snowflake_unsafe_execute` gets deprecated in favor of the new resource `snowflake_execute`.
The `snowflake_execute` was build on top of `snowflake_unsafe_execute` with a few improvements.
The unsafe version will be removed with the v1 release, so please migrate to the `snowflake_execute` resource.

For no downtime migration, follow our [guide](https://github.com/Snowflake-Labs/terraform-provider-snowflake/blob/main/docs/technical-documentation/resource_migration.md).
When importing, remember that the given resource id has to be unique (using UUIDs is recommended).
Also, because of the nature of the resource, first apply after importing is necessary to "copy" values from the configuration to the state.
=======
### snowflake_account_parameter resource changes

#### *(behavior change)* resource deletion
During resource deleting, provider now uses `UNSET` instead of `SET` with the default value.

#### *(behavior change)* changes in `key` field
The value of `key` field is now case-insensitive and is validated. The list of supported values is available in the resource documentation.
>>>>>>> 13401d5f

### snowflake_oauth_integration_for_partner_applications and snowflake_oauth_integration_for_custom_clients resource changes
#### *(behavior change)* `blocked_roles_list` field is no longer required

Previously, `blocked_roles_list` field was required to handle default account roles like `ACCOUNTADMIN`, `ORGADMIN`, and `SECURITYADMIN`.

Now, it is optional, because of using the value of `OAUTH_ADD_PRIVILEGED_ROLES_TO_BLOCKED_LIST` parameter (read more below).

No changes in the configuration are necessary.

#### *(behavior change)* new field `related_parameters`

To handle `blocked_roles_list` field properly in both of the resources, we introduce `related_parameters` field. This field is a list of parameters related to OAuth integrations. It is a computed-only field containing value of `OAUTH_ADD_PRIVILEGED_ROLES_TO_BLOCKED_LIST` account parameter (see [docs](https://docs.snowflake.com/en/sql-reference/parameters#oauth-add-privileged-roles-to-blocked-list)).

### snowflake_account resource changes

Changes:
- `admin_user_type` is now supported. No action required during the migration.
- `grace_period_in_days` is now required. The field should be explicitly set in the following versions.
- Account renaming is now supported.
- `is_org_admin` is a settable field (previously it was read-only field). Changing its value is also supported.
- `must_change_password` and `is_org_admin` type was changed from `bool` to bool-string (more on that [here](https://github.com/Snowflake-Labs/terraform-provider-snowflake/blob/main/v1-preparations/CHANGES_BEFORE_V1.md#empty-values)). No action required during the migration.
- The underlying resource identifier was changed from `<account_locator>` to `<organization_name>.<account_name>`. Migration will be done automatically. Notice this introduces changes in how `snowflake_account` resource is imported.
- New `show_output` field was added (see [raw Snowflake output](./v1-preparations/CHANGES_BEFORE_V1.md#raw-snowflake-output)).

### snowflake_accounts data source changes
New filtering options:
- `with_history`

New output fields
- `show_output`

Breaking changes:
- `pattern` renamed to `like`
- `accounts` field now organizes output of show under `show_output` field and the output of show parameters under `parameters` field.

Before:
```terraform
output "simple_output" {
  value = data.snowflake_accounts.test.accounts[0].account_name
}
```
After:
```terraform
output "simple_output" {
  value = data.snowflake_accounts.test.accounts[0].show_output[0].account_name
}
```

### snowflake_tag_association resource changes
#### *(behavior change)* new id format
To provide more functionality for tagging objects, we have changed the resource id from `"TAG_DATABASE"."TAG_SCHEMA"."TAG_NAME"` to `"TAG_DATABASE"."TAG_SCHEMA"."TAG_NAME"|TAG_VALUE|OBJECT_TYPE`. This allows to group tags associations per tag ID, tag value and object type in one resource.
```
resource "snowflake_tag_association" "gold_warehouses" {
  object_identifiers = [snowflake_warehouse.w1.fully_qualified_name, snowflake_warehouse.w2.fully_qualified_name]
  object_type = "WAREHOUSE"
  tag_id      = snowflake_tag.tier.fully_qualified_name
  tag_value   = "gold"
}
resource "snowflake_tag_association" "silver_warehouses" {
  object_identifiers = [snowflake_warehouse.w3.fully_qualified_name]
  object_type = "WAREHOUSE"
  tag_id      = snowflake_tag.tier.fully_qualified_name
  tag_value   = "silver"
}
resource "snowflake_tag_association" "silver_databases" {
  object_identifiers = [snowflake_database.d1.fully_qualified_name]
  object_type = "DATABASE"
  tag_id      = snowflake_tag.tier.fully_qualified_name
  tag_value   = "silver"
}
```

Note that if you want to promote silver instances to gold, you can not simply change `tag_value` in `silver_warehouses`. Instead, you should first remove `object_identifiers` from `silver_warehouses`, run `terraform apply`, and then add the relevant `object_identifiers` in `gold_warehouses`, like this (note that `silver_warehouses` resource was deleted):
```
resource "snowflake_tag_association" "gold_warehouses" {
  object_identifiers = [snowflake_warehouse.w1.fully_qualified_name, snowflake_warehouse.w2.fully_qualified_name, snowflake_warehouse.w3.fully_qualified_name]
  object_type = "WAREHOUSE"
  tag_id      = snowflake_tag.tier.fully_qualified_name
  tag_value   = "gold"
}
```
and run `terraform apply` again.

Note that the order of operations is not deterministic in this case, and if you do these operations in one step, it is possible that the tag value will be changed first, and unset later because of removing the resource with old value.

The state is migrated automatically. There is no need to adjust configuration files, unless you use resource id `snowflake_tag_association.example.id` as a reference in other resources.

#### *(behavior change)* changed fields
Behavior of some fields was changed:
- `object_identifier` was renamed to `object_identifiers` and it is now a set of fully qualified names. Change your configurations from
```
resource "snowflake_tag_association" "table_association" {
  object_identifier {
    name     = snowflake_table.test.name
    database = snowflake_database.test.name
    schema   = snowflake_schema.test.name
  }
  object_type = "TABLE"
  tag_id      = snowflake_tag.test.fully_qualified_name
  tag_value   = "engineering"
}
```
to
```
resource "snowflake_tag_association" "table_association" {
  object_identifiers = [snowflake_table.test.fully_qualified_name]
  object_type = "TABLE"
  tag_id      = snowflake_tag.test.fully_qualified_name
  tag_value   = "engineering"
}
```
- `tag_id`  has now suppressed identifier quoting to prevent issues with Terraform showing permament differences, like [this one](https://github.com/Snowflake-Labs/terraform-provider-snowflake/issues/2982)
- `object_type` and `tag_id` are now marked as ForceNew

The state is migrated automatically. Please adjust your configuration files.

### Data type changes

As part of reworking functions, procedures, and any other resource utilizing Snowflake data types, we adjusted the parsing of data types to be more aligned with Snowflake (according to [docs](https://docs.snowflake.com/en/sql-reference/intro-summary-data-types)).

Affected resources:
- `snowflake_function`
- `snowflake_procedure`
- `snowflake_table`
- `snowflake_external_function`
- `snowflake_masking_policy`
- `snowflake_row_access_policy`
- `snowflake_dynamic_table`
You may encounter non-empty plans in these resources after bumping.

Changes to the previous implementation/limitations:
- `BOOL` is no longer supported; use `BOOLEAN` instead.
- Following the change described [here](#bugfix-handle-data-type-diff-suppression-better-for-text-and-number), comparing and suppressing changes of data types was extended for all other data types with the following rules:
  - `CHARACTER`, `CHAR`, `NCHAR` now have the default size set to 1 if not provided (following the [docs](https://docs.snowflake.com/en/sql-reference/data-types-text#char-character-nchar))
  - `BINARY` has default size set to 8388608 if not provided (following the [docs](https://docs.snowflake.com/en/sql-reference/data-types-text#binary))
  - `TIME` has default precision set to 9 if not provided (following the [docs](https://docs.snowflake.com/en/sql-reference/data-types-datetime#time))
  - `TIMESTAMP_LTZ` has default precision set to 9 if not provided (following the [docs](https://docs.snowflake.com/en/sql-reference/data-types-datetime#timestamp)); supported aliases: `TIMESTAMPLTZ`, `TIMESTAMP WITH LOCAL TIME ZONE`.
  - `TIMESTAMP_NTZ` has default precision set to 9 if not provided (following the [docs](https://docs.snowflake.com/en/sql-reference/data-types-datetime#timestamp)); supported aliases: `TIMESTAMPNTZ`, `TIMESTAMP WITHOUT TIME ZONE`, `DATETIME`.
  - `TIMESTAMP_TZ` has default precision set to 9 if not provided (following the [docs](https://docs.snowflake.com/en/sql-reference/data-types-datetime#timestamp)); supported aliases: `TIMESTAMPTZ`, `TIMESTAMP WITH TIME ZONE`.
- The session-settable `TIMESTAMP` is NOT supported ([docs](https://docs.snowflake.com/en/sql-reference/data-types-datetime#timestamp))
- `VECTOR` type still is limited and will be addressed soon (probably before the release so it will be edited)

## v0.98.0 ➞ v0.99.0

### snowflake_tasks data source changes

New filtering options:
- `with_parameters`
- `like`
- `in`
- `starts_with`
- `root_only`
- `limit`

New output fields
- `show_output`
- `parameters`

Breaking changes:
- `database` and `schema` are right now under `in` field

Before:
```terraform
data "snowflake_tasks" "old_tasks" {
  database = "<database_name>"
  schema = "<schema_name>"
}
```
After:
```terraform
data "snowflake_tasks" "new_tasks" {
  in {
    # for IN SCHEMA specify:
    schema = "<database_name>.<schema_name>"

    # for IN DATABASE specify:
    database = "<database_name>"
  }
}
```
- `tasks` field now organizes output of show under `show_output` field and the output of show parameters under `parameters` field.

Before:
```terraform
output "simple_output" {
  value = data.snowflake_tasks.test.tasks[0].name
}
```
After:
```terraform
output "simple_output" {
  value = data.snowflake_tasks.test.tasks[0].show_output[0].name
}
```

### snowflake_task resource changes
New fields:
- `config` - enables to specify JSON-formatted metadata that can be retrieved in the `sql_statement` by using [SYSTEM$GET_TASK_GRAPH_CONFIG](https://docs.snowflake.com/en/sql-reference/functions/system_get_task_graph_config).
- `show_output` and `parameters` fields added for holding SHOW and SHOW PARAMETERS output (see [raw Snowflake output](./v1-preparations/CHANGES_BEFORE_V1.md#raw-snowflake-output)).
- Added support for finalizer tasks with `finalize` field. It conflicts with `after` and `schedule` (see [finalizer tasks](https://docs.snowflake.com/en/user-guide/tasks-graphs#release-and-cleanup-of-task-graphs)).

Changes:
- `enabled` field changed to `started` and type changed to string with only boolean values available (see ["empty" values](./v1-preparations/CHANGES_BEFORE_V1.md#empty-values)). It is also now required field, so make sure it's explicitly set (previously it was optional with the default value set to `false`).
- `allow_overlapping_execution` type was changed to string with only boolean values available (see ["empty" values](./v1-preparations/CHANGES_BEFORE_V1.md#empty-values)). Previously, it had the default set to `false` which will be migrated. If nothing will be set the provider will plan the change to `default` value. If you want to make sure it's turned off, set it explicitly to `false`.

Before:
```terraform
resource "snowflake_task" "example" {
  # ...
  enabled = true
  # ...
}
```
After:
```terraform
resource "snowflake_task" "example" {
  # ...
  started = true
  # ...
}
```
- `schedule` field changed from single value to a nested object that allows for specifying either minutes or cron

Before:
```terraform
resource "snowflake_task" "example" {
  # ...
  schedule = "5 MINUTES"
  # or
  schedule = "USING CRON * * * * * UTC"
  # ...
}
```
After:
```terraform
resource "snowflake_task" "example" {
  # ...
  schedule {
    minutes = 5
    # or
    using_cron = "* * * * * UTC"
  }
  # ...
}
```
- All task parameters defined in [the Snowflake documentation](https://docs.snowflake.com/en/sql-reference/parameters) added into the top-level schema and removed `session_parameters` map.

Before:
```terraform
resource "snowflake_task" "example" {
  # ...
  session_parameters = {
    QUERY_TAG = "<query_tag>"
  }
  # ...
}
```
After:
```terraform
resource "snowflake_task" "example" {
  # ...
  query_tag = "<query_tag>"
  # ...
}
```

- `after` field type was changed from `list` to `set` and the values were changed from names to fully qualified names.

Before:
```terraform
resource "snowflake_task" "example" {
  # ...
  after = ["<task_name>", snowflake_task.some_task.name]
  # ...
}
```
After:
```terraform
resource "snowflake_task" "example" {
  # ...
  after = ["<database_name>.<schema_name>.<task_name>", snowflake_task.some_task.fully_qualified_name]
  # ...
}
```

### *(new feature)* snowflake_tags datasource
Added a new datasource enabling querying and filtering tags. Notes:
- all results are stored in `tags` field.
- `like` field enables tags filtering by name.
- `in` field enables tags filtering by `account`, `database`, `schema`, `application` and `application_package`.
- `SHOW TAGS` output is enclosed in `show_output` field inside `tags`.

### snowflake_tag_masking_policy_association deprecation
`snowflake_tag_masking_policy_association` is now deprecated in favor of `snowflake_tag` with a new `masking_policy` field. It will be removed with the v1 release. Please adjust your configuration files.

### snowflake_tag resource changes
New fields:
  - `masking_policies` field that holds the associated masking policies.
  - `show_output` field that holds the response from SHOW TAGS.

#### *(breaking change)* Changed fields in snowflake_masking_policy resource
Changed fields:
  - `name` is now not marked as ForceNew. When this value is changed, the resource is renamed with `ALTER TAG`, instead of being recreated.
  - `allowed_values` type was changed from list to set. This causes different ordering to be ignored.
State will be migrated automatically.

#### *(breaking change)* Identifiers related changes
During [identifiers rework](https://github.com/Snowflake-Labs/terraform-provider-snowflake/blob/main/ROADMAP.md#identifiers-rework) we decided to
migrate resource ids from pipe-separated to regular Snowflake identifiers (e.g. `<database_name>|<schema_name>` -> `"<database_name>"."<schema_name>"`). Importing resources also needs to be adjusted (see [example](https://registry.terraform.io/providers/Snowflake-Labs/snowflake/latest/docs/resources/tag#import)).

Also, we added diff suppress function that prevents Terraform from showing differences, when only quoting is different.

No change is required, the state will be migrated automatically.

#### *(breaking change)* Required warehouse
For this resource, the provider now uses [tag references](https://docs.snowflake.com/en/sql-reference/functions/tag_references) to get information about masking policies attached to tags. This function requires a warehouse in the connection. Please, make sure you have either set a `DEFAULT_WAREHOUSE` for the user, or specified a warehouse in the provider configuration.

## v0.97.0 ➞ v0.98.0

### *(new feature)* snowflake_connections datasource
Added a new datasource enabling querying and filtering connections. Notes:
- all results are stored in `connections` field.
- `like` field enables connections filtering.
- SHOW CONNECTIONS output is enclosed in `show_output` field inside `connections`.
  It's important to limit the records and calls to Snowflake to the minimum. That's why we recommend assessing which information you need from the data source and then providing strong filters and turning off additional fields for better plan performance.


### *(new feature)* connection resources

Added a new resources for managing connections. We decided to split connection into two separate resources based on whether the connection is a primary or replicated (secondary). i.e.:

- `snowflake_primary_connection` is used to manage primary connection, with ability to enable failover to other accounts.
- `snowflake_secondary_connection` is used to manage replicated (secondary) connection.

To promote `snowflake_secondary_connection` to `snowflake_primary_connection`, resources need to be removed from the state, altered manually using:
```
ALTER CONNECTION <name> PRIMARY;
```
and then imported again, now as `snowflake_primary_connection`.

To demote `snowflake_primary_connection` back to `snowflake_secondary_connection`, resources need to be removed from the state, re-created manually using:
```
CREATE CONNECTION <name> AS REPLICA OF <organization_name>.<account_name>.<connection_name>;
```
and then imported as `snowflake_secondary_connection`.

For guidance on removing and importing resources into the state check [resource migration](https://github.com/Snowflake-Labs/terraform-provider-snowflake/blob/main/docs/technical-documentation/resource_migration.md).

See reference [docs](https://docs.snowflake.com/en/sql-reference/sql/create-connection).

### snowflake_streams data source changes
New filtering options:
- `like`
- `in`
- `starts_with`
- `limit`
- `with_describe`

New output fields
- `show_output`
- `describe_output`

Breaking changes:
- `database` and `schema` are right now under `in` field
- `streams` field now organizes output of show under `show_output` field and the output of describe under `describe_output` field.

Please adjust your Terraform configuration files.

### *(behavior change)* Provider configuration rework
On our road to v1, we have decided to rework configuration to address the most common issues (see a [roadmap entry](https://github.com/Snowflake-Labs/terraform-provider-snowflake/blob/main/ROADMAP.md#providers-configuration-rework)). We have created a list of topics we wanted to address before v1. We will prepare an announcement soon. The following subsections describe the things addressed in the v0.98.0.

#### *(behavior change)* new fields
We have added new fields to match the ones in [the driver](https://pkg.go.dev/github.com/snowflakedb/gosnowflake#Config) and to simplify setting account name. Specifically:
- `include_retry_reason`, `max_retry_count`, `driver_tracing`, `tmp_directory_path` and `disable_console_login` are the new fields that are supported in the driver
- `disable_saml_url_check` will be added to the provider after upgrading the driver
- `account_name` and `organization_name` were added to improve handling account names. Execute `SELECT CURRENT_ORGANIZATION_NAME(), CURRENT_ACCOUNT_NAME();` to get the required values. Read more in [docs](https://docs.snowflake.com/en/user-guide/admin-account-identifier#using-an-account-name-as-an-identifier).

#### *(behavior change)* changed configuration of driver log level
To be more consistent with other configuration options, we have decided to add `driver_tracing` to the configuration schema. This value can also be configured by `SNOWFLAKE_DRIVER_TRACING` environmental variable and by `drivertracing` field in the TOML file. The previous `SF_TF_GOSNOWFLAKE_LOG_LEVEL` environmental variable is not supported now, and was removed from the provider.

#### *(behavior change)* deprecated fields
Because of new fields `account_name` and `organization_name`, `account` is now deprecated. It will be removed with the v1 release. Please adjust your configurations from
```terraform
provider "snowflake" {
	account = "ORGANIZATION-ACCOUNT"
}
```

to
```terraform
provider "snowflake" {
	organization_name = "ORGANIZATION"
	account_name    = "ACCOUNT"
}
```

This change may cause the connection host URL to change. If you get errors like
```
Error: open snowflake connection: Post "https://ORGANIZATION-ACCOUNT.snowflakecomputing.com:443/session/v1/login-request?requestId=[guid]&request_guid=[guid]&roleName=myrole": EOF
```
make sure that the host `ORGANIZATION-ACCOUNT.snowflakecomputing.com` is allowed to be reached from your network (i.e. not blocked by a firewall).

#### *(behavior change)* changed behavior of some fields
For the fields that are not deprecated, we focused on improving validations and documentation. Also, we adjusted some fields to match our [driver's](https://github.com/snowflakedb/gosnowflake) defaults. Specifically:
- Relaxed validations for enum fields like `protocol` and `authenticator`. Now, the case on such fields is ignored.
- `user`, `warehouse`, `role` - added a validation for an account object identifier
- `validate_default_parameters`, `client_request_mfa_token`, `client_store_temporary_credential`, `ocsp_fail_open`,  - to easily handle three-value logic (true, false, unknown) in provider's config, type of these fields was changed from boolean to string. For more details about default values, please refer to the [changes before v1](https://github.com/Snowflake-Labs/terraform-provider-snowflake/blob/main/v1-preparations/CHANGES_BEFORE_V1.md#default-values) document.
- `client_ip` - added a validation for an IP address
- `port` - added a validation for a port number
- `okta_url`, `token_accessor.token_endpoint`, `client_store_temporary_credential` - added a validation for a URL address
- `login_timeout`, `request_timeout`, `jwt_expire_timeout`, `client_timeout`, `jwt_client_timeout`, `external_browser_timeout` - added a validation for setting this value to at least `0`
- `authenticator` - added a possibility to configure JWT flow with `SNOWFLAKE_JWT` (formerly, this was upported with `JWT`); the previous value `JWT` was left for compatibility, but will be removed before v1

### *(behavior change)* handling copy_grants
Currently, resources like `snowflake_view`, `snowflake_stream_on_table`, `snowflake_stream_on_external_table` and `snowflake_stream_on_directory_table`  support `copy_grants` field corresponding with `COPY GRANTS` during `CREATE`. The current behavior is that, when a change leading for recreation is detected (meaning a change that can not be handled by ALTER, but only by `CREATE OR REPLACE`), `COPY GRANTS` are used during recreation when `copy_grants` is set to `true`. Changing this field without changes in other field results in a noop because in this case there is no need to recreate a resource.

### *(new feature)* recovering stale streams
Starting from this version, the provider detects stale streams for `snowflake_stream_on_table`, `snowflake_stream_on_external_table` and `snowflake_stream_on_directory_table` and recreates them (optionally with `copy_grants`) to recover them. To handle this correctly, a new computed-only field `stale` has been added to these resource, indicating whether a stream is stale.

### *(new feature)* snowflake_stream_on_directory_table and snowflake_stream_on_view resource
Continuing changes made in [v0.97](#v0960--v0970), the new resource `snowflake_stream_on_directory_table` and `snowflake_stream_on_view` have been introduced to replace the previous `snowflake_stream` for streams on directory tables and streams on views.

To use the new `stream_on_directory_table`, change the old `stream` from
```terraform
resource "snowflake_stream" "stream" {
  name     = "stream"
  schema   = "schema"
  database = "database"

  on_stage    = snowflake_stage.stage.fully_qualified_name

  comment = "A stream."
}
```

to

```terraform
resource "snowflake_stream_on_directory_table" "stream" {
  name     = "stream"
  schema   = "schema"
  database = "database"

  stage             = snowflake_stage.stage.fully_qualified_name

  comment = "A stream."
}
```

To use the new `stream_on_view`, change the old `stream` from
```terraform
resource "snowflake_stream" "stream" {
  name     = "stream"
  schema   = "schema"
  database = "database"

  on_view    = snowflake_view.view.fully_qualified_name

  comment = "A stream."
}
```

to

```terraform
resource "snowflake_stream_on_view" "stream" {
  name     = "stream"
  schema   = "schema"
  database = "database"

  view             = snowflake_view.view.fully_qualified_name

  comment = "A stream."
}
```

Then, follow our [Resource migration guide](https://github.com/Snowflake-Labs/terraform-provider-snowflake/blob/main/docs/technical-documentation/resource_migration.md).

### *(new feature)* Secret resources
Added a new secrets resources for managing secrets.
We decided to split each secret flow into individual resources.
This segregation was based on the secret flows in CREATE SECRET. i.e.:
- `snowflake_secret_with_client_credentials`
- `snowflake_secret_with_authorization_code_grant`
- `snowflake_secret_with_basic_authentication`
- `snowflake_secret_with_generic_string`


See reference [docs](https://docs.snowflake.com/en/sql-reference/sql/create-secret).

### *(bugfix)* Handle BCR Bundle 2024_08 in snowflake_user resource

[bcr 2024_08](https://docs.snowflake.com/en/release-notes/bcr-bundles/2024_08/bcr-1798) changed the "empty" response in the `SHOW USERS` query. This provider version adapts to the new result types; it should be used if you want to have 2024_08 Bundle enabled on your account.

Note: Because [bcr 2024_07](https://docs.snowflake.com/en/release-notes/bcr-bundles/2024_07/bcr-1692) changes the way how the `default_secondary_roles` attribute behaves, drift may be reported when enabling 2024_08 Bundle. Check [Handling default secondary roles](#breaking-change-handling-default-secondary-roles) for more context.

Connected issues: [#3125](https://github.com/Snowflake-Labs/terraform-provider-snowflake/issues/3125)

### *(bugfix)* Handle user import correctly

#### Context before the change

Password is empty after the `snowflake_user` import; we can't read it from the config or from Snowflake.
During the next terraform plan+apply it's updated to the "same" value.
It results in an error on Snowflake side: `New password rejected by current password policy. Reason: 'PRIOR_USE'.`

#### After the change

The error will be ignored on the provider side (after all, it means that the password in state is the same as on Snowflake side). Still, plan+apply is needed after importing user.

## v0.96.0 ➞ v0.97.0

### *(new feature)* snowflake_stream_on_table, snowflake_stream_on_external_table resource

To enhance clarity and functionality, the new resources `snowflake_stream_on_table` and `snowflake_stream_on_external_table` have been introduced to replace the previous `snowflake_stream`. Recognizing that the old resource carried multiple responsibilities within a single entity, we opted to divide it into more specialized resources.
The newly introduced resources are aligned with the latest Snowflake documentation at the time of implementation, and adhere to our [new conventions](#general-changes).
This segregation was based on the object on which the stream is created. The mapping between SQL statements and the resources is the following:
- `ON TABLE <table_name>` -> `snowflake_stream_on_table`
- `ON EXTERNAL TABLE <external_table_name>` -> `snowflake_stream_on_external_table` (this was previously not supported)

The resources for streams on directory tables and streams on views will be implemented in the future releases.

To use the new `stream_on_table`, change the old `stream` from
```terraform
resource "snowflake_stream" "stream" {
  name     = "stream"
  schema   = "schema"
  database = "database"

  on_table    = snowflake_table.table.fully_qualified_name
  append_only = true

  comment = "A stream."
}
```

to

```terraform
resource "snowflake_stream_on_table" "stream" {
  name     = "stream"
  schema   = "schema"
  database = "database"

  table             = snowflake_table.table.fully_qualified_name
  append_only       = "true"

  comment = "A stream."
}
```


Then, follow our [Resource migration guide](https://github.com/Snowflake-Labs/terraform-provider-snowflake/blob/main/docs/technical-documentation/resource_migration.md).

### *(new feature)* new snowflake_service_user and snowflake_legacy_service_user resources

Release v0.95.0 introduced reworked `snowflake_user` resource. As [noted](#note-user-types), the new `SERVICE` and `LEGACY_SERVICE` user types were not supported.

This release introduces two new resources to handle these new user types: `snowflake_service_user` and `snowflake_legacy_service_user`.

Both resources have schemas almost identical to the `snowflake_user` resource with the following exceptions:
- `snowflake_service_user` does not contain the following fields (because they are not supported for the user of type `SERVICE` in Snowflake):
  - `password`
  - `first_name`
  - `middle_name`
  - `last_name`
  - `must_change_password`
  - `mins_to_bypass_mfa`
  - `disable_mfa`
- `snowflake_legacy_service_user` does not contain the following fields (because they are not supported for the user of type `LEGACY_SERVICE` in Snowflake):
  - `first_name`
  - `middle_name`
  - `last_name`
  - `mins_to_bypass_mfa`
  - `disable_mfa`

`snowflake_users` datasource was adjusted to handle different user types and `type` field was added to the `describe_output`.

If you used to manage service or legacy service users through `snowflake_user` resource (e.g. using `lifecycle.ignore_changes`) or `snowflake_unsafe_execute`, please migrate to the new resources following [our guidelines on resource migration](docs/technical-documentation/resource_migration.md).

E.g. change the old config from:

```terraform
resource "snowflake_user" "service_user" {
  lifecycle {
    ignore_changes = [user_type]
  }

  name         = "Snowflake Service User"
  login_name   = "service_user"
  email        = "service_user@snowflake.example"

  rsa_public_key   = "..."
  rsa_public_key_2 = "..."
}
```

to

```
resource "snowflake_service_user" "service_user" {
  name         = "Snowflake Service User"
  login_name   = "service_user"
  email        = "service_user@snowflake.example"

  rsa_public_key   = "..."
  rsa_public_key_2 = "..."
}

```

Then, follow our [resource migration guide](https://github.com/Snowflake-Labs/terraform-provider-snowflake/blob/main/docs/technical-documentation/resource_migration.md).

Connected issues: [#2951](https://github.com/Snowflake-Labs/terraform-provider-snowflake/issues/2951)

## v0.95.0 ➞ v0.96.0

### snowflake_masking_policies data source changes
New filtering options:
- `in`
- `limit`
- `with_describe`

New output fields
- `show_output`
- `describe_output`

Breaking changes:
- `database` and `schema` are right now under `in` field
- `masking_policies` field now organizes output of show under `show_output` field and the output of describe under `describe_output` field.

Please adjust your Terraform configuration files.

### snowflake_masking_policy resource changes
New fields:
  - `show_output` field that holds the response from SHOW MASKING POLICIES.
  - `describe_output` field that holds the response from DESCRIBE MASKING POLICY.

#### *(breaking change)* Renamed fields in snowflake_masking_policy resource
Renamed fields:
  - `masking_expression` to `body`
Please rename these fields in your configuration files. State will be migrated automatically.

#### *(breaking change)* Removed fields from snowflake_masking_policy resource
Removed fields:
- `or_replace`
- `if_not_exists`
The value of these field will be removed from the state automatically.

#### *(breaking change)* Adjusted schema of arguments/signature
The field `signature` is renamed to `arguments` to be consistent with other resources.
Now, arguments are stored without nested `column` field. Please adjust that in your configs, like in the example below. State is migrated automatically.

The old configuration looks like this:
```
  signature {
    column {
      name = "val"
      type = "VARCHAR"
    }
  }
```

The new configuration looks like this:
```
  argument {
    name = "val"
    type = "VARCHAR"
  }
```

#### *(breaking change)* Identifiers related changes
During [identifiers rework](https://github.com/Snowflake-Labs/terraform-provider-snowflake/blob/main/ROADMAP.md#identifiers-rework) we decided to
migrate resource ids from pipe-separated to regular Snowflake identifiers (e.g. `<database_name>|<schema_name>` -> `"<database_name>"."<schema_name>"`). Importing resources also needs to be adjusted (see [example](https://registry.terraform.io/providers/Snowflake-Labs/snowflake/latest/docs/resources/row_access_policy#import)).

Also, we added diff suppress function that prevents Terraform from showing differences, when only quoting is different.

No change is required, the state will be migrated automatically.

#### *(behavior change)* Boolean type changes
To easily handle three-value logic (true, false, unknown) in provider's configs, type of `exempt_other_policies` was changed from boolean to string.

For more details about default values, please refer to the [changes before v1](https://github.com/Snowflake-Labs/terraform-provider-snowflake/blob/main/v1-preparations/CHANGES_BEFORE_V1.md#default-values) document.

### *(breaking change)* resource_monitor resource
Removed fields:
- `set_for_account` (will be settable on account resource, right now, the preferred way is to set it through unsafe_execute resource)
- `warehouses` (can be set on warehouse resource, optionally through unsafe_execute resource only if the warehouse is not managed by Terraform)
- `suspend_triggers` (now, `suspend_trigger` should be used)
- `suspend_immediate_triggers` (now, `suspend_immediate_trigger` should be used)

### *(breaking change)* resource_monitor data source
Changes:
- New filtering option `like`
- Now, the output of `SHOW RESOURCE MONITORS` is now inside `resource_monitors.*.show_output`. Here's the list of currently available fields:
    - `name`
    - `credit_quota`
    - `used_credits`
    - `remaining_credits`
    - `level`
    - `frequency`
    - `start_time`
    - `end_time`
    - `suspend_at`
    - `suspend_immediate_at`
    - `created_on`
    - `owner`
    - `comment`

### snowflake_row_access_policies data source changes
New filtering options:
- `in`
- `limit`
- `with_describe`

New output fields
- `show_output`
- `describe_output`

Breaking changes:
- `database` and `schema` are right now under `in` field
- `row_access_policies` field now organizes output of show under `show_output` field and the output of describe under `describe_output` field.

Please adjust your Terraform configuration files.

### snowflake_row_access_policy resource changes
New fields:
  - `show_output` field that holds the response from SHOW ROW ACCESS POLICIES.
  - `describe_output` field that holds the response from DESCRIBE ROW ACCESS POLICY.

#### *(breaking change)* Renamed fields in snowflake_row_access_policy resource
Renamed fields:
  - `row_access_expression` to `body`
Please rename these fields in your configuration files. State will be migrated automatically.

#### *(breaking change)* Adjusted schema of arguments/signature
The field `signature` is renamed to `arguments` to be consistent with other resources.
Now, arguments are stored as a list, instead of a map. Please adjust that in your configs. State is migrated automatically. Also, this means that order of the items matters and may be adjusted.


The old configuration looks like this:
```
  signature = {
    A = "VARCHAR",
    B = "VARCHAR"
  }
```

The new configuration looks like this:
```
  argument {
    name = "A"
    type = "VARCHAR"
  }
  argument {
    name = "B"
    type = "VARCHAR"
  }
```

Argument names are now case sensitive. All policies created previously in the provider have upper case argument names. If you used lower case before, please adjust your configs. Values in the state will be migrated to uppercase automatically.

#### *(breaking change)* Adjusted behavior on changing name
Previously, after changing `name` field, the resource was recreated. Now, the object is renamed with `RENAME TO`.

#### *(breaking change)* Mitigating permadiff on `body`
Previously, `body` of a policy was compared as a raw string. This led to permament diff because of leading newlines (see https://github.com/Snowflake-Labs/terraform-provider-snowflake/issues/2053).

Now, similarly to handling statements in other resources, we replace blank characters with a space. The provider can cause false positives in cases where a change in case or run of whitespace is semantically significant.

#### *(breaking change)* Identifiers related changes
During [identifiers rework](https://github.com/Snowflake-Labs/terraform-provider-snowflake/blob/main/ROADMAP.md#identifiers-rework) we decided to
migrate resource ids from pipe-separated to regular Snowflake identifiers (e.g. `<database_name>|<schema_name>` -> `"<database_name>"."<schema_name>"`). Importing resources also needs to be adjusted (see [example](https://registry.terraform.io/providers/Snowflake-Labs/snowflake/latest/docs/resources/row_access_policy#import)).

Also, we added diff suppress function that prevents Terraform from showing differences, when only quoting is different.

No change is required, the state will be migrated automatically.

## v0.94.x ➞ v0.95.0

### *(breaking change)* database roles data source; field rename, schema structure changes, and adding missing filtering options

- `database` renamed to `in_database`
- Added `like` and `limit` filtering options
- `SHOW DATABASE ROLES` output is now put inside `database_roles.*.show_output`. Here's the list of currently available fields:
    - `created_on`
    - `name`
    - `is_default`
    - `is_current`
    - `is_inherited`
    - `granted_to_roles`
    - `granted_to_database_roles`
    - `granted_database_roles`
    - `owner`
    - `comment`
    - `owner_role_type`

### snowflake_views data source changes
New filtering options:
- `in`
- `like`
- `starts_with`
- `limit`
- `with_describe`

New output fields
- `show_output`
- `describe_output`

Breaking changes:
- `database` and `schema` are right now under `in` field
- `views` field now organizes output of show under `show_output` field and the output of describe under `describe_output` field.

### snowflake_view resource changes
New fields:
  - `row_access_policy`
  - `aggregation_policy`
  - `change_tracking`
  - `is_recursive`
  - `is_temporary`
  - `data_metric_schedule`
  - `data_metric_function`
  - `column`
- added `show_output` field that holds the response from SHOW VIEWS.
- added `describe_output` field that holds the response from DESCRIBE VIEW. Note that one needs to grant sufficient privileges e.g. with [grant_ownership](https://registry.terraform.io/providers/Snowflake-Labs/snowflake/latest/docs/resources/grant_ownership) on the tables used in this view. Otherwise, this field is not filled.

#### *(breaking change)* Removed fields from snowflake_view resource
Removed fields:
- `or_replace` - `OR REPLACE` is added by the provider automatically when `copy_grants` is set to `"true"`
- `tag` - Please, use [tag_association](https://registry.terraform.io/providers/Snowflake-Labs/snowflake/latest/docs/resources/tag_association) instead.
The value of these field will be removed from the state automatically.

#### *(breaking change)* Required warehouse
For this resource, the provider now uses [policy references](https://docs.snowflake.com/en/sql-reference/functions/policy_references) which requires a warehouse in the connection. Please, make sure you have either set a `DEFAULT_WAREHOUSE` for the user, or specified a warehouse in the provider configuration.

### Identifier changes

#### *(breaking change)* resource identifiers for schema and streamlit
During [identifiers rework](https://github.com/Snowflake-Labs/terraform-provider-snowflake/blob/main/ROADMAP.md#identifiers-rework) we decided to
migrate resource ids from pipe-separated to regular Snowflake identifiers (e.g. `<database_name>|<schema_name>` -> `"<database_name>"."<schema_name>"`).
Exception to that rule will be identifiers that consist of multiple parts (like in the case of [grant_privileges_to_account_role](https://registry.terraform.io/providers/Snowflake-Labs/snowflake/latest/docs/resources/grant_privileges_to_account_role#import)'s resource id).
The change was applied to already refactored resources (only in the case of `snowflake_schema` and `snowflake_streamlit` this will be a breaking change, because the rest of the objects are single part identifiers in the format of `<name>`):
- `snowflake_api_authentication_integration_with_authorization_code_grant`
- `snowflake_api_authentication_integration_with_client_credentials`
- `snowflake_api_authentication_integration_with_jwt_bearer`
- `snowflake_oauth_integration_for_custom_clients`
- `snowflake_oauth_integration_for_partner_applications`
- `snowflake_external_oauth_integration`
- `snowflake_saml2_integration`
- `snowflake_scim_integration`
- `snowflake_database`
- `snowflake_shared_database`
- `snowflake_secondary_database`
- `snowflake_account_role`
- `snowflake_network_policy`
- `snowflake_warehouse`

No change is required, the state will be migrated automatically.
The rest of the objects will be changed when working on them during [v1 object preparations](https://github.com/Snowflake-Labs/terraform-provider-snowflake/blob/main/ROADMAP.md#preparing-essential-ga-objects-for-the-provider-v1).

#### *(breaking change)* diff suppress for identifier quoting
(The same set of resources listed above was adjusted)
To prevent issues like [this one](https://github.com/Snowflake-Labs/terraform-provider-snowflake/issues/2982), we added diff suppress function that prevents Terraform from showing differences,
when only quoting is different. In some cases, Snowflake output (mostly from SHOW commands) was dictating which field should be additionally quoted and which shouldn't, but that should no longer be the case.
Like in the change above, the rest of the objects will be changed when working on them during [v1 object preparations](https://github.com/Snowflake-Labs/terraform-provider-snowflake/blob/main/ROADMAP.md#preparing-essential-ga-objects-for-the-provider-v1).

### New `fully_qualified_name` field in the resources.
We added a new `fully_qualified_name` to snowflake resources. This should help with referencing other resources in fields that expect a fully qualified name. For example, instead of
writing

```object_name = “\”${snowflake_table.database}\”.\”${snowflake_table.schema}\”.\”${snowflake_table.name}\””```

 now we can write

```object_name = snowflake_table.fully_qualified_name```

See more details in [identifiers guide](./docs/guides/identifiers.md#new-computed-fully-qualified-name-field-in-resources).

See [example usage](https://registry.terraform.io/providers/Snowflake-Labs/snowflake/latest/docs/resources/grant_privileges_to_account_role).

Some of the resources are excluded from this change:
- deprecated resources
  - `snowflake_database_old`
  - `snowflake_oauth_integration`
  - `snowflake_saml_integration`
- resources for which fully qualified name is not appropriate
  - `snowflake_account_parameter`
  - `snowflake_account_password_policy_attachment`
  - `snowflake_network_policy_attachment`
  - `snowflake_session_parameter`
  - `snowflake_table_constraint`
  - `snowflake_table_column_masking_policy_application`
  - `snowflake_tag_masking_policy_association`
  - `snowflake_tag_association`
  - `snowflake_user_password_policy_attachment`
  - `snowflake_user_public_keys`
  - grant resources

#### *(breaking change)* removed `qualified_name` from `snowflake_masking_policy`, `snowflake_network_rule`, `snowflake_password_policy` and `snowflake_table`
Because of introducing a new `fully_qualified_name` field for all of the resources, `qualified_name` was removed from `snowflake_masking_policy`, `snowflake_network_rule`,  `snowflake_password_policy` and `snowflake_table`. Please adjust your configurations. State is automatically migrated.

### snowflake_stage resource changes

#### *(bugfix)* Correctly handle renamed/deleted stage

Correctly handle the situation when stage was rename/deleted externally (earlier it resulted in a permanent loop). No action is required on the user's side.

Connected issues: [#2972](https://github.com/Snowflake-Labs/terraform-provider-snowflake/issues/2972)

### snowflake_table resource changes

#### *(bugfix)* Handle data type diff suppression better for text and number

Data types are not entirely correctly handled inside the provider (read more e.g. in [#2735](https://github.com/Snowflake-Labs/terraform-provider-snowflake/issues/2735)). It will be still improved with the upcoming function, procedure, and table rework. Currently, diff suppression was fixed for text and number data types in the table resource with the following assumptions/limitations:
- for numbers the default precision is 38 and the default scale is 0 (following the [docs](https://docs.snowflake.com/en/sql-reference/data-types-numeric#number))
- for number types the following types are treated as synonyms: `NUMBER`, `DECIMAL`, `NUMERIC`, `INT`, `INTEGER`, `BIGINT`, `SMALLINT`, `TINYINT`, `BYTEINT`
- for text the default length is 16777216 (following the [docs](https://docs.snowflake.com/en/sql-reference/data-types-text#varchar))
- for text types the following types are treated as synonyms: `VARCHAR`, `CHAR`, `CHARACTER`, `STRING`, `TEXT`
- whitespace and casing is ignored
- if the type arguments cannot be parsed the defaults are used and therefore diff may be suppressed unexpectedly (please report such cases)

No action is required on the user's side.

Connected issues: [#3007](https://github.com/Snowflake-Labs/terraform-provider-snowflake/issues/3007)

### snowflake_user resource changes

Because of the multiple changes in the resource, the easiest migration way is to follow our [migration guide](https://github.com/Snowflake-Labs/terraform-provider-snowflake/blob/main/docs/technical-documentation/resource_migration.md) to perform zero downtime migration. Alternatively, it is possible to follow some pointers below. Either way, familiarize yourself with the resource changes before version bumping. Also, check the [design decisions](./v1-preparations/CHANGES_BEFORE_V1.md).

#### *(breaking change)* user parameters added to snowflake_user resource

On our road to V1 we changed the approach to Snowflake parameters on the object level; now, we add them directly to the resource. This is a **breaking change** because now:
- Leaving the config empty does not set the default value on the object level but uses the one from hierarchy on Snowflake level instead (so after version bump, the diff running `UNSET` statements is expected).
- This change is not compatible with `snowflake_object_parameter` - you have to set the parameter inside `snowflake_user` resource **IF** you manage users through terraform **AND** you want to set the parameter on the user level.

For more details, check the [Snowflake parameters](./v1-preparations/CHANGES_BEFORE_V1.md#snowflake-parameters).

The following set of [parameters](https://docs.snowflake.com/en/sql-reference/parameters) was added to the `snowflake_user` resource:
 - [ABORT_DETACHED_QUERY](https://docs.snowflake.com/en/sql-reference/parameters#abort-detached-query)
 - [AUTOCOMMIT](https://docs.snowflake.com/en/sql-reference/parameters#autocommit)
 - [BINARY_INPUT_FORMAT](https://docs.snowflake.com/en/sql-reference/parameters#binary-input-format)
 - [BINARY_OUTPUT_FORMAT](https://docs.snowflake.com/en/sql-reference/parameters#binary-output-format)
 - [CLIENT_MEMORY_LIMIT](https://docs.snowflake.com/en/sql-reference/parameters#client-memory-limit)
 - [CLIENT_METADATA_REQUEST_USE_CONNECTION_CTX](https://docs.snowflake.com/en/sql-reference/parameters#client-metadata-request-use-connection-ctx)
 - [CLIENT_PREFETCH_THREADS](https://docs.snowflake.com/en/sql-reference/parameters#client-prefetch-threads)
 - [CLIENT_RESULT_CHUNK_SIZE](https://docs.snowflake.com/en/sql-reference/parameters#client-result-chunk-size)
 - [CLIENT_RESULT_COLUMN_CASE_INSENSITIVE](https://docs.snowflake.com/en/sql-reference/parameters#client-result-column-case-insensitive)
 - [CLIENT_SESSION_KEEP_ALIVE](https://docs.snowflake.com/en/sql-reference/parameters#client-session-keep-alive)
 - [CLIENT_SESSION_KEEP_ALIVE_HEARTBEAT_FREQUENCY](https://docs.snowflake.com/en/sql-reference/parameters#client-session-keep-alive-heartbeat-frequency)
 - [CLIENT_TIMESTAMP_TYPE_MAPPING](https://docs.snowflake.com/en/sql-reference/parameters#client-timestamp-type-mapping)
 - [DATE_INPUT_FORMAT](https://docs.snowflake.com/en/sql-reference/parameters#date-input-format)
 - [DATE_OUTPUT_FORMAT](https://docs.snowflake.com/en/sql-reference/parameters#date-output-format)
 - [ENABLE_UNLOAD_PHYSICAL_TYPE_OPTIMIZATION](https://docs.snowflake.com/en/sql-reference/parameters#enable-unload-physical-type-optimization)
 - [ERROR_ON_NONDETERMINISTIC_MERGE](https://docs.snowflake.com/en/sql-reference/parameters#error-on-nondeterministic-merge)
 - [ERROR_ON_NONDETERMINISTIC_UPDATE](https://docs.snowflake.com/en/sql-reference/parameters#error-on-nondeterministic-update)
 - [GEOGRAPHY_OUTPUT_FORMAT](https://docs.snowflake.com/en/sql-reference/parameters#geography-output-format)
 - [GEOMETRY_OUTPUT_FORMAT](https://docs.snowflake.com/en/sql-reference/parameters#geometry-output-format)
 - [JDBC_TREAT_DECIMAL_AS_INT](https://docs.snowflake.com/en/sql-reference/parameters#jdbc-treat-decimal-as-int)
 - [JDBC_TREAT_TIMESTAMP_NTZ_AS_UTC](https://docs.snowflake.com/en/sql-reference/parameters#jdbc-treat-timestamp-ntz-as-utc)
 - [JDBC_USE_SESSION_TIMEZONE](https://docs.snowflake.com/en/sql-reference/parameters#jdbc-use-session-timezone)
 - [JSON_INDENT](https://docs.snowflake.com/en/sql-reference/parameters#json-indent)
 - [LOCK_TIMEOUT](https://docs.snowflake.com/en/sql-reference/parameters#lock-timeout)
 - [LOG_LEVEL](https://docs.snowflake.com/en/sql-reference/parameters#log-level)
 - [MULTI_STATEMENT_COUNT](https://docs.snowflake.com/en/sql-reference/parameters#multi-statement-count)
 - [NOORDER_SEQUENCE_AS_DEFAULT](https://docs.snowflake.com/en/sql-reference/parameters#noorder-sequence-as-default)
 - [ODBC_TREAT_DECIMAL_AS_INT](https://docs.snowflake.com/en/sql-reference/parameters#odbc-treat-decimal-as-int)
 - [QUERY_TAG](https://docs.snowflake.com/en/sql-reference/parameters#query-tag)
 - [QUOTED_IDENTIFIERS_IGNORE_CASE](https://docs.snowflake.com/en/sql-reference/parameters#quoted-identifiers-ignore-case)
 - [ROWS_PER_RESULTSET](https://docs.snowflake.com/en/sql-reference/parameters#rows-per-resultset)
 - [S3_STAGE_VPCE_DNS_NAME](https://docs.snowflake.com/en/sql-reference/parameters#s3-stage-vpce-dns-name)
 - [SEARCH_PATH](https://docs.snowflake.com/en/sql-reference/parameters#search-path)
 - [SIMULATED_DATA_SHARING_CONSUMER](https://docs.snowflake.com/en/sql-reference/parameters#simulated-data-sharing-consumer)
 - [STATEMENT_QUEUED_TIMEOUT_IN_SECONDS](https://docs.snowflake.com/en/sql-reference/parameters#statement-queued-timeout-in-seconds)
 - [STATEMENT_TIMEOUT_IN_SECONDS](https://docs.snowflake.com/en/sql-reference/parameters#statement-timeout-in-seconds)
 - [STRICT_JSON_OUTPUT](https://docs.snowflake.com/en/sql-reference/parameters#strict-json-output)
 - [TIMESTAMP_DAY_IS_ALWAYS_24H](https://docs.snowflake.com/en/sql-reference/parameters#timestamp-day-is-always-24h)
 - [TIMESTAMP_INPUT_FORMAT](https://docs.snowflake.com/en/sql-reference/parameters#timestamp-input-format)
 - [TIMESTAMP_LTZ_OUTPUT_FORMAT](https://docs.snowflake.com/en/sql-reference/parameters#timestamp-ltz-output-format)
 - [TIMESTAMP_NTZ_OUTPUT_FORMAT](https://docs.snowflake.com/en/sql-reference/parameters#timestamp-ntz-output-format)
 - [TIMESTAMP_OUTPUT_FORMAT](https://docs.snowflake.com/en/sql-reference/parameters#timestamp-output-format)
 - [TIMESTAMP_TYPE_MAPPING](https://docs.snowflake.com/en/sql-reference/parameters#timestamp-type-mapping)
 - [TIMESTAMP_TZ_OUTPUT_FORMAT](https://docs.snowflake.com/en/sql-reference/parameters#timestamp-tz-output-format)
 - [TIMEZONE](https://docs.snowflake.com/en/sql-reference/parameters#timezone)
 - [TIME_INPUT_FORMAT](https://docs.snowflake.com/en/sql-reference/parameters#time-input-format)
 - [TIME_OUTPUT_FORMAT](https://docs.snowflake.com/en/sql-reference/parameters#time-output-format)
 - [TRACE_LEVEL](https://docs.snowflake.com/en/sql-reference/parameters#trace-level)
 - [TRANSACTION_ABORT_ON_ERROR](https://docs.snowflake.com/en/sql-reference/parameters#transaction-abort-on-error)
 - [TRANSACTION_DEFAULT_ISOLATION_LEVEL](https://docs.snowflake.com/en/sql-reference/parameters#transaction-default-isolation-level)
 - [TWO_DIGIT_CENTURY_START](https://docs.snowflake.com/en/sql-reference/parameters#two-digit-century-start)
 - [UNSUPPORTED_DDL_ACTION](https://docs.snowflake.com/en/sql-reference/parameters#unsupported-ddl-action)
 - [USE_CACHED_RESULT](https://docs.snowflake.com/en/sql-reference/parameters#use-cached-result)
 - [WEEK_OF_YEAR_POLICY](https://docs.snowflake.com/en/sql-reference/parameters#week-of-year-policy)
 - [WEEK_START](https://docs.snowflake.com/en/sql-reference/parameters#week-start)
 - [ENABLE_UNREDACTED_QUERY_SYNTAX_ERROR](https://docs.snowflake.com/en/sql-reference/parameters#enable-unredacted-query-syntax-error)
 - [NETWORK_POLICY](https://docs.snowflake.com/en/sql-reference/parameters#network-policy)
 - [PREVENT_UNLOAD_TO_INTERNAL_STAGES](https://docs.snowflake.com/en/sql-reference/parameters#prevent-unload-to-internal-stages)

Connected issues: [#2938](https://github.com/Snowflake-Labs/terraform-provider-snowflake/issues/2938)

#### *(breaking change)* Changes in sensitiveness of name, login_name, and display_name

According to https://docs.snowflake.com/en/sql-reference/functions/all_user_names#usage-notes, `NAME`s are not considered sensitive data and `LOGIN_NAME`s are. Previous versions of the provider had this the other way around. In this version, `name` attribute was unmarked as sensitive, whereas `login_name` was marked as sensitive. This may break your configuration if you were using `login_name`s before e.g. in a `for_each` loop.

The `display_name` attribute was marked as sensitive. It defaults to `name` if not provided on Snowflake side. Because `name` is no longer sensitive, we also change the setting for the `display_name`.

Connected issues: [#2662](https://github.com/Snowflake-Labs/terraform-provider-snowflake/issues/2662), [#2668](https://github.com/Snowflake-Labs/terraform-provider-snowflake/issues/2668).

#### *(bugfix)* Correctly handle `default_warehouse`, `default_namespace`, and `default_role`

During the [identifiers rework](https://github.com/Snowflake-Labs/terraform-provider-snowflake/blob/main/ROADMAP.md#identifiers-rework), we generalized how we compute the differences correctly for the identifier fields (read more in [this document](https://github.com/Snowflake-Labs/terraform-provider-snowflake/blob/main/docs/technical-documentation/identifiers_rework_design_decisions.md)). Proper suppressor was applied to `default_warehouse`, `default_namespace`, and `default_role`. Also, all these three attributes were corrected (e.g. handling spaces/hyphens in names).

Connected issues: [#2836](https://github.com/Snowflake-Labs/terraform-provider-snowflake/pull/2836), [#2942](https://github.com/Snowflake-Labs/terraform-provider-snowflake/issues/2942)

#### *(bugfix)* Correctly handle failed update

Not every attribute can be updated in the state during read (like `password` in the `snowflake_user` resource). In situations where update fails, we may end up with an incorrect state (read more in https://github.com/hashicorp/terraform-plugin-sdk/issues/476). We use a deprecated method from the plugin SDK, and now, for partially failed updates, we preserve the resource's previous state. It fixed this kind of situations for `snowflake_user` resource.

Connected issues: [#2970](https://github.com/Snowflake-Labs/terraform-provider-snowflake/pull/2970)

#### *(breaking change)* Handling default secondary roles

Old field `default_secondary_roles` was removed in favour of the new, easier, `default_secondary_roles_option` because the only possible options that can be currently set are `('ALL')` and `()`.  The logic to handle set element changes was convoluted and error-prone. Additionally, [bcr 2024_07](https://docs.snowflake.com/en/release-notes/bcr-bundles/2024_07/bcr-1692) complicated the matter even more.

Now:
- the default value is `DEFAULT` - it falls back to Snowflake default (so `()` before and `('ALL')` after the BCR)
- to explicitly set to `('ALL')` use `ALL`
- to explicitly set to `()` use `NONE`

While migrating, the old `default_secondary_roles` will be removed from the state automatically and `default_secondary_roles_option` will be constructed based on the previous value (in some cases apply may be necessary).

Connected issues: [#3038](https://github.com/Snowflake-Labs/terraform-provider-snowflake/pull/3038)

#### *(breaking change)* Attributes changes

Attributes that are no longer computed:
- `login_name`
- `display_name`
- `disabled`
- `default_role`

New fields:
- `middle_name`
- `days_to_expiry`
- `mins_to_unlock`
- `mins_to_bypass_mfa`
- `disable_mfa`
- `default_secondary_roles_option`
- `show_output` - holds the response from `SHOW USERS`. Remember that the field will be only recomputed if one of the user attributes is changed.
- `parameters` - holds the response from `SHOW PARAMETERS IN USER`.

Removed fields:
- `has_rsa_public_key`
- `default_secondary_roles` - replaced with `default_secondary_roles_option`

Default changes:
- `must_change_password`
- `disabled`

Type changes:
- `must_change_password`: bool -> string (To easily handle three-value logic (true, false, unknown) in provider's configs, read more in https://github.com/Snowflake-Labs/terraform-provider-snowflake/blob/751239b7d2fee4757471db6c03b952d4728ee099/v1-preparations/CHANGES_BEFORE_V1.md?plain=1#L24)
- `disabled`: bool -> string (To easily handle three-value logic (true, false, unknown) in provider's configs, read more in https://github.com/Snowflake-Labs/terraform-provider-snowflake/blob/751239b7d2fee4757471db6c03b952d4728ee099/v1-preparations/CHANGES_BEFORE_V1.md?plain=1#L24)

#### *(breaking change)* refactored snowflake_users datasource
> **IMPORTANT NOTE:** when querying users you don't have permissions to, the querying options are limited.
You won't get almost any field in `show_output` (only empty or default values), the DESCRIBE command cannot be called, so you have to set `with_describe = false`.
Only `parameters` output is not affected by the lack of privileges.

Changes:
- account checking logic was entirely removed
- `pattern` renamed to `like`
- `like`, `starts_with`, and `limit` filters added
- `SHOW USERS` output is enclosed in `show_output` field inside `users` (all the previous fields in `users` map were removed)
- Added outputs from **DESC USER** and **SHOW PARAMETERS IN USER** (they can be turned off by declaring `with_describe = false` and `with_parameters = false`, **they're turned on by default**).
  The additional parameters call **DESC USER** (with `with_describe` turned on) and **SHOW PARAMETERS IN USER** (with `with_parameters` turned on) **per user** returned by **SHOW USERS**.
  The outputs of both commands are held in `users` entry, where **DESC USER** is saved in the `describe_output` field, and **SHOW PARAMETERS IN USER** in the `parameters` field.
  It's important to limit the records and calls to Snowflake to the minimum. That's why we recommend assessing which information you need from the data source and then providing strong filters and turning off additional fields for better plan performance.

Connected issues: [#2902](https://github.com/Snowflake-Labs/terraform-provider-snowflake/pull/2902)

#### *(breaking change)* snowflake_user_public_keys usage with snowflake_user

`snowflake_user_public_keys` is a resource allowing to set keys for the given user. Before this version, it was possible to have `snowflake_user` and `snowflake_user_public_keys` used next to each other.
Because the logic handling the keys in `snowflake_user` was fixed, it is advised to use `snowflake_user_public_keys` only when user is not managed through terraform. Having both resources configured for the same user will result in improper behavior.

To migrate, in case of having two resources:
- copy the keys to `rsa_public_key` and `rsa_public_key2` in `snowflake_user`
- remove `snowflake_user_public_keys` from state (following https://github.com/Snowflake-Labs/terraform-provider-snowflake/blob/main/docs/technical-documentation/resource_migration.md#resource-migration)
- remove `snowflake_user_public_keys` from config

#### *(breaking change)* snowflake_network_policy_attachment usage with snowflake_user

`snowflake_network_policy_attachment` changes are similar to the changes to `snowflake_user_public_keys` above. It is advised to use `snowflake_network_policy_attachment` only when user is not managed through terraform. Having both resources configured for the same user will result in improper behavior.

To migrate, in case of having two resources:
- copy network policy to [network_policy](https://registry.terraform.io/providers/Snowflake-Labs/snowflake/0.95.0/docs/resources/user#network_policy) attribute in the `snowflake_user` resource
- remove `snowflake_network_policy_attachment` from state (following https://github.com/Snowflake-Labs/terraform-provider-snowflake/blob/main/docs/technical-documentation/resource_migration.md#resource-migration)
- remove `snowflake_network_policy_attachment` from config

References: [#3048](https://github.com/Snowflake-Labs/terraform-provider-snowflake/discussions/3048), [#3058](https://github.com/Snowflake-Labs/terraform-provider-snowflake/issues/3058)

#### *(note)* snowflake_user_password_policy_attachment and other user policies

`snowflake_user_password_policy_attachment` is not addressed in the current version.
Attaching other user policies is not addressed in the current version.

Both topics will be addressed in the following versions.

#### *(note)* user types

`service` and `legacy_service` user types are currently not supported. They will be supported in the following versions as separate resources (namely `snowflake_service_user` and `snowflake_legacy_service_user`).

## v0.94.0 ➞ v0.94.1
### changes in snowflake_schema

In order to avoid dropping `PUBLIC` schemas, we have decided to use `ALTER` instead of `OR REPLACE` during creation. In the future we are planning to use `CREATE OR ALTER` when it becomes available for schems.

## v0.93.0 ➞ v0.94.0
### *(breaking change)* changes in snowflake_scim_integration

In order to fix issues in v0.93.0, when a resource has Azure scim client, `sync_password` field is now set to `default` value in the state. State will be migrated automatically.

### *(breaking change)* refactored snowflake_schema resource

Renamed fields:
- renamed `is_managed` to `with_managed_access`
- renamed `data_retention_days` to `data_retention_time_in_days`

Please rename these fields in your configuration files. State will be migrated automatically.

Removed fields:
- `tag`
The value of this field will be removed from the state automatically. Please, use [tag_association](https://registry.terraform.io/providers/Snowflake-Labs/snowflake/latest/docs/resources/tag_association) instead.

New fields:
- the following set of [parameters](https://docs.snowflake.com/en/sql-reference/parameters) was added:
    - `max_data_extension_time_in_days`
    - `external_volume`
    - `catalog`
    - `replace_invalid_characters`
    - `default_ddl_collation`
    - `storage_serialization_policy`
    - `log_level`
    - `trace_level`
    - `suspend_task_after_num_failures`
    - `task_auto_retry_attempts`
    - `user_task_managed_initial_warehouse_size`
    - `user_task_timeout_ms`
    - `user_task_minimum_trigger_interval_in_seconds`
    - `quoted_identifiers_ignore_case`
    - `enable_console_output`
    - `pipe_execution_paused`
- added `show_output` field that holds the response from SHOW SCHEMAS.
- added `describe_output` field that holds the response from DESCRIBE SCHEMA. Note that one needs to grant sufficient privileges e.g. with [grant_ownership](https://registry.terraform.io/providers/Snowflake-Labs/snowflake/latest/docs/resources/grant_ownership) on all objects in the schema. Otherwise, this field is not filled.
- added `parameters` field that holds the response from SHOW PARAMETERS IN SCHEMA.

We allow creating and managing `PUBLIC` schemas now. When the name of the schema is `PUBLIC`, it's created with `OR_REPLACE`. Please be careful with this operation, because you may experience data loss. `OR_REPLACE` does `DROP` before `CREATE`, so all objects in the schema will be dropped and this is not visible in Terraform plan. To restore data-related objects that might have been accidentally or intentionally deleted, pleas read about [Time Travel](https://docs.snowflake.com/en/user-guide/data-time-travel). The alternative is to import `PUBLIC` schema manually and then manage it with Terraform. We've decided this based on [#2826](https://github.com/Snowflake-Labs/terraform-provider-snowflake/issues/2826).

#### *(behavior change)* Boolean type changes
To easily handle three-value logic (true, false, unknown) in provider's configs, type of `is_transient` and `with_managed_access` was changed from boolean to string.

Terraform should recreate resources for configs lacking `is_transient` (`DROP` and then `CREATE` will be run underneath). To prevent this behavior, please set `is_transient` field.
For more details about default values, please refer to the [changes before v1](https://github.com/Snowflake-Labs/terraform-provider-snowflake/blob/main/v1-preparations/CHANGES_BEFORE_V1.md#default-values) document.

Terraform should perform an action for configs lacking `with_managed_access` (`ALTER SCHEMA DISABLE MANAGED ACCESS` will be run underneath which should not affect the Snowflake object, because `MANAGED ACCESS` is not set by default)
### *(breaking change)* refactored snowflake_schemas datasource
Changes:
- `database` is removed and can be specified inside `in` field.
- `like`, `in`, `starts_with`, and `limit` fields enable filtering.
- SHOW SCHEMAS output is enclosed in `show_output` field inside `schemas`.
- Added outputs from **DESC SCHEMA** and **SHOW PARAMETERS IN SCHEMA** (they can be turned off by declaring `with_describe = false` and `with_parameters = false`, **they're turned on by default**).
  The additional parameters call **DESC SCHEMA** (with `with_describe` turned on) and **SHOW PARAMETERS IN SCHEMA** (with `with_parameters` turned on) **per schema** returned by **SHOW SCHEMAS**.
  The outputs of both commands are held in `schemas` entry, where **DESC SCHEMA** is saved in the `describe_output` field, and **SHOW PARAMETERS IN SCHEMA** in the `parameters` field.
  It's important to limit the records and calls to Snowflake to the minimum. That's why we recommend assessing which information you need from the data source and then providing strong filters and turning off additional fields for better plan performance.

### *(new feature)* new snowflake_account_role resource

Already existing `snowflake_role` was deprecated in favor of the new `snowflake_account_role`. The old resource got upgraded to
have the same features as the new one. The only difference is the deprecation message on the old resource.

New fields:
- added `show_output` field that holds the response from SHOW ROLES. Remember that the field will be only recomputed if one of the fields (`name` or `comment`) are changed.

### *(breaking change)* refactored snowflake_roles data source

Changes:
- New `in_class` filtering option to filter out roles by class name, e.g. `in_class = "SNOWFLAKE.CORE.BUDGET"`
- `pattern` was renamed to `like`
- output of SHOW is enclosed in `show_output`, so before, e.g. `roles.0.comment` is now `roles.0.show_output.0.comment`

### *(new feature)* new snowflake_account_role resource

Already existing `snowflake_role` was deprecated in favor of the new `snowflake_account_role`. The old resource got upgraded to
have the same features as the new one. The only difference is the deprecation message on the old resource.

New fields:
- added `show_output` field that holds the response from SHOW ROLES. Remember that the field will be only recomputed if one of the fields (`name` or `comment`) are changed.

### *(breaking change)* refactored snowflake_roles data source

Changes:
- New `in_class` filtering option to filter out roles by class name, e.g. `in_class = "SNOWFLAKE.CORE.BUDGET"`
- `pattern` was renamed to `like`
- output of SHOW is enclosed in `show_output`, so before, e.g. `roles.0.comment` is now `roles.0.show_output.0.comment`

### *(new feature)* snowflake_streamlit resource
Added a new resource for managing streamlits. See reference [docs](https://docs.snowflake.com/en/sql-reference/sql/create-streamlit). In this resource, we decided to split `ROOT_LOCATION` in Snowflake to two fields: `stage` representing stage fully qualified name and `directory_location` containing a path within this stage to root location.

### *(new feature)* snowflake_streamlits datasource
Added a new datasource enabling querying and filtering stremlits. Notes:
- all results are stored in `streamlits` field.
- `like`, `in`, and `limit` fields enable streamlits filtering.
- SHOW STREAMLITS output is enclosed in `show_output` field inside `streamlits`.
- Output from **DESC STREAMLIT** (which can be turned off by declaring `with_describe = false`, **it's turned on by default**) is enclosed in `describe_output` field inside `streamlits`.
  The additional parameters call **DESC STREAMLIT** (with `with_describe` turned on) **per streamlit** returned by **SHOW STREAMLITS**.
  It's important to limit the records and calls to Snowflake to the minimum. That's why we recommend assessing which information you need from the data source and then providing strong filters and turning off additional fields for better plan performance.

### *(new feature)* refactored snowflake_network_policy resource

No migration required.

New behavior:
- `name` is no longer marked as ForceNew parameter. When changed, now it will perform ALTER RENAME operation, instead of re-creating with the new name.
- Additional validation was added to `blocked_ip_list` to inform about specifying `0.0.0.0/0` ip. More details in the [official documentation](https://docs.snowflake.com/en/sql-reference/sql/create-network-policy#usage-notes).

New fields:
- `show_output` and `describe_output` added to hold the results returned by `SHOW` and `DESCRIBE` commands. Those fields will only be recomputed when specified fields change

### *(new feature)* snowflake_network_policies datasource

Added a new datasource enabling querying and filtering network policies. Notes:
- all results are stored in `network_policies` field.
- `like` field enables filtering.
- SHOW NETWORK POLICIES output is enclosed in `show_output` field inside `network_policies`.
- Output from **DESC NETWORK POLICY** (which can be turned off by declaring `with_describe = false`, **it's turned on by default**) is enclosed in `describe_output` field inside `network_policies`.
  The additional parameters call **DESC NETWORK POLICY** (with `with_describe` turned on) **per network policy** returned by **SHOW NETWORK POLICIES**.
  It's important to limit the records and calls to Snowflake to the minimum. That's why we recommend assessing which information you need from the data source and then providing strong filters and turning off additional fields for better plan performance.

### *(fix)* snowflake_warehouse resource

Because of the issue [#2948](https://github.com/Snowflake-Labs/terraform-provider-snowflake/issues/2948), we are relaxing the validations for the Snowflake parameter values. Read more in [CHANGES_BEFORE_V1.md](v1-preparations/CHANGES_BEFORE_V1.md#validations).

## v0.92.0 ➞ v0.93.0

### general changes

With this change we introduce the first resources redesigned for the V1. We have made a few design choices that will be reflected in these and in the further reworked resources. This includes:
- Handling the [default values](./v1-preparations/CHANGES_BEFORE_V1.md#default-values).
- Handling the ["empty" values](./v1-preparations/CHANGES_BEFORE_V1.md#empty-values).
- Handling the [Snowflake parameters](./v1-preparations/CHANGES_BEFORE_V1.md#snowflake-parameters).
- Saving the [config values in the state](./v1-preparations/CHANGES_BEFORE_V1.md#config-values-in-the-state).
- Providing a ["raw Snowflake output"](./v1-preparations/CHANGES_BEFORE_V1.md#empty-values) for the managed resources.

They are all described in short in the [changes before v1 doc](./v1-preparations/CHANGES_BEFORE_V1.md). Please familiarize yourself with these changes before the upgrade.

### old grant resources removal
Following the [announcement](https://github.com/Snowflake-Labs/terraform-provider-snowflake/discussions/2736) we have removed the old grant resources. The two resources [snowflake_role_ownership_grant](https://registry.terraform.io/providers/Snowflake-Labs/snowflake/latest/docs/resources/role_ownership_grant) and [snowflake_user_ownership_grant](https://registry.terraform.io/providers/Snowflake-Labs/snowflake/latest/docs/resources/user_ownership_grant) were not listed in the announcement, but they were also marked as deprecated ones. We are removing them too to conclude the grants redesign saga.

### *(new feature)* Api authentication resources
Added new api authentication resources, i.e.:
- `snowflake_api_authentication_integration_with_authorization_code_grant`
- `snowflake_api_authentication_integration_with_client_credentials`
- `snowflake_api_authentication_integration_with_jwt_bearer`

See reference [doc](https://docs.snowflake.com/en/sql-reference/sql/create-security-integration-api-auth).

### *(new feature)* snowflake_oauth_integration_for_custom_clients and snowflake_oauth_integration_for_partner_applications resources

To enhance clarity and functionality, the new resources `snowflake_oauth_integration_for_custom_clients` and `snowflake_oauth_integration_for_partner_applications` have been introduced
to replace the previous `snowflake_oauth_integration`. Recognizing that the old resource carried multiple responsibilities within a single entity, we opted to divide it into two more specialized resources.
The newly introduced resources are aligned with the latest Snowflake documentation at the time of implementation, and adhere to our [new conventions](#general-changes).
This segregation was based on the `oauth_client` attribute, where `CUSTOM` corresponds to `snowflake_oauth_integration_for_custom_clients`,
while other attributes align with `snowflake_oauth_integration_for_partner_applications`.

### *(new feature)* snowflake_security_integrations datasource
Added a new datasource enabling querying and filtering all types of security integrations. Notes:
- all results are stored in `security_integrations` field.
- `like` field enables security integrations filtering.
- SHOW SECURITY INTEGRATIONS output is enclosed in `show_output` field inside `security_integrations`.
- Output from **DESC SECURITY INTEGRATION** (which can be turned off by declaring `with_describe = false`, **it's turned on by default**) is enclosed in `describe_output` field inside `security_integrations`.
  **DESC SECURITY INTEGRATION** returns different properties based on the integration type. Consult the documentation to check which ones will be filled for which integration.
  The additional parameters call **DESC SECURITY INTEGRATION** (with `with_describe` turned on) **per security integration** returned by **SHOW SECURITY INTEGRATIONS**.
  It's important to limit the records and calls to Snowflake to the minimum. That's why we recommend assessing which information you need from the data source and then providing strong filters and turning off additional fields for better plan performance.

### snowflake_external_oauth_integration resource changes

#### *(behavior change)* Renamed fields
Renamed fields:
- `type` to `external_oauth_type`
- `issuer` to `external_oauth_issuer`
- `token_user_mapping_claims` to `external_oauth_token_user_mapping_claim`
- `snowflake_user_mapping_attribute` to `external_oauth_snowflake_user_mapping_attribute`
- `scope_mapping_attribute` to `external_oauth_scope_mapping_attribute`
- `jws_keys_urls` to `external_oauth_jws_keys_url`
- `rsa_public_key` to `external_oauth_rsa_public_key`
- `rsa_public_key_2` to `external_oauth_rsa_public_key_2`
- `blocked_roles` to `external_oauth_blocked_roles_list`
- `allowed_roles` to `external_oauth_allowed_roles_list`
- `audience_urls` to `external_oauth_audience_list`
- `any_role_mode` to `external_oauth_any_role_mode`
- `scope_delimiter` to `external_oauth_scope_delimiter`
to align with Snowflake docs. Please rename this field in your configuration files. State will be migrated automatically.

#### *(behavior change)* Force new for multiple attributes after removing from config
Conditional force new was added for the following attributes when they are removed from config. There are no alter statements supporting UNSET on these fields.
- `external_oauth_rsa_public_key`
- `external_oauth_rsa_public_key_2`
- `external_oauth_scope_mapping_attribute`
- `external_oauth_jws_keys_url`
- `external_oauth_token_user_mapping_claim`

#### *(behavior change)* Conflicting fields
Fields listed below can not be set at the same time in Snowflake. They are marked as conflicting fields.
- `external_oauth_jws_keys_url` <-> `external_oauth_rsa_public_key`
- `external_oauth_jws_keys_url` <-> `external_oauth_rsa_public_key_2`
- `external_oauth_allowed_roles_list` <-> `external_oauth_blocked_roles_list`

#### *(behavior change)* Changed diff suppress for some fields
The fields listed below had diff suppress which removed '-' from strings. Now, this behavior is removed, so if you had '-' in these strings, please remove them. Note that '-' in these values is not allowed by Snowflake.
- `external_oauth_snowflake_user_mapping_attribute`
- `external_oauth_type`
- `external_oauth_any_role_mode`

### *(new feature)* snowflake_saml2_integration resource

The new `snowflake_saml2_integration` is introduced and deprecates `snowflake_saml_integration`. It contains new fields
and follows our new conventions making it more stable. The old SAML integration wasn't changed, so no migration needed,
but we recommend to eventually migrate to the newer counterpart.

### snowflake_scim_integration resource changes
#### *(behavior change)* Changed behavior of `sync_password`

Now, the `sync_password` field will set the state value to `default` whenever the value is not set in the config. This indicates that the value on the Snowflake side is set to the Snowflake default.

> [!WARNING]
> This change causes issues for Azure scim client (see [#2946](https://github.com/Snowflake-Labs/terraform-provider-snowflake/issues/2946)). The workaround is to remove the resource from the state with `terraform state rm`, add `sync_password = true` to the config, and import with `terraform import "snowflake_scim_integration.test" "aad_provisioning"`. After these steps, there should be no errors and no diff on this field. This behavior is fixed in v0.94 with state upgrader.


#### *(behavior change)* Renamed fields

Renamed field `provisioner_role` to `run_as_role` to align with Snowflake docs. Please rename this field in your configuration files. State will be migrated automatically.

#### *(new feature)* New fields
Fields added to the resource:
- `enabled`
- `sync_password`
- `comment`

#### *(behavior change)* Changed behavior of `enabled`
New field `enabled` is required. Previously the default value during create in Snowflake was `true`. If you created a resource with Terraform, please add `enabled = true` to have the same value.

#### *(behavior change)* Force new for multiple attributes
ForceNew was added for the following attributes (because there are no usable SQL alter statements for them):
- `scim_client`
- `run_as_role`

### snowflake_warehouse resource changes

Because of the multiple changes in the resource, the easiest migration way is to follow our [migration guide](https://github.com/Snowflake-Labs/terraform-provider-snowflake/blob/main/docs/technical-documentation/resource_migration.md) to perform zero downtime migration. Alternatively, it is possible to follow some pointers below. Either way, familiarize yourself with the resource changes before version bumping. Also, check the [design decisions](./v1-preparations/CHANGES_BEFORE_V1.md).

#### *(potential behavior change)* Default values removed
As part of the [redesign](https://github.com/Snowflake-Labs/terraform-provider-snowflake/blob/main/ROADMAP.md#preparing-essential-ga-objects-for-the-provider-v1) we are removing the default values for attributes having their defaults on Snowflake side to reduce coupling with the provider (read more in [default values](./v1-preparations/CHANGES_BEFORE_V1.md#default-values)). Because of that the following defaults were removed:
- `comment` (previously `""`)
- `enable_query_acceleration` (previously `false`)
- `query_acceleration_max_scale_factor` (previously `8`)
- `warehouse_type` (previously `"STANDARD"`)
- `max_concurrency_level` (previously `8`)
- `statement_queued_timeout_in_seconds` (previously `0`)
- `statement_timeout_in_seconds` (previously `172800`)

**Beware!** For attributes being Snowflake parameters (in case of warehouse: `max_concurrency_level`, `statement_queued_timeout_in_seconds`, and `statement_timeout_in_seconds`), this is a breaking change (read more in [Snowflake parameters](./v1-preparations/CHANGES_BEFORE_V1.md#snowflake-parameters)). Previously, not setting a value for them was treated as a fallback to values hardcoded on the provider side. This caused warehouse creation with these parameters set on the warehouse level (and not using the Snowflake default from hierarchy; read more in the [parameters documentation](https://docs.snowflake.com/en/sql-reference/parameters)). To keep the previous values, fill in your configs to the default values listed above.

All previous defaults were aligned with the current Snowflake ones, however it's not possible to distinguish between filled out value and no value in the automatic state upgrader. Therefore, if the given attribute is not filled out in your configuration, terraform will try to perform update after the change (to UNSET the given attribute to the Snowflake default); it should result in no changes on Snowflake object side, but it is required to make Terraform state aligned with your config. **All** other optional fields that were not set inside the config at all (because of the change in handling state logic on our provider side) will follow the same logic. To avoid the need for the changes, fill out the default fields in your config. Alternatively, run `terraform apply`; no further changes should be shown as a part of the plan.

#### *(note)* Automatic state migrations
There are three migrations that should happen automatically with the version bump:
- incorrect `2XLARGE`, `3XLARGE`, `4XLARGE`, `5XLARGE`, `6XLARGE` values for warehouse size are changed to the proper ones
- deprecated `wait_for_provisioning` attribute is removed from the state
- old empty resource monitor attribute is cleaned (earlier it was set to `"null"` string)

#### *(fix)* Warehouse size UNSET

Before the changes, removing warehouse size from the config was not handled properly. Because UNSET is not supported for warehouse size (check the [docs](https://docs.snowflake.com/en/sql-reference/sql/alter-warehouse#properties-parameters) - usage notes for unset) and there are multiple defaults possible, removing the size from config will result in the resource recreation.

#### *(behavior change)* Validation changes
As part of the [redesign](https://github.com/Snowflake-Labs/terraform-provider-snowflake/blob/main/ROADMAP.md#preparing-essential-ga-objects-for-the-provider-v1) we are adjusting validations or removing them to reduce coupling between Snowflake and the provider. Because of that the following validations were removed/adjusted/added:
- `max_cluster_count` - adjusted: added higher bound (10) according to Snowflake docs
- `min_cluster_count` - adjusted: added higher bound (10) according to Snowflake docs
- `auto_suspend` - adjusted: added `0` as valid value
- `warehouse_size` - adjusted: removed incorrect `2XLARGE`, `3XLARGE`, `4XLARGE`, `5XLARGE`, `6XLARGE` values
- `resource_monitor` - added: validation for a valid identifier (still subject to change during [identifiers rework](https://github.com/Snowflake-Labs/terraform-provider-snowflake/blob/main/ROADMAP.md#identifiers-rework))
- `max_concurrency_level` - added: validation according to MAX_CONCURRENCY_LEVEL parameter docs
- `statement_queued_timeout_in_seconds` - added: validation according to STATEMENT_QUEUED_TIMEOUT_IN_SECONDS parameter docs
- `statement_timeout_in_seconds` - added: validation according to STATEMENT_TIMEOUT_IN_SECONDS parameter docs

#### *(behavior change)* Deprecated `wait_for_provisioning` field removed
`wait_for_provisioning` field was deprecated a long time ago. It's high time it was removed from the schema.

#### *(behavior change)* `query_acceleration_max_scale_factor` conditional logic removed
Previously, the `query_acceleration_max_scale_factor` was depending on `enable_query_acceleration` parameter, but it is not required on Snowflake side. After migration, `terraform plan` should suggest changes if `enable_query_acceleration` was earlier set to false (manually or from default) and if `query_acceleration_max_scale_factor` was set in config.

#### *(behavior change)* `initially_suspended` forceNew removed
Previously, the `initially_suspended` attribute change caused the resource recreation. This attribute is used only during creation (to create suspended warehouse). There is no reason to recreate the whole object just to have initial state changed.

#### *(behavior change)* Boolean type changes
To easily handle three-value logic (true, false, unknown) in provider's configs, type of `auto_resume` and `enable_query_acceleration` was changed from boolean to string. This should not require updating existing configs (boolean/int value should be accepted and state will be migrated to string automatically), however we recommend changing config values to strings. Terraform should perform an action for configs lacking `auto_resume` or `enable_query_acceleration` (`ALTER WAREHOUSE UNSET AUTO_RESUME` and/or `ALTER WAREHOUSE UNSET ENABLE_QUERY_ACCELERATION` will be run underneath which should not affect the Snowflake object, because `auto_resume` and `enable_query_acceleration` are false by default).

#### *(note)* `resource_monitor` validation and diff suppression
`resource_monitor` is an identifier and handling logic may be still slightly changed as part of https://github.com/Snowflake-Labs/terraform-provider-snowflake/blob/main/ROADMAP.md#identifiers-rework. It should be handled automatically (without needed manual actions on user side), though, but it is not guaranteed.

#### *(behavior change)* snowflake_warehouses datasource
- Added `like` field to enable warehouse filtering
- Added missing fields returned by SHOW WAREHOUSES and enclosed its output in `show_output` field.
- Added outputs from **DESC WAREHOUSE** and **SHOW PARAMETERS IN WAREHOUSE** (they can be turned off by declaring `with_describe = false` and `with_parameters = false`, **they're turned on by default**).
  The additional parameters call **DESC WAREHOUSE** (with `with_describe` turned on) and **SHOW PARAMETERS IN WAREHOUSE** (with `with_parameters` turned on) **per warehouse** returned by **SHOW WAREHOUSES**.
  The outputs of both commands are held in `warehouses` entry, where **DESC WAREHOUSE** is saved in the `describe_output` field, and **SHOW PARAMETERS IN WAREHOUSE** in the `parameters` field.
  It's important to limit the records and calls to Snowflake to the minimum. That's why we recommend assessing which information you need from the data source and then providing strong filters and turning off additional fields for better plan performance.

You can read more in ["raw Snowflake output"](./v1-preparations/CHANGES_BEFORE_V1.md#empty-values).

### *(new feature)* new database resources
As part of the [preparation for v1](https://github.com/Snowflake-Labs/terraform-provider-snowflake/blob/main/ROADMAP.md#preparing-essential-ga-objects-for-the-provider-v1), we split up the database resource into multiple ones:
- Standard database - can be used as `snowflake_database` (replaces the old one and is used to create databases with optional ability to become a primary database ready for replication)
- Shared database - can be used as `snowflake_shared_database` (used to create databases from externally defined shares)
- Secondary database - can be used as `snowflake_secondary_database` (used to create replicas of databases from external sources)

All the field changes in comparison to the previous database resource are:
- `is_transient`
    - in `snowflake_shared_database`
        - removed: the field is removed from `snowflake_shared_database` as it doesn't have any effect on shared databases.
- `from_database` - database cloning was entirely removed and is not possible by any of the new database resources.
- `from_share` - the parameter was moved to the dedicated resource for databases created from shares `snowflake_shared_database`. Right now, it's a text field instead of a map. Additionally, instead of legacy account identifier format we're expecting the new one that with share looks like this: `<organization_name>.<account_name>.<share_name>`. For more information on account identifiers, visit the [official documentation](https://docs.snowflake.com/en/user-guide/admin-account-identifier).
- `from_replication` - the parameter was moved to the dedicated resource for databases created from primary databases `snowflake_secondary_database`
- `replication_configuration` - renamed: was renamed to `configuration` and is only available in the `snowflake_database`. Its internal schema changed that instead of list of accounts, we expect a list of nested objects with accounts for which replication (and optionally failover) should be enabled. More information about converting between both versions [here](#resource-renamed-snowflake_database---snowflake_database_old). Additionally, instead of legacy account identifier format we're expecting the new one that looks like this: `<organization_name>.<account_name>` (it will be automatically migrated to the recommended format by the state upgrader). For more information on account identifiers, visit the [official documentation](https://docs.snowflake.com/en/user-guide/admin-account-identifier).
- `data_retention_time_in_days`
  - in `snowflake_shared_database`
      - removed: the field is removed from `snowflake_shared_database` as it doesn't have any effect on shared databases.
  - in `snowflake_database` and `snowflake_secondary_database`
    - adjusted: now, it uses different approach that won't set it to -1 as a default value, but rather fills the field with the current value from Snowflake (this still can change).
- added: The following set of [parameters](https://docs.snowflake.com/en/sql-reference/parameters) was added to every database type:
    - `max_data_extension_time_in_days`
    - `external_volume`
    - `catalog`
    - `replace_invalid_characters`
    - `default_ddl_collation`
    - `storage_serialization_policy`
    - `log_level`
    - `trace_level`
    - `suspend_task_after_num_failures`
    - `task_auto_retry_attempts`
    - `user_task_managed_initial_warehouse_size`
    - `user_task_timeout_ms`
    - `user_task_minimum_trigger_interval_in_seconds`
    - `quoted_identifiers_ignore_case`
    - `enable_console_output`

The split was done (and will be done for several objects during the refactor) to simplify the resource on maintainability and usage level.
Its purpose was also to divide the resources by their specific purpose rather than cramping every use case of an object into one resource.

### *(behavior change)* Resource renamed snowflake_database -> snowflake_database_old
We made a decision to use the existing `snowflake_database` resource for redesigning it into a standard database.
The previous `snowflake_database` was renamed to `snowflake_database_old` and the current `snowflake_database`
contains completely new implementation that follows our guidelines we set for V1.
When upgrading to the 0.93.0 version, the automatic state upgrader should cover the migration for databases that didn't have the following fields set:
- `from_share` (now, the new `snowflake_shared_database` should be used instead)
- `from_replica` (now, the new `snowflake_secondary_database` should be used instead)
- `replication_configuration`

For configurations containing `replication_configuraiton` like this one:
```terraform
resource "snowflake_database" "test" {
  name = "<name>"
  replication_configuration {
    accounts = ["<account_locator>", "<account_locator_2>"]
    ignore_edition_check = true
  }
}
```

You have to transform the configuration into the following format (notice the change from account locator into the new account identifier format):
```terraform
resource "snowflake_database" "test" {
  name = "%s"
  replication {
    enable_to_account {
      account_identifier = "<organization_name>.<account_name>"
      with_failover      = false
    }
    enable_to_account {
      account_identifier = "<organization_name_2>.<account_name_2>"
      with_failover      = false
    }
  }
  ignore_edition_check = true
}
```

If you had `from_database` set, you should follow our [resource migration guide](https://github.com/Snowflake-Labs/terraform-provider-snowflake/blob/main/docs/technical-documentation/resource_migration.md) to remove
the database from state to later import it in the newer version of the provider.
Otherwise, it may cause issues when migrating to v0.93.0.
For now, we're dropping the possibility to create a clone database from other databases.
The only way will be to clone a database manually and import it as `snowflake_database`, but if
cloned databases diverge in behavior from standard databases, it may cause issues.

For databases with one of the fields mentioned above, manual migration will be needed.
Please refer to our [migration guide](https://github.com/Snowflake-Labs/terraform-provider-snowflake/blob/main/docs/technical-documentation/resource_migration.md) to perform zero downtime migration.

If you would like to upgrade to the latest version and postpone the upgrade, you still have to perform the manual migration
to the `snowflake_database_old` resource by following the [zero downtime migrations document](https://github.com/Snowflake-Labs/terraform-provider-snowflake/blob/main/docs/technical-documentation/resource_migration.md).
The only difference would be that instead of writing/generating new configurations you have to just rename the existing ones to contain `_old` suffix.

### *(behavior change)* snowflake_databases datasource
- `terse` and `history` fields were removed.
- `replication_configuration` field was removed from `databases`.
- `pattern` was replaced by `like` field.
- Additional filtering options added (`limit`).
- Added missing fields returned by SHOW DATABASES and enclosed its output in `show_output` field.
- Added outputs from **DESC DATABASE** and **SHOW PARAMETERS IN DATABASE** (they can be turned off by declaring `with_describe = false` and `with_parameters = false`, **they're turned on by default**).
The additional parameters call **DESC DATABASE** (with `with_describe` turned on) and **SHOW PARAMETERS IN DATABASE** (with `with_parameters` turned on) **per database** returned by **SHOW DATABASES**.
The outputs of both commands are held in `databases` entry, where **DESC DATABASE** is saved in the `describe_output` field, and **SHOW PARAMETERS IN DATABASE** in the `parameters` field.
It's important to limit the records and calls to Snowflake to the minimum. That's why we recommend assessing which information you need from the data source and then providing strong filters and turning off additional fields for better plan performance.

## v0.89.0 ➞ v0.90.0
### snowflake_table resource changes
#### *(behavior change)* Validation to column type added
While solving issue [#2733](https://github.com/Snowflake-Labs/terraform-provider-snowflake/issues/2733) we have introduced diff suppression for `column.type`. To make it work correctly we have also added a validation to it. It should not cause any problems, but it's worth noting in case of any data types used that the provider is not aware of.

### snowflake_procedure resource changes
#### *(behavior change)* Validation to arguments type added
Diff suppression for `arguments.type` is needed for the same reason as above for `snowflake_table` resource.

### tag_masking_policy_association resource changes
Now the `tag_masking_policy_association` resource will only accept fully qualified names separated by dot `.` instead of pipe `|`.

Before
```terraform
resource "snowflake_tag_masking_policy_association" "name" {
    tag_id            = snowflake_tag.this.id
    masking_policy_id = snowflake_masking_policy.example_masking_policy.id
}
```

After
```terraform
resource "snowflake_tag_masking_policy_association" "name" {
    tag_id            = "\"${snowflake_tag.this.database}\".\"${snowflake_tag.this.schema}\".\"${snowflake_tag.this.name}\""
    masking_policy_id = "\"${snowflake_masking_policy.example_masking_policy.database}\".\"${snowflake_masking_policy.example_masking_policy.schema}\".\"${snowflake_masking_policy.example_masking_policy.name}\""
}
```

It's more verbose now, but after identifier rework it should be similar to the previous form.

## v0.88.0 ➞ v0.89.0
#### *(behavior change)* ForceNew removed
The `ForceNew` field was removed in favor of in-place Update for `name` parameter in:
- `snowflake_file_format`
- `snowflake_masking_policy`
So from now, these objects won't be re-created when the `name` changes, but instead only the name will be updated with `ALTER .. RENAME TO` statements.

## v0.87.0 ➞ v0.88.0
### snowflake_procedure resource changes
#### *(behavior change)* Execute as validation added
From now on, the `snowflake_procedure`'s `execute_as` parameter allows only two values: OWNER and CALLER (case-insensitive). Setting other values earlier resulted in falling back to the Snowflake default (currently OWNER) and creating a permadiff.

### snowflake_grants datasource changes
`snowflake_grants` datasource was refreshed as part of the ongoing [Grants Redesign](https://github.com/Snowflake-Labs/terraform-provider-snowflake/blob/main/ROADMAP.md#redesigning-grants).

#### *(behavior change)* role fields renames
To be aligned with the convention in other grant resources, `role` was renamed to `account_role` for the following fields:
- `grants_to.role`
- `grants_of.role`
- `future_grants_to.role`.

To migrate simply change `role` to `account_role` in the aforementioned fields.

#### *(behavior change)* grants_to.share type change
`grants_to.share` was a text field. Because Snowflake introduced new syntax `SHOW GRANTS TO SHARE <share_name> IN APPLICATION PACKAGE <app_package_name>` (check more in the [docs](https://docs.snowflake.com/en/sql-reference/sql/show-grants#variants)) the type was changed to object. To migrate simply change:
```terraform
data "snowflake_grants" "example_to_share" {
  grants_to {
    share = "some_share"
  }
}
```
to
```terraform
data "snowflake_grants" "example_to_share" {
  grants_to {
    share {
      share_name = "some_share"
    }
  }
}
```
Note: `in_application_package` is not yet supported.

#### *(behavior change)* future_grants_in.schema type change
`future_grants_in.schema` was an object field allowing to set required `schema_name` and optional `database_name`. Our strategy is to be explicit, so the schema field was changed to string and fully qualified name is expected. To migrate change:
```terraform
data "snowflake_grants" "example_future_in_schema" {
  future_grants_in {
    schema {
      database_name = "some_database"
      schema_name   = "some_schema"
    }
  }
}
```
to
```terraform
data "snowflake_grants" "example_future_in_schema" {
  future_grants_in {
    schema = "\"some_database\".\"some_schema\""
  }
}
```
#### *(new feature)* grants_to new options
`grants_to` was enriched with three new options:
- `application`
- `application_role`
- `database_role`

No migration work is needed here.

#### *(new feature)* grants_of new options
`grants_to` was enriched with two new options:
- `database_role`
- `application_role`

No migration work is needed here.

#### *(new feature)* future_grants_to new options
`future_grants_to` was enriched with one new option:
- `database_role`

No migration work is needed here.

#### *(documentation)* improvements
Descriptions of attributes were altered. More examples were added (both for old and new features).

## v0.86.0 ➞ v0.87.0
### snowflake_database resource changes
#### *(behavior change)* External object identifier changes

Previously, in `snowflake_database` when creating a database form share, it was possible to provide `from_share.provider`
in the format of `<org_name>.<account_name>`. It worked even though we expected account locator because our "external" identifier wasn't quoting its string representation.
To be consistent with other identifier types, we quoted the output of "external" identifiers which makes such configurations break
(previously, they were working "by accident"). To fix it, the previous format of `<org_name>.<account_name>` has to be changed
to account locator format `<account_locator>` (mind that it's now case-sensitive). The account locator can be retrieved by calling `select current_account();` on the sharing account.
In the future we would like to eventually come back to the `<org_name>.<account_name>` format as it's recommended by Snowflake.

### Provider configuration changes

#### **IMPORTANT** *(bug fix)* Configuration hierarchy
There were several issues reported about the configuration hierarchy, e.g. [#2294](https://github.com/Snowflake-Labs/terraform-provider-snowflake/issues/2294) and [#2242](https://github.com/Snowflake-Labs/terraform-provider-snowflake/issues/2242).
In fact, the order of precedence described in the docs was not followed. This have led to the incorrect behavior.

After migrating to this version, the hierarchy from the docs should be followed:
```text
The Snowflake provider will use the following order of precedence when determining which credentials to use:
1) Provider Configuration
2) Environment Variables
3) Config File
```

**BEWARE**: your configurations will be affected with that change because they may have been leveraging the incorrect configurations precedence. Please be sure to check all the configurations before running terraform.

### snowflake_failover_group resource changes
#### *(bug fix)* ACCOUNT PARAMETERS is returned as PARAMETERS from SHOW FAILOVER GROUPS
Longer context in [#2517](https://github.com/Snowflake-Labs/terraform-provider-snowflake/issues/2517).
After this change, one apply may be required to update the state correctly for failover group resources using `ACCOUNT PARAMETERS`.

### snowflake_database, snowflake_schema, and snowflake_table resource changes
#### *(behavior change)* Database `data_retention_time_in_days` + Schema `data_retention_days` + Table `data_retention_time_in_days`
For context [#2356](https://github.com/Snowflake-Labs/terraform-provider-snowflake/issues/2356).
To make data retention fields truly optional (previously they were producing plan every time when no value was set),
we added `-1` as a possible value, and it is set as default. That got rid of the unexpected plans when no value is set and added possibility to use default value assigned by Snowflake (see [the data retention period](https://docs.snowflake.com/en/user-guide/data-time-travel#data-retention-period)).

### snowflake_table resource changes
#### *(behavior change)* Table `data_retention_days` field removed in favor of `data_retention_time_in_days`
For context [#2356](https://github.com/Snowflake-Labs/terraform-provider-snowflake/issues/2356).
To define data retention days for table `data_retention_time_in_days` should be used as deprecated `data_retention_days` field is being removed.

## v0.85.0 ➞ v0.86.0
### snowflake_table_constraint resource changes

#### *(behavior change)* NOT NULL removed from possible types
The `type` of the constraint was limited back to `UNIQUE`, `PRIMARY KEY`, and `FOREIGN KEY`.
The reason for that is, that syntax for Out-of-Line constraint ([docs](https://docs.snowflake.com/en/sql-reference/sql/create-table-constraint#out-of-line-unique-primary-foreign-key)) does not contain `NOT NULL`.
It is noted as a behavior change but in some way it is not; with the previous implementation it did not work at all with `type` set to `NOT NULL` because the generated statement was not a valid Snowflake statement.

We will consider adding `NOT NULL` back because it can be set by `ALTER COLUMN columnX SET NOT NULL`, but first we want to revisit the whole resource design.

#### *(behavior change)* table_id reference
The docs were inconsistent. Example prior to 0.86.0 version showed using the `table.id` as the `table_id` reference. The description of the `table_id` parameter never allowed such a value (`table.id` is a `|`-delimited identifier representation and only the `.`-separated values were listed in the docs: https://registry.terraform.io/providers/Snowflake-Labs/snowflake/0.85.0/docs/resources/table_constraint#required. The misuse of `table.id` parameter will result in error after migrating to 0.86.0. To make the config work, please remove and reimport the constraint resource from the state as described in [resource migration doc](./docs/technical-documentation/resource_migration.md).

After discussions in [#2535](https://github.com/Snowflake-Labs/terraform-provider-snowflake/issues/2535) we decided to provide a temporary workaround in 0.87.0 version, so that the manual migration is not necessary. It allows skipping the migration and jumping straight to 0.87.0 version. However, the temporary workaround will be gone in one of the future versions. Please adjust to the newly suggested reference with the new resources you create.

### snowflake_external_function resource changes

#### *(behavior change)* return_null_allowed default is now true
The `return_null_allowed` attribute default value is now `true`. This is a behavior change because it was `false` before. The reason it was changed is to match the expected default value in the [documentation](https://docs.snowflake.com/en/sql-reference/sql/create-external-function#optional-parameters) `Default: The default is NULL (i.e. the function can return NULL values).`

#### *(behavior change)* comment is no longer required
The `comment` attribute is now optional. It was required before, but it is not required in Snowflake API.

### snowflake_external_functions data source changes

#### *(behavior change)* schema is now required with database
The `schema` attribute is now required with `database` attribute to match old implementation `SHOW EXTERNAL FUNCTIONS IN SCHEMA "<database>"."<schema>"`. In the future this may change to make schema optional.

## vX.XX.X -> v0.85.0

### Migration from old (grant) resources to new ones

In recent changes, we introduced a new grant resources to replace the old ones.
To aid with the migration, we wrote a guide to show one of the possible ways to migrate deprecated resources to their new counter-parts.
As the guide is more general and applies to every version (and provider), we moved it [here](./docs/technical-documentation/resource_migration.md).

### snowflake_procedure resource changes
#### *(deprecation)* return_behavior
`return_behavior` parameter is deprecated because it is also deprecated in the Snowflake API.

### snowflake_function resource changes
#### *(behavior change)* return_type
`return_type` has become force new because there is no way to alter it without dropping and recreating the function.

## v0.84.0 ➞ v0.85.0

### snowflake_stage resource changes

#### *(behavior change/regression)* copy_options
Setting `copy_options` to `ON_ERROR = 'CONTINUE'` would result in a permadiff. Use `ON_ERROR = CONTINUE` (without single quotes) or bump to v0.89.0 in which the behavior was fixed.

### snowflake_notification_integration resource changes
#### *(behavior change)* notification_provider
`notification_provider` becomes required and has three possible values `AZURE_STORAGE_QUEUE`, `AWS_SNS`, and `GCP_PUBSUB`.
It is still possible to set it to `AWS_SQS` but because there is no underlying SQL, so it will result in an error.
Attributes `aws_sqs_arn` and `aws_sqs_role_arn` will be ignored.
Computed attributes `aws_sqs_external_id` and `aws_sqs_iam_user_arn` won't be updated.

#### *(behavior change)* force new for multiple attributes
Force new was added for the following attributes (because no usable SQL alter statements for them):
- `azure_storage_queue_primary_uri`
- `azure_tenant_id`
- `gcp_pubsub_subscription_name`
- `gcp_pubsub_topic_name`

#### *(deprecation)* direction
`direction` parameter is deprecated because it is added automatically on the SDK level.

#### *(deprecation)* type
`type` parameter is deprecated because it is added automatically on the SDK level (and basically it's always `QUEUE`).

## v0.73.0 ➞ v0.74.0
### Provider configuration changes

In this change we have done a provider refactor to make it more complete and customizable by supporting more options that
were already available in Golang Snowflake driver. This lead to several attributes being added and a few deprecated.
We will focus on the deprecated ones and show you how to adapt your current configuration to the new changes.

#### *(rename)* username ➞ user

```terraform
provider "snowflake" {
  # before
  username = "username"

  # after
  user = "username"
}
```

#### *(structural change)* OAuth API

```terraform
provider "snowflake" {
  # before
  browser_auth        = false
  oauth_access_token  = "<access_token>"
  oauth_refresh_token = "<refresh_token>"
  oauth_client_id     = "<client_id>"
  oauth_client_secret = "<client_secret>"
  oauth_endpoint      = "<endpoint>"
  oauth_redirect_url  = "<redirect_uri>"

  # after
  authenticator = "ExternalBrowser"
  token         = "<access_token>"
  token_accessor {
    refresh_token   = "<refresh_token>"
    client_id       = "<client_id>"
    client_secret   = "<client_secret>"
    token_endpoint  = "<endpoint>"
    redirect_uri    = "<redirect_uri>"
  }
}
```

#### *(remove redundant information)* region

Specifying a region is a legacy thing and according to https://docs.snowflake.com/en/user-guide/admin-account-identifier
you can specify a region as a part of account parameter. Specifying account parameter with the region is also considered legacy,
but with this approach it will be easier to convert only your account identifier to the new preferred way of specifying account identifier.

```terraform
provider "snowflake" {
  # before
  region = "<cloud_region_id>"

  # after
  account = "<account_locator>.<cloud_region_id>"
}
```

#### *(todo)* private key path

```terraform
provider "snowflake" {
  # before
  private_key_path = "<filepath>"

  # after
  private_key = file("<filepath>")
}
```

#### *(rename)* session_params ➞ params

```terraform
provider "snowflake" {
  # before
  session_params = {}

  # after
  params = {}
}
```

#### *(behavior change)* authenticator (JWT)

Before the change `authenticator` parameter did not have to be set for private key authentication and was deduced by the provider. The change is a result of the introduced configuration alignment with an underlying [gosnowflake driver](https://github.com/snowflakedb/gosnowflake). The authentication type is required there, and it defaults to user+password one. From this version, set `authenticator` to `JWT` explicitly.<|MERGE_RESOLUTION|>--- conflicted
+++ resolved
@@ -9,7 +9,14 @@
 
 ## v0.99.0 ➞ v0.100.0
 
-<<<<<<< HEAD
+### snowflake_account_parameter resource changes
+
+#### *(behavior change)* resource deletion
+During resource deleting, provider now uses `UNSET` instead of `SET` with the default value.
+
+#### *(behavior change)* changes in `key` field
+The value of `key` field is now case-insensitive and is validated. The list of supported values is available in the resource documentation.
+
 ### unsafe_execute resource deprecation / new execute resource
 
 The `snowflake_unsafe_execute` gets deprecated in favor of the new resource `snowflake_execute`.
@@ -19,15 +26,6 @@
 For no downtime migration, follow our [guide](https://github.com/Snowflake-Labs/terraform-provider-snowflake/blob/main/docs/technical-documentation/resource_migration.md).
 When importing, remember that the given resource id has to be unique (using UUIDs is recommended).
 Also, because of the nature of the resource, first apply after importing is necessary to "copy" values from the configuration to the state.
-=======
-### snowflake_account_parameter resource changes
-
-#### *(behavior change)* resource deletion
-During resource deleting, provider now uses `UNSET` instead of `SET` with the default value.
-
-#### *(behavior change)* changes in `key` field
-The value of `key` field is now case-insensitive and is validated. The list of supported values is available in the resource documentation.
->>>>>>> 13401d5f
 
 ### snowflake_oauth_integration_for_partner_applications and snowflake_oauth_integration_for_custom_clients resource changes
 #### *(behavior change)* `blocked_roles_list` field is no longer required
