# Migration guide

This document is meant to help you migrate your Terraform config to the new newest version. In migration guides, we will only
describe deprecations or breaking changes and help you to change your configuration to keep the same (or similar) behavior
across different versions.

> [!TIP]
> We highly recommend upgrading the versions one by one instead of bulk upgrades.

## v0.99.0 ➞ v0.100.0

<<<<<<< HEAD
### Data type changes

As part of reworking functions, procedures, and any other resource utilizing Snowflake data types, we adjusted the parsing of data types to be more aligned with Snowflake (according to [docs](https://docs.snowflake.com/en/sql-reference/intro-summary-data-types)).

Affected resources:
- `snowflake_function`
- `snowflake_procedure`
- `snowflake_table`
- `snowflake_external_function`
- `snowflake_masking_policy`
- `snowflake_row_access_policy`
- `snowflake_dynamic_table`
You may encounter non-empty plans in these resources after bumping.

Changes to the previous implementation/limitations:
- `BOOL` is no longer supported; use `BOOLEAN` instead.
- Following the change described [here](#bugfix-handle-data-type-diff-suppression-better-for-text-and-number), comparing and suppressing changes of data types was extended for all other data types with the following rules:
  - `CHARACTER`, `CHAR`, `NCHAR` now have the default size set to 1 if not provided (following the [docs](https://docs.snowflake.com/en/sql-reference/data-types-text#char-character-nchar))
  - `BINARY` has default size set to 8388608 if not provided (following the [docs](https://docs.snowflake.com/en/sql-reference/data-types-text#binary))
  - `TIME` has default precision set to 9 if not provided (following the [docs](https://docs.snowflake.com/en/sql-reference/data-types-datetime#time))
  - `TIMESTAMP_LTZ` has default precision set to 9 if not provided (following the [docs](https://docs.snowflake.com/en/sql-reference/data-types-datetime#timestamp)); supported aliases: `TIMESTAMPLTZ`, `TIMESTAMP WITH LOCAL TIME ZONE`.
  - `TIMESTAMP_NTZ` has default precision set to 9 if not provided (following the [docs](https://docs.snowflake.com/en/sql-reference/data-types-datetime#timestamp)); supported aliases: `TIMESTAMPNTZ`, `TIMESTAMP WITHOUT TIME ZONE`, `DATETIME`.
  - `TIMESTAMP_TZ` has default precision set to 9 if not provided (following the [docs](https://docs.snowflake.com/en/sql-reference/data-types-datetime#timestamp)); supported aliases: `TIMESTAMPTZ`, `TIMESTAMP WITH TIME ZONE`.
- The session-settable `TIMESTAMP` is NOT supported ([docs](https://docs.snowflake.com/en/sql-reference/data-types-datetime#timestamp))
- `VECTOR` type still is limited and will be addressed soon (probably before the release so it will be edited)
=======
### snowflake_tag_association resource changes
#### *(behavior change)* new id format
In order to provide more functionality for tagging objects, we have changed the resource id from `"TAG_DATABASE"."TAG_SCHEMA"."TAG_NAME"` to `"TAG_DATABASE"."TAG_SCHEMA"."TAG_NAME"|TAG_VALUE|OBJECT_TYPE`. This allows to group tags associations per tag ID, tag value and object type in one resource.
```
resource "snowflake_tag_association" "gold_warehouses" {
  object_identifiers = [snowflake_warehouse.w1.fully_qualified_name, snowflake_warehouse.w2.fully_qualified_name]
  object_type = "WAREHOUSE"
  tag_id      = snowflake_tag.tier.fully_qualified_name
  tag_value   = "gold"
}
resource "snowflake_tag_association" "silver_warehouses" {
  object_identifiers = [snowflake_warehouse.w3.fully_qualified_name]
  object_type = "WAREHOUSE"
  tag_id      = snowflake_tag.tier.fully_qualified_name
  tag_value   = "silver"
}
resource "snowflake_tag_association" "silver_databases" {
  object_identifiers = [snowflake_database.d1.fully_qualified_name]
  object_type = "DATABASE"
  tag_id      = snowflake_tag.tier.fully_qualified_name
  tag_value   = "silver"
}
```

Note that if you want to promote silver instances to gold, you can not simply change `tag_value` in `silver_warehouses`. Instead, you should first remove `object_identifiers` from `silver_warehouses`, run `terraform apply`, and then add the relevant `object_identifiers` in `gold_warehouses`, like this (note that `silver_warehouses` resource was deleted):
```
resource "snowflake_tag_association" "gold_warehouses" {
  object_identifiers = [snowflake_warehouse.w1.fully_qualified_name, snowflake_warehouse.w2.fully_qualified_name, snowflake_warehouse.w3.fully_qualified_name]
  object_type = "WAREHOUSE"
  tag_id      = snowflake_tag.tier.fully_qualified_name
  tag_value   = "gold"
}
```
and run `terraform apply` again.

Note that the order of operations is not deterministic in this case, and if you do these operations in one step, it is possible that the tag value will be changed first, and unset later because of removing the resource with old value.

The state is migrated automatically. There is no need to adjust configuration files, unless you use resource id `snowflake_tag_association.example.id` as a reference in other resources.

#### *(behavior change)* changed fields
Behavior of some fields was changed:
- `object_identifier` was renamed to `object_identifiers` and it is now a set of fully qualified names. Change your configurations from
```
resource "snowflake_tag_association" "table_association" {
  object_identifier {
    name     = snowflake_table.test.name
    database = snowflake_database.test.name
    schema   = snowflake_schema.test.name
  }
  object_type = "TABLE"
  tag_id      = snowflake_tag.test.fully_qualified_name
  tag_value   = "engineering"
}
```
to
```
resource "snowflake_tag_association" "table_association" {
  object_identifiers = [snowflake_table.test.fully_qualified_name]
  object_type = "TABLE"
  tag_id      = snowflake_tag.test.fully_qualified_name
  tag_value   = "engineering"
}
```
- `tag_id`  has now suppressed identifier quoting to prevent issues with Terraform showing permament differences, like [this one](https://github.com/Snowflake-Labs/terraform-provider-snowflake/issues/2982)
- `object_type` and `tag_id` are now marked as ForceNew

The state is migrated automatically. Please adjust your configuration files.
>>>>>>> 04f6d54a

## v0.98.0 ➞ v0.99.0

### snowflake_tasks data source changes

New filtering options:
- `with_parameters`
- `like`
- `in`
- `starts_with`
- `root_only`
- `limit`

New output fields
- `show_output`
- `parameters`

Breaking changes:
- `database` and `schema` are right now under `in` field

Before:
```terraform
data "snowflake_tasks" "old_tasks" {
  database = "<database_name>"
  schema = "<schema_name>"
}
```
After:
```terraform
data "snowflake_tasks" "new_tasks" {
  in {
    # for IN SCHEMA specify:
    schema = "<database_name>.<schema_name>"

    # for IN DATABASE specify:
    database = "<database_name>"
  }
}
```
- `tasks` field now organizes output of show under `show_output` field and the output of show parameters under `parameters` field.

Before:
```terraform
output "simple_output" {
  value = data.snowflake_tasks.test.tasks[0].name
}
```
After:
```terraform
output "simple_output" {
  value = data.snowflake_tasks.test.tasks[0].show_output[0].name
}
```

### snowflake_task resource changes
New fields:
- `config` - enables to specify JSON-formatted metadata that can be retrieved in the `sql_statement` by using [SYSTEM$GET_TASK_GRAPH_CONFIG](https://docs.snowflake.com/en/sql-reference/functions/system_get_task_graph_config).
- `show_output` and `parameters` fields added for holding SHOW and SHOW PARAMETERS output (see [raw Snowflake output](./v1-preparations/CHANGES_BEFORE_V1.md#raw-snowflake-output)).
- Added support for finalizer tasks with `finalize` field. It conflicts with `after` and `schedule` (see [finalizer tasks](https://docs.snowflake.com/en/user-guide/tasks-graphs#release-and-cleanup-of-task-graphs)).

Changes:
- `enabled` field changed to `started` and type changed to string with only boolean values available (see ["empty" values](./v1-preparations/CHANGES_BEFORE_V1.md#empty-values)). It is also now required field, so make sure it's explicitly set (previously it was optional with the default value set to `false`).
- `allow_overlapping_execution` type was changed to string with only boolean values available (see ["empty" values](./v1-preparations/CHANGES_BEFORE_V1.md#empty-values)). Previously, it had the default set to `false` which will be migrated. If nothing will be set the provider will plan the change to `default` value. If you want to make sure it's turned off, set it explicitly to `false`.

Before:
```terraform
resource "snowflake_task" "example" {
  # ...
  enabled = true
  # ...
}
```
After:
```terraform
resource "snowflake_task" "example" {
  # ...
  started = true
  # ...
}
```
- `schedule` field changed from single value to a nested object that allows for specifying either minutes or cron

Before:
```terraform
resource "snowflake_task" "example" {
  # ...
  schedule = "5 MINUTES"
  # or
  schedule = "USING CRON * * * * * UTC"
  # ...
}
```
After:
```terraform
resource "snowflake_task" "example" {
  # ...
  schedule {
    minutes = 5
    # or
    using_cron = "* * * * * UTC"
  }
  # ...
}
```
- All task parameters defined in [the Snowflake documentation](https://docs.snowflake.com/en/sql-reference/parameters) added into the top-level schema and removed `session_parameters` map.

Before:
```terraform
resource "snowflake_task" "example" {
  # ...
  session_parameters = {
    QUERY_TAG = "<query_tag>"
  }
  # ...
}
```
After:
```terraform
resource "snowflake_task" "example" {
  # ...
  query_tag = "<query_tag>"
  # ...
}
```

- `after` field type was changed from `list` to `set` and the values were changed from names to fully qualified names.

Before:
```terraform
resource "snowflake_task" "example" {
  # ...
  after = ["<task_name>", snowflake_task.some_task.name]
  # ...
}
```
After:
```terraform
resource "snowflake_task" "example" {
  # ...
  after = ["<database_name>.<schema_name>.<task_name>", snowflake_task.some_task.fully_qualified_name]
  # ...
}
```

### *(new feature)* snowflake_tags datasource
Added a new datasource enabling querying and filtering tags. Notes:
- all results are stored in `tags` field.
- `like` field enables tags filtering by name.
- `in` field enables tags filtering by `account`, `database`, `schema`, `application` and `application_package`.
- `SHOW TAGS` output is enclosed in `show_output` field inside `tags`.

### snowflake_tag_masking_policy_association deprecation
`snowflake_tag_masking_policy_association` is now deprecated in favor of `snowflake_tag` with a new `masking_policy` field. It will be removed with the v1 release. Please adjust your configuration files.

### snowflake_tag resource changes
New fields:
  - `masking_policies` field that holds the associated masking policies.
  - `show_output` field that holds the response from SHOW TAGS.

#### *(breaking change)* Changed fields in snowflake_masking_policy resource
Changed fields:
  - `name` is now not marked as ForceNew. When this value is changed, the resource is renamed with `ALTER TAG`, instead of being recreated.
  - `allowed_values` type was changed from list to set. This causes different ordering to be ignored.
State will be migrated automatically.

#### *(breaking change)* Identifiers related changes
During [identifiers rework](https://github.com/Snowflake-Labs/terraform-provider-snowflake/blob/main/ROADMAP.md#identifiers-rework) we decided to
migrate resource ids from pipe-separated to regular Snowflake identifiers (e.g. `<database_name>|<schema_name>` -> `"<database_name>"."<schema_name>"`). Importing resources also needs to be adjusted (see [example](https://registry.terraform.io/providers/Snowflake-Labs/snowflake/latest/docs/resources/tag#import)).

Also, we added diff suppress function that prevents Terraform from showing differences, when only quoting is different.

No change is required, the state will be migrated automatically.

## v0.97.0 ➞ v0.98.0

### *(new feature)* snowflake_connections datasource
Added a new datasource enabling querying and filtering connections. Notes:
- all results are stored in `connections` field.
- `like` field enables connections filtering.
- SHOW CONNECTIONS output is enclosed in `show_output` field inside `connections`.
  It's important to limit the records and calls to Snowflake to the minimum. That's why we recommend assessing which information you need from the data source and then providing strong filters and turning off additional fields for better plan performance.


### *(new feature)* connection resources

Added a new resources for managing connections. We decided to split connection into two separate resources based on whether the connection is a primary or replicated (secondary). i.e.:

- `snowflake_primary_connection` is used to manage primary connection, with ability to enable failover to other accounts.
- `snowflake_secondary_connection` is used to manage replicated (secondary) connection.

To promote `snowflake_secondary_connection` to `snowflake_primary_connection`, resources need to be removed from the state, altered manually using:
```
ALTER CONNECTION <name> PRIMARY;
```
and then imported again, now as `snowflake_primary_connection`.

To demote `snowflake_primary_connection` back to `snowflake_secondary_connection`, resources need to be removed from the state, re-created manually using:
```
CREATE CONNECTION <name> AS REPLICA OF <organization_name>.<account_name>.<connection_name>;
```
and then imported as `snowflake_secondary_connection`.

For guidance on removing and importing resources into the state check [resource migration](https://github.com/Snowflake-Labs/terraform-provider-snowflake/blob/main/docs/technical-documentation/resource_migration.md).

See reference [docs](https://docs.snowflake.com/en/sql-reference/sql/create-connection).

### snowflake_streams data source changes
New filtering options:
- `like`
- `in`
- `starts_with`
- `limit`
- `with_describe`

New output fields
- `show_output`
- `describe_output`

Breaking changes:
- `database` and `schema` are right now under `in` field
- `streams` field now organizes output of show under `show_output` field and the output of describe under `describe_output` field.

Please adjust your Terraform configuration files.

### *(behavior change)* Provider configuration rework
On our road to v1, we have decided to rework configuration to address the most common issues (see a [roadmap entry](https://github.com/Snowflake-Labs/terraform-provider-snowflake/blob/main/ROADMAP.md#providers-configuration-rework)). We have created a list of topics we wanted to address before v1. We will prepare an announcement soon. The following subsections describe the things addressed in the v0.98.0.

#### *(behavior change)* new fields
We have added new fields to match the ones in [the driver](https://pkg.go.dev/github.com/snowflakedb/gosnowflake#Config) and to simplify setting account name. Specifically:
- `include_retry_reason`, `max_retry_count`, `driver_tracing`, `tmp_directory_path` and `disable_console_login` are the new fields that are supported in the driver
- `disable_saml_url_check` will be added to the provider after upgrading the driver
- `account_name` and `organization_name` were added to improve handling account names. Read more in [docs](https://docs.snowflake.com/en/user-guide/admin-account-identifier#using-an-account-name-as-an-identifier).

#### *(behavior change)* changed configuration of driver log level
To be more consistent with other configuration options, we have decided to add `driver_tracing` to the configuration schema. This value can also be configured by `SNOWFLAKE_DRIVER_TRACING` environmental variable and by `drivertracing` field in the TOML file. The previous `SF_TF_GOSNOWFLAKE_LOG_LEVEL` environmental variable is not supported now, and was removed from the provider.

#### *(behavior change)* deprecated fields
Because of new fields `account_name` and `organization_name`, `account` is now deprecated. It will be removed with the v1 release. Please adjust your configurations from
```terraform
provider "snowflake" {
	account = "ORGANIZATION-ACCOUNT"
}
```

to
```terraform
provider "snowflake" {
	organization_name = "ORGANIZATION"
	account_name    = "ACCOUNT"
}
```

#### *(behavior change)* changed behavior of some fields
For the fields that are not deprecated, we focused on improving validations and documentation. Also, we adjusted some fields to match our [driver's](https://github.com/snowflakedb/gosnowflake) defaults. Specifically:
- Relaxed validations for enum fields like `protocol` and `authenticator`. Now, the case on such fields is ignored.
- `user`, `warehouse`, `role` - added a validation for an account object identifier
- `validate_default_parameters`, `client_request_mfa_token`, `client_store_temporary_credential`, `ocsp_fail_open`,  - to easily handle three-value logic (true, false, unknown) in provider's config, type of these fields was changed from boolean to string. For more details about default values, please refer to the [changes before v1](https://github.com/Snowflake-Labs/terraform-provider-snowflake/blob/main/v1-preparations/CHANGES_BEFORE_V1.md#default-values) document.
- `client_ip` - added a validation for an IP address
- `port` - added a validation for a port number
- `okta_url`, `token_accessor.token_endpoint`, `client_store_temporary_credential` - added a validation for a URL address
- `login_timeout`, `request_timeout`, `jwt_expire_timeout`, `client_timeout`, `jwt_client_timeout`, `external_browser_timeout` - added a validation for setting this value to at least `0`
- `authenticator` - added a possibility to configure JWT flow with `SNOWFLAKE_JWT` (formerly, this was upported with `JWT`); the previous value `JWT` was left for compatibility, but will be removed before v1

### *(behavior change)* handling copy_grants
Currently, resources like `snowflake_view`, `snowflake_stream_on_table`, `snowflake_stream_on_external_table` and `snowflake_stream_on_directory_table`  support `copy_grants` field corresponding with `COPY GRANTS` during `CREATE`. The current behavior is that, when a change leading for recreation is detected (meaning a change that can not be handled by ALTER, but only by `CREATE OR REPLACE`), `COPY GRANTS` are used during recreation when `copy_grants` is set to `true`. Changing this field without changes in other field results in a noop because in this case there is no need to recreate a resource.

### *(new feature)* recovering stale streams
Starting from this version, the provider detects stale streams for `snowflake_stream_on_table`, `snowflake_stream_on_external_table` and `snowflake_stream_on_directory_table` and recreates them (optionally with `copy_grants`) to recover them. To handle this correctly, a new computed-only field `stale` has been added to these resource, indicating whether a stream is stale.

### *(new feature)* snowflake_stream_on_directory_table and snowflake_stream_on_view resource
Continuing changes made in [v0.97](#v0960--v0970), the new resource `snowflake_stream_on_directory_table` and `snowflake_stream_on_view` have been introduced to replace the previous `snowflake_stream` for streams on directory tables and streams on views.

To use the new `stream_on_directory_table`, change the old `stream` from
```terraform
resource "snowflake_stream" "stream" {
  name     = "stream"
  schema   = "schema"
  database = "database"

  on_stage    = snowflake_stage.stage.fully_qualified_name

  comment = "A stream."
}
```

to

```terraform
resource "snowflake_stream_on_directory_table" "stream" {
  name     = "stream"
  schema   = "schema"
  database = "database"

  stage             = snowflake_stage.stage.fully_qualified_name

  comment = "A stream."
}
```

To use the new `stream_on_view`, change the old `stream` from
```terraform
resource "snowflake_stream" "stream" {
  name     = "stream"
  schema   = "schema"
  database = "database"

  on_view    = snowflake_view.view.fully_qualified_name

  comment = "A stream."
}
```

to

```terraform
resource "snowflake_stream_on_view" "stream" {
  name     = "stream"
  schema   = "schema"
  database = "database"

  view             = snowflake_view.view.fully_qualified_name

  comment = "A stream."
}
```

Then, follow our [Resource migration guide](https://github.com/Snowflake-Labs/terraform-provider-snowflake/blob/main/docs/technical-documentation/resource_migration.md).

### *(new feature)* Secret resources
Added a new secrets resources for managing secrets.
We decided to split each secret flow into individual resources.
This segregation was based on the secret flows in CREATE SECRET. i.e.:
- `snowflake_secret_with_client_credentials`
- `snowflake_secret_with_authorization_code_grant`
- `snowflake_secret_with_basic_authentication`
- `snowflake_secret_with_generic_string`


See reference [docs](https://docs.snowflake.com/en/sql-reference/sql/create-secret).

### *(bugfix)* Handle BCR Bundle 2024_08 in snowflake_user resource

[bcr 2024_08](https://docs.snowflake.com/en/release-notes/bcr-bundles/2024_08/bcr-1798) changed the "empty" response in the `SHOW USERS` query. This provider version adapts to the new result types; it should be used if you want to have 2024_08 Bundle enabled on your account.

Note: Because [bcr 2024_07](https://docs.snowflake.com/en/release-notes/bcr-bundles/2024_07/bcr-1692) changes the way how the `default_secondary_roles` attribute behaves, drift may be reported when enabling 2024_08 Bundle. Check [Handling default secondary roles](#breaking-change-handling-default-secondary-roles) for more context.

Connected issues: [#3125](https://github.com/Snowflake-Labs/terraform-provider-snowflake/issues/3125)

### *(bugfix)* Handle user import correctly

#### Context before the change

Password is empty after the `snowflake_user` import; we can't read it from the config or from Snowflake.
During the next terraform plan+apply it's updated to the "same" value.
It results in an error on Snowflake side: `New password rejected by current password policy. Reason: 'PRIOR_USE'.`

#### After the change

The error will be ignored on the provider side (after all, it means that the password in state is the same as on Snowflake side). Still, plan+apply is needed after importing user.

## v0.96.0 ➞ v0.97.0

### *(new feature)* snowflake_stream_on_table, snowflake_stream_on_external_table resource

To enhance clarity and functionality, the new resources `snowflake_stream_on_table` and `snowflake_stream_on_external_table` have been introduced to replace the previous `snowflake_stream`. Recognizing that the old resource carried multiple responsibilities within a single entity, we opted to divide it into more specialized resources.
The newly introduced resources are aligned with the latest Snowflake documentation at the time of implementation, and adhere to our [new conventions](#general-changes).
This segregation was based on the object on which the stream is created. The mapping between SQL statements and the resources is the following:
- `ON TABLE <table_name>` -> `snowflake_stream_on_table`
- `ON EXTERNAL TABLE <external_table_name>` -> `snowflake_stream_on_external_table` (this was previously not supported)

The resources for streams on directory tables and streams on views will be implemented in the future releases.

To use the new `stream_on_table`, change the old `stream` from
```terraform
resource "snowflake_stream" "stream" {
  name     = "stream"
  schema   = "schema"
  database = "database"

  on_table    = snowflake_table.table.fully_qualified_name
  append_only = true

  comment = "A stream."
}
```

to

```terraform
resource "snowflake_stream_on_table" "stream" {
  name     = "stream"
  schema   = "schema"
  database = "database"

  table             = snowflake_table.table.fully_qualified_name
  append_only       = "true"

  comment = "A stream."
}
```


Then, follow our [Resource migration guide](https://github.com/Snowflake-Labs/terraform-provider-snowflake/blob/main/docs/technical-documentation/resource_migration.md).

### *(new feature)* new snowflake_service_user and snowflake_legacy_service_user resources

Release v0.95.0 introduced reworked `snowflake_user` resource. As [noted](#note-user-types), the new `SERVICE` and `LEGACY_SERVICE` user types were not supported.

This release introduces two new resources to handle these new user types: `snowflake_service_user` and `snowflake_legacy_service_user`.

Both resources have schemas almost identical to the `snowflake_user` resource with the following exceptions:
- `snowflake_service_user` does not contain the following fields (because they are not supported for the user of type `SERVICE` in Snowflake):
  - `password`
  - `first_name`
  - `middle_name`
  - `last_name`
  - `must_change_password`
  - `mins_to_bypass_mfa`
  - `disable_mfa`
- `snowflake_legacy_service_user` does not contain the following fields (because they are not supported for the user of type `LEGACY_SERVICE` in Snowflake):
  - `first_name`
  - `middle_name`
  - `last_name`
  - `mins_to_bypass_mfa`
  - `disable_mfa`

`snowflake_users` datasource was adjusted to handle different user types and `type` field was added to the `describe_output`.

If you used to manage service or legacy service users through `snowflake_user` resource (e.g. using `lifecycle.ignore_changes`) or `snowflake_unsafe_execute`, please migrate to the new resources following [our guidelines on resource migration](docs/technical-documentation/resource_migration.md).

E.g. change the old config from:

```terraform
resource "snowflake_user" "service_user" {
  lifecycle {
    ignore_changes = [user_type]
  }

  name         = "Snowflake Service User"
  login_name   = "service_user"
  email        = "service_user@snowflake.example"

  rsa_public_key   = "..."
  rsa_public_key_2 = "..."
}
```

to

```
resource "snowflake_service_user" "service_user" {
  name         = "Snowflake Service User"
  login_name   = "service_user"
  email        = "service_user@snowflake.example"

  rsa_public_key   = "..."
  rsa_public_key_2 = "..."
}

```

Then, follow our [resource migration guide](https://github.com/Snowflake-Labs/terraform-provider-snowflake/blob/main/docs/technical-documentation/resource_migration.md).

Connected issues: [#2951](https://github.com/Snowflake-Labs/terraform-provider-snowflake/issues/2951)

## v0.95.0 ➞ v0.96.0

### snowflake_masking_policies data source changes
New filtering options:
- `in`
- `limit`
- `with_describe`

New output fields
- `show_output`
- `describe_output`

Breaking changes:
- `database` and `schema` are right now under `in` field
- `masking_policies` field now organizes output of show under `show_output` field and the output of describe under `describe_output` field.

Please adjust your Terraform configuration files.

### snowflake_masking_policy resource changes
New fields:
  - `show_output` field that holds the response from SHOW MASKING POLICIES.
  - `describe_output` field that holds the response from DESCRIBE MASKING POLICY.

#### *(breaking change)* Renamed fields in snowflake_masking_policy resource
Renamed fields:
  - `masking_expression` to `body`
Please rename these fields in your configuration files. State will be migrated automatically.

#### *(breaking change)* Removed fields from snowflake_masking_policy resource
Removed fields:
- `or_replace`
- `if_not_exists`
The value of these field will be removed from the state automatically.

#### *(breaking change)* Adjusted schema of arguments/signature
The field `signature` is renamed to `arguments` to be consistent with other resources.
Now, arguments are stored without nested `column` field. Please adjust that in your configs, like in the example below. State is migrated automatically.

The old configuration looks like this:
```
  signature {
    column {
      name = "val"
      type = "VARCHAR"
    }
  }
```

The new configuration looks like this:
```
  argument {
    name = "val"
    type = "VARCHAR"
  }
```

#### *(breaking change)* Identifiers related changes
During [identifiers rework](https://github.com/Snowflake-Labs/terraform-provider-snowflake/blob/main/ROADMAP.md#identifiers-rework) we decided to
migrate resource ids from pipe-separated to regular Snowflake identifiers (e.g. `<database_name>|<schema_name>` -> `"<database_name>"."<schema_name>"`). Importing resources also needs to be adjusted (see [example](https://registry.terraform.io/providers/Snowflake-Labs/snowflake/latest/docs/resources/row_access_policy#import)).

Also, we added diff suppress function that prevents Terraform from showing differences, when only quoting is different.

No change is required, the state will be migrated automatically.

#### *(behavior change)* Boolean type changes
To easily handle three-value logic (true, false, unknown) in provider's configs, type of `exempt_other_policies` was changed from boolean to string.

For more details about default values, please refer to the [changes before v1](https://github.com/Snowflake-Labs/terraform-provider-snowflake/blob/main/v1-preparations/CHANGES_BEFORE_V1.md#default-values) document.

### *(breaking change)* resource_monitor resource
Removed fields:
- `set_for_account` (will be settable on account resource, right now, the preferred way is to set it through unsafe_execute resource)
- `warehouses` (can be set on warehouse resource, optionally through unsafe_execute resource only if the warehouse is not managed by Terraform)
- `suspend_triggers` (now, `suspend_trigger` should be used)
- `suspend_immediate_triggers` (now, `suspend_immediate_trigger` should be used)

### *(breaking change)* resource_monitor data source
Changes:
- New filtering option `like`
- Now, the output of `SHOW RESOURCE MONITORS` is now inside `resource_monitors.*.show_output`. Here's the list of currently available fields:
    - `name`
    - `credit_quota`
    - `used_credits`
    - `remaining_credits`
    - `level`
    - `frequency`
    - `start_time`
    - `end_time`
    - `suspend_at`
    - `suspend_immediate_at`
    - `created_on`
    - `owner`
    - `comment`

### snowflake_row_access_policies data source changes
New filtering options:
- `in`
- `limit`
- `with_describe`

New output fields
- `show_output`
- `describe_output`

Breaking changes:
- `database` and `schema` are right now under `in` field
- `row_access_policies` field now organizes output of show under `show_output` field and the output of describe under `describe_output` field.

Please adjust your Terraform configuration files.

### snowflake_row_access_policy resource changes
New fields:
  - `show_output` field that holds the response from SHOW ROW ACCESS POLICIES.
  - `describe_output` field that holds the response from DESCRIBE ROW ACCESS POLICY.

#### *(breaking change)* Renamed fields in snowflake_row_access_policy resource
Renamed fields:
  - `row_access_expression` to `body`
Please rename these fields in your configuration files. State will be migrated automatically.

#### *(breaking change)* Adjusted schema of arguments/signature
The field `signature` is renamed to `arguments` to be consistent with other resources.
Now, arguments are stored as a list, instead of a map. Please adjust that in your configs. State is migrated automatically. Also, this means that order of the items matters and may be adjusted.


The old configuration looks like this:
```
  signature = {
    A = "VARCHAR",
    B = "VARCHAR"
  }
```

The new configuration looks like this:
```
  argument {
    name = "A"
    type = "VARCHAR"
  }
  argument {
    name = "B"
    type = "VARCHAR"
  }
```

Argument names are now case sensitive. All policies created previously in the provider have upper case argument names. If you used lower case before, please adjust your configs. Values in the state will be migrated to uppercase automatically.

#### *(breaking change)* Adjusted behavior on changing name
Previously, after changing `name` field, the resource was recreated. Now, the object is renamed with `RENAME TO`.

#### *(breaking change)* Mitigating permadiff on `body`
Previously, `body` of a policy was compared as a raw string. This led to permament diff because of leading newlines (see https://github.com/Snowflake-Labs/terraform-provider-snowflake/issues/2053).

Now, similarly to handling statements in other resources, we replace blank characters with a space. The provider can cause false positives in cases where a change in case or run of whitespace is semantically significant.

#### *(breaking change)* Identifiers related changes
During [identifiers rework](https://github.com/Snowflake-Labs/terraform-provider-snowflake/blob/main/ROADMAP.md#identifiers-rework) we decided to
migrate resource ids from pipe-separated to regular Snowflake identifiers (e.g. `<database_name>|<schema_name>` -> `"<database_name>"."<schema_name>"`). Importing resources also needs to be adjusted (see [example](https://registry.terraform.io/providers/Snowflake-Labs/snowflake/latest/docs/resources/row_access_policy#import)).

Also, we added diff suppress function that prevents Terraform from showing differences, when only quoting is different.

No change is required, the state will be migrated automatically.

## v0.94.x ➞ v0.95.0

### *(breaking change)* database roles data source; field rename, schema structure changes, and adding missing filtering options

- `database` renamed to `in_database`
- Added `like` and `limit` filtering options
- `SHOW DATABASE ROLES` output is now put inside `database_roles.*.show_output`. Here's the list of currently available fields:
    - `created_on`
    - `name`
    - `is_default`
    - `is_current`
    - `is_inherited`
    - `granted_to_roles`
    - `granted_to_database_roles`
    - `granted_database_roles`
    - `owner`
    - `comment`
    - `owner_role_type`

### snowflake_views data source changes
New filtering options:
- `in`
- `like`
- `starts_with`
- `limit`
- `with_describe`

New output fields
- `show_output`
- `describe_output`

Breaking changes:
- `database` and `schema` are right now under `in` field
- `views` field now organizes output of show under `show_output` field and the output of describe under `describe_output` field.

### snowflake_view resource changes
New fields:
  - `row_access_policy`
  - `aggregation_policy`
  - `change_tracking`
  - `is_recursive`
  - `is_temporary`
  - `data_metric_schedule`
  - `data_metric_function`
  - `column`
- added `show_output` field that holds the response from SHOW VIEWS.
- added `describe_output` field that holds the response from DESCRIBE VIEW. Note that one needs to grant sufficient privileges e.g. with [grant_ownership](https://registry.terraform.io/providers/Snowflake-Labs/snowflake/latest/docs/resources/grant_ownership) on the tables used in this view. Otherwise, this field is not filled.

#### *(breaking change)* Removed fields from snowflake_view resource
Removed fields:
- `or_replace` - `OR REPLACE` is added by the provider automatically when `copy_grants` is set to `"true"`
- `tag` - Please, use [tag_association](https://registry.terraform.io/providers/Snowflake-Labs/snowflake/latest/docs/resources/tag_association) instead.
The value of these field will be removed from the state automatically.

#### *(breaking change)* Required warehouse
For this resource, the provider now uses [policy references](https://docs.snowflake.com/en/sql-reference/functions/policy_references) which requires a warehouse in the connection. Please, make sure you have either set a DEFAULT_WAREHOUSE for the user, or specified a warehouse in the provider configuration.

### Identifier changes

#### *(breaking change)* resource identifiers for schema and streamlit
During [identifiers rework](https://github.com/Snowflake-Labs/terraform-provider-snowflake/blob/main/ROADMAP.md#identifiers-rework) we decided to
migrate resource ids from pipe-separated to regular Snowflake identifiers (e.g. `<database_name>|<schema_name>` -> `"<database_name>"."<schema_name>"`).
Exception to that rule will be identifiers that consist of multiple parts (like in the case of [grant_privileges_to_account_role](https://registry.terraform.io/providers/Snowflake-Labs/snowflake/latest/docs/resources/grant_privileges_to_account_role#import)'s resource id).
The change was applied to already refactored resources (only in the case of `snowflake_schema` and `snowflake_streamlit` this will be a breaking change, because the rest of the objects are single part identifiers in the format of `<name>`):
- `snowflake_api_authentication_integration_with_authorization_code_grant`
- `snowflake_api_authentication_integration_with_client_credentials`
- `snowflake_api_authentication_integration_with_jwt_bearer`
- `snowflake_oauth_integration_for_custom_clients`
- `snowflake_oauth_integration_for_partner_applications`
- `snowflake_external_oauth_integration`
- `snowflake_saml2_integration`
- `snowflake_scim_integration`
- `snowflake_database`
- `snowflake_shared_database`
- `snowflake_secondary_database`
- `snowflake_account_role`
- `snowflake_network_policy`
- `snowflake_warehouse`

No change is required, the state will be migrated automatically.
The rest of the objects will be changed when working on them during [v1 object preparations](https://github.com/Snowflake-Labs/terraform-provider-snowflake/blob/main/ROADMAP.md#preparing-essential-ga-objects-for-the-provider-v1).

#### *(breaking change)* diff suppress for identifier quoting
(The same set of resources listed above was adjusted)
To prevent issues like [this one](https://github.com/Snowflake-Labs/terraform-provider-snowflake/issues/2982), we added diff suppress function that prevents Terraform from showing differences,
when only quoting is different. In some cases, Snowflake output (mostly from SHOW commands) was dictating which field should be additionally quoted and which shouldn't, but that should no longer be the case.
Like in the change above, the rest of the objects will be changed when working on them during [v1 object preparations](https://github.com/Snowflake-Labs/terraform-provider-snowflake/blob/main/ROADMAP.md#preparing-essential-ga-objects-for-the-provider-v1).

### New `fully_qualified_name` field in the resources.
We added a new `fully_qualified_name` to snowflake resources. This should help with referencing other resources in fields that expect a fully qualified name. For example, instead of
writing

```object_name = “\”${snowflake_table.database}\”.\”${snowflake_table.schema}\”.\”${snowflake_table.name}\””```

 now we can write

```object_name = snowflake_table.fully_qualified_name```

See more details in [identifiers guide](./docs/guides/identifiers.md#new-computed-fully-qualified-name-field-in-resources).

See [example usage](https://registry.terraform.io/providers/Snowflake-Labs/snowflake/latest/docs/resources/grant_privileges_to_account_role).

Some of the resources are excluded from this change:
- deprecated resources
  - `snowflake_database_old`
  - `snowflake_oauth_integration`
  - `snowflake_saml_integration`
- resources for which fully qualified name is not appropriate
  - `snowflake_account_parameter`
  - `snowflake_account_password_policy_attachment`
  - `snowflake_network_policy_attachment`
  - `snowflake_session_parameter`
  - `snowflake_table_constraint`
  - `snowflake_table_column_masking_policy_application`
  - `snowflake_tag_masking_policy_association`
  - `snowflake_tag_association`
  - `snowflake_user_password_policy_attachment`
  - `snowflake_user_public_keys`
  - grant resources

#### *(breaking change)* removed `qualified_name` from `snowflake_masking_policy`, `snowflake_network_rule`, `snowflake_password_policy` and `snowflake_table`
Because of introducing a new `fully_qualified_name` field for all of the resources, `qualified_name` was removed from `snowflake_masking_policy`, `snowflake_network_rule`,  `snowflake_password_policy` and `snowflake_table`. Please adjust your configurations. State is automatically migrated.

### snowflake_stage resource changes

#### *(bugfix)* Correctly handle renamed/deleted stage

Correctly handle the situation when stage was rename/deleted externally (earlier it resulted in a permanent loop). No action is required on the user's side.

Connected issues: [#2972](https://github.com/Snowflake-Labs/terraform-provider-snowflake/issues/2972)

### snowflake_table resource changes

#### *(bugfix)* Handle data type diff suppression better for text and number

Data types are not entirely correctly handled inside the provider (read more e.g. in [#2735](https://github.com/Snowflake-Labs/terraform-provider-snowflake/issues/2735)). It will be still improved with the upcoming function, procedure, and table rework. Currently, diff suppression was fixed for text and number data types in the table resource with the following assumptions/limitations:
- for numbers the default precision is 38 and the default scale is 0 (following the [docs](https://docs.snowflake.com/en/sql-reference/data-types-numeric#number))
- for number types the following types are treated as synonyms: `NUMBER`, `DECIMAL`, `NUMERIC`, `INT`, `INTEGER`, `BIGINT`, `SMALLINT`, `TINYINT`, `BYTEINT`
- for text the default length is 16777216 (following the [docs](https://docs.snowflake.com/en/sql-reference/data-types-text#varchar))
- for text types the following types are treated as synonyms: `VARCHAR`, `CHAR`, `CHARACTER`, `STRING`, `TEXT`
- whitespace and casing is ignored
- if the type arguments cannot be parsed the defaults are used and therefore diff may be suppressed unexpectedly (please report such cases)

No action is required on the user's side.

Connected issues: [#3007](https://github.com/Snowflake-Labs/terraform-provider-snowflake/issues/3007)

### snowflake_user resource changes

Because of the multiple changes in the resource, the easiest migration way is to follow our [migration guide](https://github.com/Snowflake-Labs/terraform-provider-snowflake/blob/main/docs/technical-documentation/resource_migration.md) to perform zero downtime migration. Alternatively, it is possible to follow some pointers below. Either way, familiarize yourself with the resource changes before version bumping. Also, check the [design decisions](./v1-preparations/CHANGES_BEFORE_V1.md).

#### *(breaking change)* user parameters added to snowflake_user resource

On our road to V1 we changed the approach to Snowflake parameters on the object level; now, we add them directly to the resource. This is a **breaking change** because now:
- Leaving the config empty does not set the default value on the object level but uses the one from hierarchy on Snowflake level instead (so after version bump, the diff running `UNSET` statements is expected).
- This change is not compatible with `snowflake_object_parameter` - you have to set the parameter inside `snowflake_user` resource **IF** you manage users through terraform **AND** you want to set the parameter on the user level.

For more details, check the [Snowflake parameters](./v1-preparations/CHANGES_BEFORE_V1.md#snowflake-parameters).

The following set of [parameters](https://docs.snowflake.com/en/sql-reference/parameters) was added to the `snowflake_user` resource:
 - [ABORT_DETACHED_QUERY](https://docs.snowflake.com/en/sql-reference/parameters#abort-detached-query)
 - [AUTOCOMMIT](https://docs.snowflake.com/en/sql-reference/parameters#autocommit)
 - [BINARY_INPUT_FORMAT](https://docs.snowflake.com/en/sql-reference/parameters#binary-input-format)
 - [BINARY_OUTPUT_FORMAT](https://docs.snowflake.com/en/sql-reference/parameters#binary-output-format)
 - [CLIENT_MEMORY_LIMIT](https://docs.snowflake.com/en/sql-reference/parameters#client-memory-limit)
 - [CLIENT_METADATA_REQUEST_USE_CONNECTION_CTX](https://docs.snowflake.com/en/sql-reference/parameters#client-metadata-request-use-connection-ctx)
 - [CLIENT_PREFETCH_THREADS](https://docs.snowflake.com/en/sql-reference/parameters#client-prefetch-threads)
 - [CLIENT_RESULT_CHUNK_SIZE](https://docs.snowflake.com/en/sql-reference/parameters#client-result-chunk-size)
 - [CLIENT_RESULT_COLUMN_CASE_INSENSITIVE](https://docs.snowflake.com/en/sql-reference/parameters#client-result-column-case-insensitive)
 - [CLIENT_SESSION_KEEP_ALIVE](https://docs.snowflake.com/en/sql-reference/parameters#client-session-keep-alive)
 - [CLIENT_SESSION_KEEP_ALIVE_HEARTBEAT_FREQUENCY](https://docs.snowflake.com/en/sql-reference/parameters#client-session-keep-alive-heartbeat-frequency)
 - [CLIENT_TIMESTAMP_TYPE_MAPPING](https://docs.snowflake.com/en/sql-reference/parameters#client-timestamp-type-mapping)
 - [DATE_INPUT_FORMAT](https://docs.snowflake.com/en/sql-reference/parameters#date-input-format)
 - [DATE_OUTPUT_FORMAT](https://docs.snowflake.com/en/sql-reference/parameters#date-output-format)
 - [ENABLE_UNLOAD_PHYSICAL_TYPE_OPTIMIZATION](https://docs.snowflake.com/en/sql-reference/parameters#enable-unload-physical-type-optimization)
 - [ERROR_ON_NONDETERMINISTIC_MERGE](https://docs.snowflake.com/en/sql-reference/parameters#error-on-nondeterministic-merge)
 - [ERROR_ON_NONDETERMINISTIC_UPDATE](https://docs.snowflake.com/en/sql-reference/parameters#error-on-nondeterministic-update)
 - [GEOGRAPHY_OUTPUT_FORMAT](https://docs.snowflake.com/en/sql-reference/parameters#geography-output-format)
 - [GEOMETRY_OUTPUT_FORMAT](https://docs.snowflake.com/en/sql-reference/parameters#geometry-output-format)
 - [JDBC_TREAT_DECIMAL_AS_INT](https://docs.snowflake.com/en/sql-reference/parameters#jdbc-treat-decimal-as-int)
 - [JDBC_TREAT_TIMESTAMP_NTZ_AS_UTC](https://docs.snowflake.com/en/sql-reference/parameters#jdbc-treat-timestamp-ntz-as-utc)
 - [JDBC_USE_SESSION_TIMEZONE](https://docs.snowflake.com/en/sql-reference/parameters#jdbc-use-session-timezone)
 - [JSON_INDENT](https://docs.snowflake.com/en/sql-reference/parameters#json-indent)
 - [LOCK_TIMEOUT](https://docs.snowflake.com/en/sql-reference/parameters#lock-timeout)
 - [LOG_LEVEL](https://docs.snowflake.com/en/sql-reference/parameters#log-level)
 - [MULTI_STATEMENT_COUNT](https://docs.snowflake.com/en/sql-reference/parameters#multi-statement-count)
 - [NOORDER_SEQUENCE_AS_DEFAULT](https://docs.snowflake.com/en/sql-reference/parameters#noorder-sequence-as-default)
 - [ODBC_TREAT_DECIMAL_AS_INT](https://docs.snowflake.com/en/sql-reference/parameters#odbc-treat-decimal-as-int)
 - [QUERY_TAG](https://docs.snowflake.com/en/sql-reference/parameters#query-tag)
 - [QUOTED_IDENTIFIERS_IGNORE_CASE](https://docs.snowflake.com/en/sql-reference/parameters#quoted-identifiers-ignore-case)
 - [ROWS_PER_RESULTSET](https://docs.snowflake.com/en/sql-reference/parameters#rows-per-resultset)
 - [S3_STAGE_VPCE_DNS_NAME](https://docs.snowflake.com/en/sql-reference/parameters#s3-stage-vpce-dns-name)
 - [SEARCH_PATH](https://docs.snowflake.com/en/sql-reference/parameters#search-path)
 - [SIMULATED_DATA_SHARING_CONSUMER](https://docs.snowflake.com/en/sql-reference/parameters#simulated-data-sharing-consumer)
 - [STATEMENT_QUEUED_TIMEOUT_IN_SECONDS](https://docs.snowflake.com/en/sql-reference/parameters#statement-queued-timeout-in-seconds)
 - [STATEMENT_TIMEOUT_IN_SECONDS](https://docs.snowflake.com/en/sql-reference/parameters#statement-timeout-in-seconds)
 - [STRICT_JSON_OUTPUT](https://docs.snowflake.com/en/sql-reference/parameters#strict-json-output)
 - [TIMESTAMP_DAY_IS_ALWAYS_24H](https://docs.snowflake.com/en/sql-reference/parameters#timestamp-day-is-always-24h)
 - [TIMESTAMP_INPUT_FORMAT](https://docs.snowflake.com/en/sql-reference/parameters#timestamp-input-format)
 - [TIMESTAMP_LTZ_OUTPUT_FORMAT](https://docs.snowflake.com/en/sql-reference/parameters#timestamp-ltz-output-format)
 - [TIMESTAMP_NTZ_OUTPUT_FORMAT](https://docs.snowflake.com/en/sql-reference/parameters#timestamp-ntz-output-format)
 - [TIMESTAMP_OUTPUT_FORMAT](https://docs.snowflake.com/en/sql-reference/parameters#timestamp-output-format)
 - [TIMESTAMP_TYPE_MAPPING](https://docs.snowflake.com/en/sql-reference/parameters#timestamp-type-mapping)
 - [TIMESTAMP_TZ_OUTPUT_FORMAT](https://docs.snowflake.com/en/sql-reference/parameters#timestamp-tz-output-format)
 - [TIMEZONE](https://docs.snowflake.com/en/sql-reference/parameters#timezone)
 - [TIME_INPUT_FORMAT](https://docs.snowflake.com/en/sql-reference/parameters#time-input-format)
 - [TIME_OUTPUT_FORMAT](https://docs.snowflake.com/en/sql-reference/parameters#time-output-format)
 - [TRACE_LEVEL](https://docs.snowflake.com/en/sql-reference/parameters#trace-level)
 - [TRANSACTION_ABORT_ON_ERROR](https://docs.snowflake.com/en/sql-reference/parameters#transaction-abort-on-error)
 - [TRANSACTION_DEFAULT_ISOLATION_LEVEL](https://docs.snowflake.com/en/sql-reference/parameters#transaction-default-isolation-level)
 - [TWO_DIGIT_CENTURY_START](https://docs.snowflake.com/en/sql-reference/parameters#two-digit-century-start)
 - [UNSUPPORTED_DDL_ACTION](https://docs.snowflake.com/en/sql-reference/parameters#unsupported-ddl-action)
 - [USE_CACHED_RESULT](https://docs.snowflake.com/en/sql-reference/parameters#use-cached-result)
 - [WEEK_OF_YEAR_POLICY](https://docs.snowflake.com/en/sql-reference/parameters#week-of-year-policy)
 - [WEEK_START](https://docs.snowflake.com/en/sql-reference/parameters#week-start)
 - [ENABLE_UNREDACTED_QUERY_SYNTAX_ERROR](https://docs.snowflake.com/en/sql-reference/parameters#enable-unredacted-query-syntax-error)
 - [NETWORK_POLICY](https://docs.snowflake.com/en/sql-reference/parameters#network-policy)
 - [PREVENT_UNLOAD_TO_INTERNAL_STAGES](https://docs.snowflake.com/en/sql-reference/parameters#prevent-unload-to-internal-stages)

Connected issues: [#2938](https://github.com/Snowflake-Labs/terraform-provider-snowflake/issues/2938)

#### *(breaking change)* Changes in sensitiveness of name, login_name, and display_name

According to https://docs.snowflake.com/en/sql-reference/functions/all_user_names#usage-notes, `NAME`s are not considered sensitive data and `LOGIN_NAME`s are. Previous versions of the provider had this the other way around. In this version, `name` attribute was unmarked as sensitive, whereas `login_name` was marked as sensitive. This may break your configuration if you were using `login_name`s before e.g. in a `for_each` loop.

The `display_name` attribute was marked as sensitive. It defaults to `name` if not provided on Snowflake side. Because `name` is no longer sensitive, we also change the setting for the `display_name`.

Connected issues: [#2662](https://github.com/Snowflake-Labs/terraform-provider-snowflake/issues/2662), [#2668](https://github.com/Snowflake-Labs/terraform-provider-snowflake/issues/2668).

#### *(bugfix)* Correctly handle `default_warehouse`, `default_namespace`, and `default_role`

During the [identifiers rework](https://github.com/Snowflake-Labs/terraform-provider-snowflake/blob/main/ROADMAP.md#identifiers-rework), we generalized how we compute the differences correctly for the identifier fields (read more in [this document](https://github.com/Snowflake-Labs/terraform-provider-snowflake/blob/main/docs/technical-documentation/identifiers_rework_design_decisions.md)). Proper suppressor was applied to `default_warehouse`, `default_namespace`, and `default_role`. Also, all these three attributes were corrected (e.g. handling spaces/hyphens in names).

Connected issues: [#2836](https://github.com/Snowflake-Labs/terraform-provider-snowflake/pull/2836), [#2942](https://github.com/Snowflake-Labs/terraform-provider-snowflake/issues/2942)

#### *(bugfix)* Correctly handle failed update

Not every attribute can be updated in the state during read (like `password` in the `snowflake_user` resource). In situations where update fails, we may end up with an incorrect state (read more in https://github.com/hashicorp/terraform-plugin-sdk/issues/476). We use a deprecated method from the plugin SDK, and now, for partially failed updates, we preserve the resource's previous state. It fixed this kind of situations for `snowflake_user` resource.

Connected issues: [#2970](https://github.com/Snowflake-Labs/terraform-provider-snowflake/pull/2970)

#### *(breaking change)* Handling default secondary roles

Old field `default_secondary_roles` was removed in favour of the new, easier, `default_secondary_roles_option` because the only possible options that can be currently set are `('ALL')` and `()`.  The logic to handle set element changes was convoluted and error-prone. Additionally, [bcr 2024_07](https://docs.snowflake.com/en/release-notes/bcr-bundles/2024_07/bcr-1692) complicated the matter even more.

Now:
- the default value is `DEFAULT` - it falls back to Snowflake default (so `()` before and `('ALL')` after the BCR)
- to explicitly set to `('ALL')` use `ALL`
- to explicitly set to `()` use `NONE`

While migrating, the old `default_secondary_roles` will be removed from the state automatically and `default_secondary_roles_option` will be constructed based on the previous value (in some cases apply may be necessary).

Connected issues: [#3038](https://github.com/Snowflake-Labs/terraform-provider-snowflake/pull/3038)

#### *(breaking change)* Attributes changes

Attributes that are no longer computed:
- `login_name`
- `display_name`
- `disabled`
- `default_role`

New fields:
- `middle_name`
- `days_to_expiry`
- `mins_to_unlock`
- `mins_to_bypass_mfa`
- `disable_mfa`
- `default_secondary_roles_option`
- `show_output` - holds the response from `SHOW USERS`. Remember that the field will be only recomputed if one of the user attributes is changed.
- `parameters` - holds the response from `SHOW PARAMETERS IN USER`.

Removed fields:
- `has_rsa_public_key`
- `default_secondary_roles` - replaced with `default_secondary_roles_option`

Default changes:
- `must_change_password`
- `disabled`

Type changes:
- `must_change_password`: bool -> string (To easily handle three-value logic (true, false, unknown) in provider's configs, read more in https://github.com/Snowflake-Labs/terraform-provider-snowflake/blob/751239b7d2fee4757471db6c03b952d4728ee099/v1-preparations/CHANGES_BEFORE_V1.md?plain=1#L24)
- `disabled`: bool -> string (To easily handle three-value logic (true, false, unknown) in provider's configs, read more in https://github.com/Snowflake-Labs/terraform-provider-snowflake/blob/751239b7d2fee4757471db6c03b952d4728ee099/v1-preparations/CHANGES_BEFORE_V1.md?plain=1#L24)

#### *(breaking change)* refactored snowflake_users datasource
> **IMPORTANT NOTE:** when querying users you don't have permissions to, the querying options are limited.
You won't get almost any field in `show_output` (only empty or default values), the DESCRIBE command cannot be called, so you have to set `with_describe = false`.
Only `parameters` output is not affected by the lack of privileges.

Changes:
- account checking logic was entirely removed
- `pattern` renamed to `like`
- `like`, `starts_with`, and `limit` filters added
- `SHOW USERS` output is enclosed in `show_output` field inside `users` (all the previous fields in `users` map were removed)
- Added outputs from **DESC USER** and **SHOW PARAMETERS IN USER** (they can be turned off by declaring `with_describe = false` and `with_parameters = false`, **they're turned on by default**).
  The additional parameters call **DESC USER** (with `with_describe` turned on) and **SHOW PARAMETERS IN USER** (with `with_parameters` turned on) **per user** returned by **SHOW USERS**.
  The outputs of both commands are held in `users` entry, where **DESC USER** is saved in the `describe_output` field, and **SHOW PARAMETERS IN USER** in the `parameters` field.
  It's important to limit the records and calls to Snowflake to the minimum. That's why we recommend assessing which information you need from the data source and then providing strong filters and turning off additional fields for better plan performance.

Connected issues: [#2902](https://github.com/Snowflake-Labs/terraform-provider-snowflake/pull/2902)

#### *(breaking change)* snowflake_user_public_keys usage with snowflake_user

`snowflake_user_public_keys` is a resource allowing to set keys for the given user. Before this version, it was possible to have `snowflake_user` and `snowflake_user_public_keys` used next to each other.
Because the logic handling the keys in `snowflake_user` was fixed, it is advised to use `snowflake_user_public_keys` only when user is not managed through terraform. Having both resources configured for the same user will result in improper behavior.

To migrate, in case of having two resources:
- copy the keys to `rsa_public_key` and `rsa_public_key2` in `snowflake_user`
- remove `snowflake_user_public_keys` from state (following https://github.com/Snowflake-Labs/terraform-provider-snowflake/blob/main/docs/technical-documentation/resource_migration.md#resource-migration)
- remove `snowflake_user_public_keys` from config

#### *(breaking change)* snowflake_network_policy_attachment usage with snowflake_user

`snowflake_network_policy_attachment` changes are similar to the changes to `snowflake_user_public_keys` above. It is advised to use `snowflake_network_policy_attachment` only when user is not managed through terraform. Having both resources configured for the same user will result in improper behavior.

To migrate, in case of having two resources:
- copy network policy to [network_policy](https://registry.terraform.io/providers/Snowflake-Labs/snowflake/0.95.0/docs/resources/user#network_policy) attribute in the `snowflake_user` resource
- remove `snowflake_network_policy_attachment` from state (following https://github.com/Snowflake-Labs/terraform-provider-snowflake/blob/main/docs/technical-documentation/resource_migration.md#resource-migration)
- remove `snowflake_network_policy_attachment` from config

References: [#3048](https://github.com/Snowflake-Labs/terraform-provider-snowflake/discussions/3048), [#3058](https://github.com/Snowflake-Labs/terraform-provider-snowflake/issues/3058)

#### *(note)* snowflake_user_password_policy_attachment and other user policies

`snowflake_user_password_policy_attachment` is not addressed in the current version.
Attaching other user policies is not addressed in the current version.

Both topics will be addressed in the following versions.

#### *(note)* user types

`service` and `legacy_service` user types are currently not supported. They will be supported in the following versions as separate resources (namely `snowflake_service_user` and `snowflake_legacy_service_user`).

## v0.94.0 ➞ v0.94.1
### changes in snowflake_schema

In order to avoid dropping `PUBLIC` schemas, we have decided to use `ALTER` instead of `OR REPLACE` during creation. In the future we are planning to use `CREATE OR ALTER` when it becomes available for schems.

## v0.93.0 ➞ v0.94.0
### *(breaking change)* changes in snowflake_scim_integration

In order to fix issues in v0.93.0, when a resource has Azure scim client, `sync_password` field is now set to `default` value in the state. State will be migrated automatically.

### *(breaking change)* refactored snowflake_schema resource

Renamed fields:
- renamed `is_managed` to `with_managed_access`
- renamed `data_retention_days` to `data_retention_time_in_days`

Please rename these fields in your configuration files. State will be migrated automatically.

Removed fields:
- `tag`
The value of this field will be removed from the state automatically. Please, use [tag_association](https://registry.terraform.io/providers/Snowflake-Labs/snowflake/latest/docs/resources/tag_association) instead.

New fields:
- the following set of [parameters](https://docs.snowflake.com/en/sql-reference/parameters) was added:
    - `max_data_extension_time_in_days`
    - `external_volume`
    - `catalog`
    - `replace_invalid_characters`
    - `default_ddl_collation`
    - `storage_serialization_policy`
    - `log_level`
    - `trace_level`
    - `suspend_task_after_num_failures`
    - `task_auto_retry_attempts`
    - `user_task_managed_initial_warehouse_size`
    - `user_task_timeout_ms`
    - `user_task_minimum_trigger_interval_in_seconds`
    - `quoted_identifiers_ignore_case`
    - `enable_console_output`
    - `pipe_execution_paused`
- added `show_output` field that holds the response from SHOW SCHEMAS.
- added `describe_output` field that holds the response from DESCRIBE SCHEMA. Note that one needs to grant sufficient privileges e.g. with [grant_ownership](https://registry.terraform.io/providers/Snowflake-Labs/snowflake/latest/docs/resources/grant_ownership) on all objects in the schema. Otherwise, this field is not filled.
- added `parameters` field that holds the response from SHOW PARAMETERS IN SCHEMA.

We allow creating and managing `PUBLIC` schemas now. When the name of the schema is `PUBLIC`, it's created with `OR_REPLACE`. Please be careful with this operation, because you may experience data loss. `OR_REPLACE` does `DROP` before `CREATE`, so all objects in the schema will be dropped and this is not visible in Terraform plan. To restore data-related objects that might have been accidentally or intentionally deleted, pleas read about [Time Travel](https://docs.snowflake.com/en/user-guide/data-time-travel). The alternative is to import `PUBLIC` schema manually and then manage it with Terraform. We've decided this based on [#2826](https://github.com/Snowflake-Labs/terraform-provider-snowflake/issues/2826).

#### *(behavior change)* Boolean type changes
To easily handle three-value logic (true, false, unknown) in provider's configs, type of `is_transient` and `with_managed_access` was changed from boolean to string.

Terraform should recreate resources for configs lacking `is_transient` (`DROP` and then `CREATE` will be run underneath). To prevent this behavior, please set `is_transient` field.
For more details about default values, please refer to the [changes before v1](https://github.com/Snowflake-Labs/terraform-provider-snowflake/blob/main/v1-preparations/CHANGES_BEFORE_V1.md#default-values) document.

Terraform should perform an action for configs lacking `with_managed_access` (`ALTER SCHEMA DISABLE MANAGED ACCESS` will be run underneath which should not affect the Snowflake object, because `MANAGED ACCESS` is not set by default)
### *(breaking change)* refactored snowflake_schemas datasource
Changes:
- `database` is removed and can be specified inside `in` field.
- `like`, `in`, `starts_with`, and `limit` fields enable filtering.
- SHOW SCHEMAS output is enclosed in `show_output` field inside `schemas`.
- Added outputs from **DESC SCHEMA** and **SHOW PARAMETERS IN SCHEMA** (they can be turned off by declaring `with_describe = false` and `with_parameters = false`, **they're turned on by default**).
  The additional parameters call **DESC SCHEMA** (with `with_describe` turned on) and **SHOW PARAMETERS IN SCHEMA** (with `with_parameters` turned on) **per schema** returned by **SHOW SCHEMAS**.
  The outputs of both commands are held in `schemas` entry, where **DESC SCHEMA** is saved in the `describe_output` field, and **SHOW PARAMETERS IN SCHEMA** in the `parameters` field.
  It's important to limit the records and calls to Snowflake to the minimum. That's why we recommend assessing which information you need from the data source and then providing strong filters and turning off additional fields for better plan performance.

### *(new feature)* new snowflake_account_role resource

Already existing `snowflake_role` was deprecated in favor of the new `snowflake_account_role`. The old resource got upgraded to
have the same features as the new one. The only difference is the deprecation message on the old resource.

New fields:
- added `show_output` field that holds the response from SHOW ROLES. Remember that the field will be only recomputed if one of the fields (`name` or `comment`) are changed.

### *(breaking change)* refactored snowflake_roles data source

Changes:
- New `in_class` filtering option to filter out roles by class name, e.g. `in_class = "SNOWFLAKE.CORE.BUDGET"`
- `pattern` was renamed to `like`
- output of SHOW is enclosed in `show_output`, so before, e.g. `roles.0.comment` is now `roles.0.show_output.0.comment`

### *(new feature)* new snowflake_account_role resource

Already existing `snowflake_role` was deprecated in favor of the new `snowflake_account_role`. The old resource got upgraded to
have the same features as the new one. The only difference is the deprecation message on the old resource.

New fields:
- added `show_output` field that holds the response from SHOW ROLES. Remember that the field will be only recomputed if one of the fields (`name` or `comment`) are changed.

### *(breaking change)* refactored snowflake_roles data source

Changes:
- New `in_class` filtering option to filter out roles by class name, e.g. `in_class = "SNOWFLAKE.CORE.BUDGET"`
- `pattern` was renamed to `like`
- output of SHOW is enclosed in `show_output`, so before, e.g. `roles.0.comment` is now `roles.0.show_output.0.comment`

### *(new feature)* snowflake_streamlit resource
Added a new resource for managing streamlits. See reference [docs](https://docs.snowflake.com/en/sql-reference/sql/create-streamlit). In this resource, we decided to split `ROOT_LOCATION` in Snowflake to two fields: `stage` representing stage fully qualified name and `directory_location` containing a path within this stage to root location.

### *(new feature)* snowflake_streamlits datasource
Added a new datasource enabling querying and filtering stremlits. Notes:
- all results are stored in `streamlits` field.
- `like`, `in`, and `limit` fields enable streamlits filtering.
- SHOW STREAMLITS output is enclosed in `show_output` field inside `streamlits`.
- Output from **DESC STREAMLIT** (which can be turned off by declaring `with_describe = false`, **it's turned on by default**) is enclosed in `describe_output` field inside `streamlits`.
  The additional parameters call **DESC STREAMLIT** (with `with_describe` turned on) **per streamlit** returned by **SHOW STREAMLITS**.
  It's important to limit the records and calls to Snowflake to the minimum. That's why we recommend assessing which information you need from the data source and then providing strong filters and turning off additional fields for better plan performance.

### *(new feature)* refactored snowflake_network_policy resource

No migration required.

New behavior:
- `name` is no longer marked as ForceNew parameter. When changed, now it will perform ALTER RENAME operation, instead of re-creating with the new name.
- Additional validation was added to `blocked_ip_list` to inform about specifying `0.0.0.0/0` ip. More details in the [official documentation](https://docs.snowflake.com/en/sql-reference/sql/create-network-policy#usage-notes).

New fields:
- `show_output` and `describe_output` added to hold the results returned by `SHOW` and `DESCRIBE` commands. Those fields will only be recomputed when specified fields change

### *(new feature)* snowflake_network_policies datasource

Added a new datasource enabling querying and filtering network policies. Notes:
- all results are stored in `network_policies` field.
- `like` field enables filtering.
- SHOW NETWORK POLICIES output is enclosed in `show_output` field inside `network_policies`.
- Output from **DESC NETWORK POLICY** (which can be turned off by declaring `with_describe = false`, **it's turned on by default**) is enclosed in `describe_output` field inside `network_policies`.
  The additional parameters call **DESC NETWORK POLICY** (with `with_describe` turned on) **per network policy** returned by **SHOW NETWORK POLICIES**.
  It's important to limit the records and calls to Snowflake to the minimum. That's why we recommend assessing which information you need from the data source and then providing strong filters and turning off additional fields for better plan performance.

### *(fix)* snowflake_warehouse resource

Because of the issue [#2948](https://github.com/Snowflake-Labs/terraform-provider-snowflake/issues/2948), we are relaxing the validations for the Snowflake parameter values. Read more in [CHANGES_BEFORE_V1.md](v1-preparations/CHANGES_BEFORE_V1.md#validations).

## v0.92.0 ➞ v0.93.0

### general changes

With this change we introduce the first resources redesigned for the V1. We have made a few design choices that will be reflected in these and in the further reworked resources. This includes:
- Handling the [default values](./v1-preparations/CHANGES_BEFORE_V1.md#default-values).
- Handling the ["empty" values](./v1-preparations/CHANGES_BEFORE_V1.md#empty-values).
- Handling the [Snowflake parameters](./v1-preparations/CHANGES_BEFORE_V1.md#snowflake-parameters).
- Saving the [config values in the state](./v1-preparations/CHANGES_BEFORE_V1.md#config-values-in-the-state).
- Providing a ["raw Snowflake output"](./v1-preparations/CHANGES_BEFORE_V1.md#empty-values) for the managed resources.

They are all described in short in the [changes before v1 doc](./v1-preparations/CHANGES_BEFORE_V1.md). Please familiarize yourself with these changes before the upgrade.

### old grant resources removal
Following the [announcement](https://github.com/Snowflake-Labs/terraform-provider-snowflake/discussions/2736) we have removed the old grant resources. The two resources [snowflake_role_ownership_grant](https://registry.terraform.io/providers/Snowflake-Labs/snowflake/latest/docs/resources/role_ownership_grant) and [snowflake_user_ownership_grant](https://registry.terraform.io/providers/Snowflake-Labs/snowflake/latest/docs/resources/user_ownership_grant) were not listed in the announcement, but they were also marked as deprecated ones. We are removing them too to conclude the grants redesign saga.

### *(new feature)* Api authentication resources
Added new api authentication resources, i.e.:
- `snowflake_api_authentication_integration_with_authorization_code_grant`
- `snowflake_api_authentication_integration_with_client_credentials`
- `snowflake_api_authentication_integration_with_jwt_bearer`

See reference [doc](https://docs.snowflake.com/en/sql-reference/sql/create-security-integration-api-auth).

### *(new feature)* snowflake_oauth_integration_for_custom_clients and snowflake_oauth_integration_for_partner_applications resources

To enhance clarity and functionality, the new resources `snowflake_oauth_integration_for_custom_clients` and `snowflake_oauth_integration_for_partner_applications` have been introduced
to replace the previous `snowflake_oauth_integration`. Recognizing that the old resource carried multiple responsibilities within a single entity, we opted to divide it into two more specialized resources.
The newly introduced resources are aligned with the latest Snowflake documentation at the time of implementation, and adhere to our [new conventions](#general-changes).
This segregation was based on the `oauth_client` attribute, where `CUSTOM` corresponds to `snowflake_oauth_integration_for_custom_clients`,
while other attributes align with `snowflake_oauth_integration_for_partner_applications`.

### *(new feature)* snowflake_security_integrations datasource
Added a new datasource enabling querying and filtering all types of security integrations. Notes:
- all results are stored in `security_integrations` field.
- `like` field enables security integrations filtering.
- SHOW SECURITY INTEGRATIONS output is enclosed in `show_output` field inside `security_integrations`.
- Output from **DESC SECURITY INTEGRATION** (which can be turned off by declaring `with_describe = false`, **it's turned on by default**) is enclosed in `describe_output` field inside `security_integrations`.
  **DESC SECURITY INTEGRATION** returns different properties based on the integration type. Consult the documentation to check which ones will be filled for which integration.
  The additional parameters call **DESC SECURITY INTEGRATION** (with `with_describe` turned on) **per security integration** returned by **SHOW SECURITY INTEGRATIONS**.
  It's important to limit the records and calls to Snowflake to the minimum. That's why we recommend assessing which information you need from the data source and then providing strong filters and turning off additional fields for better plan performance.

### snowflake_external_oauth_integration resource changes

#### *(behavior change)* Renamed fields
Renamed fields:
- `type` to `external_oauth_type`
- `issuer` to `external_oauth_issuer`
- `token_user_mapping_claims` to `external_oauth_token_user_mapping_claim`
- `snowflake_user_mapping_attribute` to `external_oauth_snowflake_user_mapping_attribute`
- `scope_mapping_attribute` to `external_oauth_scope_mapping_attribute`
- `jws_keys_urls` to `external_oauth_jws_keys_url`
- `rsa_public_key` to `external_oauth_rsa_public_key`
- `rsa_public_key_2` to `external_oauth_rsa_public_key_2`
- `blocked_roles` to `external_oauth_blocked_roles_list`
- `allowed_roles` to `external_oauth_allowed_roles_list`
- `audience_urls` to `external_oauth_audience_list`
- `any_role_mode` to `external_oauth_any_role_mode`
- `scope_delimiter` to `external_oauth_scope_delimiter`
to align with Snowflake docs. Please rename this field in your configuration files. State will be migrated automatically.

#### *(behavior change)* Force new for multiple attributes after removing from config
Conditional force new was added for the following attributes when they are removed from config. There are no alter statements supporting UNSET on these fields.
- `external_oauth_rsa_public_key`
- `external_oauth_rsa_public_key_2`
- `external_oauth_scope_mapping_attribute`
- `external_oauth_jws_keys_url`
- `external_oauth_token_user_mapping_claim`

#### *(behavior change)* Conflicting fields
Fields listed below can not be set at the same time in Snowflake. They are marked as conflicting fields.
- `external_oauth_jws_keys_url` <-> `external_oauth_rsa_public_key`
- `external_oauth_jws_keys_url` <-> `external_oauth_rsa_public_key_2`
- `external_oauth_allowed_roles_list` <-> `external_oauth_blocked_roles_list`

#### *(behavior change)* Changed diff suppress for some fields
The fields listed below had diff suppress which removed '-' from strings. Now, this behavior is removed, so if you had '-' in these strings, please remove them. Note that '-' in these values is not allowed by Snowflake.
- `external_oauth_snowflake_user_mapping_attribute`
- `external_oauth_type`
- `external_oauth_any_role_mode`

### *(new feature)* snowflake_saml2_integration resource

The new `snowflake_saml2_integration` is introduced and deprecates `snowflake_saml_integration`. It contains new fields
and follows our new conventions making it more stable. The old SAML integration wasn't changed, so no migration needed,
but we recommend to eventually migrate to the newer counterpart.

### snowflake_scim_integration resource changes
#### *(behavior change)* Changed behavior of `sync_password`

Now, the `sync_password` field will set the state value to `default` whenever the value is not set in the config. This indicates that the value on the Snowflake side is set to the Snowflake default.

> [!WARNING]
> This change causes issues for Azure scim client (see [#2946](https://github.com/Snowflake-Labs/terraform-provider-snowflake/issues/2946)). The workaround is to remove the resource from the state with `terraform state rm`, add `sync_password = true` to the config, and import with `terraform import "snowflake_scim_integration.test" "aad_provisioning"`. After these steps, there should be no errors and no diff on this field. This behavior is fixed in v0.94 with state upgrader.


#### *(behavior change)* Renamed fields

Renamed field `provisioner_role` to `run_as_role` to align with Snowflake docs. Please rename this field in your configuration files. State will be migrated automatically.

#### *(new feature)* New fields
Fields added to the resource:
- `enabled`
- `sync_password`
- `comment`

#### *(behavior change)* Changed behavior of `enabled`
New field `enabled` is required. Previously the default value during create in Snowflake was `true`. If you created a resource with Terraform, please add `enabled = true` to have the same value.

#### *(behavior change)* Force new for multiple attributes
ForceNew was added for the following attributes (because there are no usable SQL alter statements for them):
- `scim_client`
- `run_as_role`

### snowflake_warehouse resource changes

Because of the multiple changes in the resource, the easiest migration way is to follow our [migration guide](https://github.com/Snowflake-Labs/terraform-provider-snowflake/blob/main/docs/technical-documentation/resource_migration.md) to perform zero downtime migration. Alternatively, it is possible to follow some pointers below. Either way, familiarize yourself with the resource changes before version bumping. Also, check the [design decisions](./v1-preparations/CHANGES_BEFORE_V1.md).

#### *(potential behavior change)* Default values removed
As part of the [redesign](https://github.com/Snowflake-Labs/terraform-provider-snowflake/blob/main/ROADMAP.md#preparing-essential-ga-objects-for-the-provider-v1) we are removing the default values for attributes having their defaults on Snowflake side to reduce coupling with the provider (read more in [default values](./v1-preparations/CHANGES_BEFORE_V1.md#default-values)). Because of that the following defaults were removed:
- `comment` (previously `""`)
- `enable_query_acceleration` (previously `false`)
- `query_acceleration_max_scale_factor` (previously `8`)
- `warehouse_type` (previously `"STANDARD"`)
- `max_concurrency_level` (previously `8`)
- `statement_queued_timeout_in_seconds` (previously `0`)
- `statement_timeout_in_seconds` (previously `172800`)

**Beware!** For attributes being Snowflake parameters (in case of warehouse: `max_concurrency_level`, `statement_queued_timeout_in_seconds`, and `statement_timeout_in_seconds`), this is a breaking change (read more in [Snowflake parameters](./v1-preparations/CHANGES_BEFORE_V1.md#snowflake-parameters)). Previously, not setting a value for them was treated as a fallback to values hardcoded on the provider side. This caused warehouse creation with these parameters set on the warehouse level (and not using the Snowflake default from hierarchy; read more in the [parameters documentation](https://docs.snowflake.com/en/sql-reference/parameters)). To keep the previous values, fill in your configs to the default values listed above.

All previous defaults were aligned with the current Snowflake ones, however it's not possible to distinguish between filled out value and no value in the automatic state upgrader. Therefore, if the given attribute is not filled out in your configuration, terraform will try to perform update after the change (to UNSET the given attribute to the Snowflake default); it should result in no changes on Snowflake object side, but it is required to make Terraform state aligned with your config. **All** other optional fields that were not set inside the config at all (because of the change in handling state logic on our provider side) will follow the same logic. To avoid the need for the changes, fill out the default fields in your config. Alternatively, run `terraform apply`; no further changes should be shown as a part of the plan.

#### *(note)* Automatic state migrations
There are three migrations that should happen automatically with the version bump:
- incorrect `2XLARGE`, `3XLARGE`, `4XLARGE`, `5XLARGE`, `6XLARGE` values for warehouse size are changed to the proper ones
- deprecated `wait_for_provisioning` attribute is removed from the state
- old empty resource monitor attribute is cleaned (earlier it was set to `"null"` string)

#### *(fix)* Warehouse size UNSET

Before the changes, removing warehouse size from the config was not handled properly. Because UNSET is not supported for warehouse size (check the [docs](https://docs.snowflake.com/en/sql-reference/sql/alter-warehouse#properties-parameters) - usage notes for unset) and there are multiple defaults possible, removing the size from config will result in the resource recreation.

#### *(behavior change)* Validation changes
As part of the [redesign](https://github.com/Snowflake-Labs/terraform-provider-snowflake/blob/main/ROADMAP.md#preparing-essential-ga-objects-for-the-provider-v1) we are adjusting validations or removing them to reduce coupling between Snowflake and the provider. Because of that the following validations were removed/adjusted/added:
- `max_cluster_count` - adjusted: added higher bound (10) according to Snowflake docs
- `min_cluster_count` - adjusted: added higher bound (10) according to Snowflake docs
- `auto_suspend` - adjusted: added `0` as valid value
- `warehouse_size` - adjusted: removed incorrect `2XLARGE`, `3XLARGE`, `4XLARGE`, `5XLARGE`, `6XLARGE` values
- `resource_monitor` - added: validation for a valid identifier (still subject to change during [identifiers rework](https://github.com/Snowflake-Labs/terraform-provider-snowflake/blob/main/ROADMAP.md#identifiers-rework))
- `max_concurrency_level` - added: validation according to MAX_CONCURRENCY_LEVEL parameter docs
- `statement_queued_timeout_in_seconds` - added: validation according to STATEMENT_QUEUED_TIMEOUT_IN_SECONDS parameter docs
- `statement_timeout_in_seconds` - added: validation according to STATEMENT_TIMEOUT_IN_SECONDS parameter docs

#### *(behavior change)* Deprecated `wait_for_provisioning` field removed
`wait_for_provisioning` field was deprecated a long time ago. It's high time it was removed from the schema.

#### *(behavior change)* `query_acceleration_max_scale_factor` conditional logic removed
Previously, the `query_acceleration_max_scale_factor` was depending on `enable_query_acceleration` parameter, but it is not required on Snowflake side. After migration, `terraform plan` should suggest changes if `enable_query_acceleration` was earlier set to false (manually or from default) and if `query_acceleration_max_scale_factor` was set in config.

#### *(behavior change)* `initially_suspended` forceNew removed
Previously, the `initially_suspended` attribute change caused the resource recreation. This attribute is used only during creation (to create suspended warehouse). There is no reason to recreate the whole object just to have initial state changed.

#### *(behavior change)* Boolean type changes
To easily handle three-value logic (true, false, unknown) in provider's configs, type of `auto_resume` and `enable_query_acceleration` was changed from boolean to string. This should not require updating existing configs (boolean/int value should be accepted and state will be migrated to string automatically), however we recommend changing config values to strings. Terraform should perform an action for configs lacking `auto_resume` or `enable_query_acceleration` (`ALTER WAREHOUSE UNSET AUTO_RESUME` and/or `ALTER WAREHOUSE UNSET ENABLE_QUERY_ACCELERATION` will be run underneath which should not affect the Snowflake object, because `auto_resume` and `enable_query_acceleration` are false by default).

#### *(note)* `resource_monitor` validation and diff suppression
`resource_monitor` is an identifier and handling logic may be still slightly changed as part of https://github.com/Snowflake-Labs/terraform-provider-snowflake/blob/main/ROADMAP.md#identifiers-rework. It should be handled automatically (without needed manual actions on user side), though, but it is not guaranteed.

#### *(behavior change)* snowflake_warehouses datasource
- Added `like` field to enable warehouse filtering
- Added missing fields returned by SHOW WAREHOUSES and enclosed its output in `show_output` field.
- Added outputs from **DESC WAREHOUSE** and **SHOW PARAMETERS IN WAREHOUSE** (they can be turned off by declaring `with_describe = false` and `with_parameters = false`, **they're turned on by default**).
  The additional parameters call **DESC WAREHOUSE** (with `with_describe` turned on) and **SHOW PARAMETERS IN WAREHOUSE** (with `with_parameters` turned on) **per warehouse** returned by **SHOW WAREHOUSES**.
  The outputs of both commands are held in `warehouses` entry, where **DESC WAREHOUSE** is saved in the `describe_output` field, and **SHOW PARAMETERS IN WAREHOUSE** in the `parameters` field.
  It's important to limit the records and calls to Snowflake to the minimum. That's why we recommend assessing which information you need from the data source and then providing strong filters and turning off additional fields for better plan performance.

You can read more in ["raw Snowflake output"](./v1-preparations/CHANGES_BEFORE_V1.md#empty-values).

### *(new feature)* new database resources
As part of the [preparation for v1](https://github.com/Snowflake-Labs/terraform-provider-snowflake/blob/main/ROADMAP.md#preparing-essential-ga-objects-for-the-provider-v1), we split up the database resource into multiple ones:
- Standard database - can be used as `snowflake_database` (replaces the old one and is used to create databases with optional ability to become a primary database ready for replication)
- Shared database - can be used as `snowflake_shared_database` (used to create databases from externally defined shares)
- Secondary database - can be used as `snowflake_secondary_database` (used to create replicas of databases from external sources)

All the field changes in comparison to the previous database resource are:
- `is_transient`
    - in `snowflake_shared_database`
        - removed: the field is removed from `snowflake_shared_database` as it doesn't have any effect on shared databases.
- `from_database` - database cloning was entirely removed and is not possible by any of the new database resources.
- `from_share` - the parameter was moved to the dedicated resource for databases created from shares `snowflake_shared_database`. Right now, it's a text field instead of a map. Additionally, instead of legacy account identifier format we're expecting the new one that with share looks like this: `<organization_name>.<account_name>.<share_name>`. For more information on account identifiers, visit the [official documentation](https://docs.snowflake.com/en/user-guide/admin-account-identifier).
- `from_replication` - the parameter was moved to the dedicated resource for databases created from primary databases `snowflake_secondary_database`
- `replication_configuration` - renamed: was renamed to `configuration` and is only available in the `snowflake_database`. Its internal schema changed that instead of list of accounts, we expect a list of nested objects with accounts for which replication (and optionally failover) should be enabled. More information about converting between both versions [here](#resource-renamed-snowflake_database---snowflake_database_old). Additionally, instead of legacy account identifier format we're expecting the new one that looks like this: `<organization_name>.<account_name>` (it will be automatically migrated to the recommended format by the state upgrader). For more information on account identifiers, visit the [official documentation](https://docs.snowflake.com/en/user-guide/admin-account-identifier).
- `data_retention_time_in_days`
  - in `snowflake_shared_database`
      - removed: the field is removed from `snowflake_shared_database` as it doesn't have any effect on shared databases.
  - in `snowflake_database` and `snowflake_secondary_database`
    - adjusted: now, it uses different approach that won't set it to -1 as a default value, but rather fills the field with the current value from Snowflake (this still can change).
- added: The following set of [parameters](https://docs.snowflake.com/en/sql-reference/parameters) was added to every database type:
    - `max_data_extension_time_in_days`
    - `external_volume`
    - `catalog`
    - `replace_invalid_characters`
    - `default_ddl_collation`
    - `storage_serialization_policy`
    - `log_level`
    - `trace_level`
    - `suspend_task_after_num_failures`
    - `task_auto_retry_attempts`
    - `user_task_managed_initial_warehouse_size`
    - `user_task_timeout_ms`
    - `user_task_minimum_trigger_interval_in_seconds`
    - `quoted_identifiers_ignore_case`
    - `enable_console_output`

The split was done (and will be done for several objects during the refactor) to simplify the resource on maintainability and usage level.
Its purpose was also to divide the resources by their specific purpose rather than cramping every use case of an object into one resource.

### *(behavior change)* Resource renamed snowflake_database -> snowflake_database_old
We made a decision to use the existing `snowflake_database` resource for redesigning it into a standard database.
The previous `snowflake_database` was renamed to `snowflake_database_old` and the current `snowflake_database`
contains completely new implementation that follows our guidelines we set for V1.
When upgrading to the 0.93.0 version, the automatic state upgrader should cover the migration for databases that didn't have the following fields set:
- `from_share` (now, the new `snowflake_shared_database` should be used instead)
- `from_replica` (now, the new `snowflake_secondary_database` should be used instead)
- `replication_configuration`

For configurations containing `replication_configuraiton` like this one:
```terraform
resource "snowflake_database" "test" {
  name = "<name>"
  replication_configuration {
    accounts = ["<account_locator>", "<account_locator_2>"]
    ignore_edition_check = true
  }
}
```

You have to transform the configuration into the following format (notice the change from account locator into the new account identifier format):
```terraform
resource "snowflake_database" "test" {
  name = "%s"
  replication {
    enable_to_account {
      account_identifier = "<organization_name>.<account_name>"
      with_failover      = false
    }
    enable_to_account {
      account_identifier = "<organization_name_2>.<account_name_2>"
      with_failover      = false
    }
  }
  ignore_edition_check = true
}
```

If you had `from_database` set, you should follow our [resource migration guide](https://github.com/Snowflake-Labs/terraform-provider-snowflake/blob/main/docs/technical-documentation/resource_migration.md) to remove
the database from state to later import it in the newer version of the provider.
Otherwise, it may cause issues when migrating to v0.93.0.
For now, we're dropping the possibility to create a clone database from other databases.
The only way will be to clone a database manually and import it as `snowflake_database`, but if
cloned databases diverge in behavior from standard databases, it may cause issues.

For databases with one of the fields mentioned above, manual migration will be needed.
Please refer to our [migration guide](https://github.com/Snowflake-Labs/terraform-provider-snowflake/blob/main/docs/technical-documentation/resource_migration.md) to perform zero downtime migration.

If you would like to upgrade to the latest version and postpone the upgrade, you still have to perform the manual migration
to the `snowflake_database_old` resource by following the [zero downtime migrations document](https://github.com/Snowflake-Labs/terraform-provider-snowflake/blob/main/docs/technical-documentation/resource_migration.md).
The only difference would be that instead of writing/generating new configurations you have to just rename the existing ones to contain `_old` suffix.

### *(behavior change)* snowflake_databases datasource
- `terse` and `history` fields were removed.
- `replication_configuration` field was removed from `databases`.
- `pattern` was replaced by `like` field.
- Additional filtering options added (`limit`).
- Added missing fields returned by SHOW DATABASES and enclosed its output in `show_output` field.
- Added outputs from **DESC DATABASE** and **SHOW PARAMETERS IN DATABASE** (they can be turned off by declaring `with_describe = false` and `with_parameters = false`, **they're turned on by default**).
The additional parameters call **DESC DATABASE** (with `with_describe` turned on) and **SHOW PARAMETERS IN DATABASE** (with `with_parameters` turned on) **per database** returned by **SHOW DATABASES**.
The outputs of both commands are held in `databases` entry, where **DESC DATABASE** is saved in the `describe_output` field, and **SHOW PARAMETERS IN DATABASE** in the `parameters` field.
It's important to limit the records and calls to Snowflake to the minimum. That's why we recommend assessing which information you need from the data source and then providing strong filters and turning off additional fields for better plan performance.

## v0.89.0 ➞ v0.90.0
### snowflake_table resource changes
#### *(behavior change)* Validation to column type added
While solving issue [#2733](https://github.com/Snowflake-Labs/terraform-provider-snowflake/issues/2733) we have introduced diff suppression for `column.type`. To make it work correctly we have also added a validation to it. It should not cause any problems, but it's worth noting in case of any data types used that the provider is not aware of.

### snowflake_procedure resource changes
#### *(behavior change)* Validation to arguments type added
Diff suppression for `arguments.type` is needed for the same reason as above for `snowflake_table` resource.

### tag_masking_policy_association resource changes
Now the `tag_masking_policy_association` resource will only accept fully qualified names separated by dot `.` instead of pipe `|`.

Before
```terraform
resource "snowflake_tag_masking_policy_association" "name" {
    tag_id            = snowflake_tag.this.id
    masking_policy_id = snowflake_masking_policy.example_masking_policy.id
}
```

After
```terraform
resource "snowflake_tag_masking_policy_association" "name" {
    tag_id            = "\"${snowflake_tag.this.database}\".\"${snowflake_tag.this.schema}\".\"${snowflake_tag.this.name}\""
    masking_policy_id = "\"${snowflake_masking_policy.example_masking_policy.database}\".\"${snowflake_masking_policy.example_masking_policy.schema}\".\"${snowflake_masking_policy.example_masking_policy.name}\""
}
```

It's more verbose now, but after identifier rework it should be similar to the previous form.

## v0.88.0 ➞ v0.89.0
#### *(behavior change)* ForceNew removed
The `ForceNew` field was removed in favor of in-place Update for `name` parameter in:
- `snowflake_file_format`
- `snowflake_masking_policy`
So from now, these objects won't be re-created when the `name` changes, but instead only the name will be updated with `ALTER .. RENAME TO` statements.

## v0.87.0 ➞ v0.88.0
### snowflake_procedure resource changes
#### *(behavior change)* Execute as validation added
From now on, the `snowflake_procedure`'s `execute_as` parameter allows only two values: OWNER and CALLER (case-insensitive). Setting other values earlier resulted in falling back to the Snowflake default (currently OWNER) and creating a permadiff.

### snowflake_grants datasource changes
`snowflake_grants` datasource was refreshed as part of the ongoing [Grants Redesign](https://github.com/Snowflake-Labs/terraform-provider-snowflake/blob/main/ROADMAP.md#redesigning-grants).

#### *(behavior change)* role fields renames
To be aligned with the convention in other grant resources, `role` was renamed to `account_role` for the following fields:
- `grants_to.role`
- `grants_of.role`
- `future_grants_to.role`.

To migrate simply change `role` to `account_role` in the aforementioned fields.

#### *(behavior change)* grants_to.share type change
`grants_to.share` was a text field. Because Snowflake introduced new syntax `SHOW GRANTS TO SHARE <share_name> IN APPLICATION PACKAGE <app_package_name>` (check more in the [docs](https://docs.snowflake.com/en/sql-reference/sql/show-grants#variants)) the type was changed to object. To migrate simply change:
```terraform
data "snowflake_grants" "example_to_share" {
  grants_to {
    share = "some_share"
  }
}
```
to
```terraform
data "snowflake_grants" "example_to_share" {
  grants_to {
    share {
      share_name = "some_share"
    }
  }
}
```
Note: `in_application_package` is not yet supported.

#### *(behavior change)* future_grants_in.schema type change
`future_grants_in.schema` was an object field allowing to set required `schema_name` and optional `database_name`. Our strategy is to be explicit, so the schema field was changed to string and fully qualified name is expected. To migrate change:
```terraform
data "snowflake_grants" "example_future_in_schema" {
  future_grants_in {
    schema {
      database_name = "some_database"
      schema_name   = "some_schema"
    }
  }
}
```
to
```terraform
data "snowflake_grants" "example_future_in_schema" {
  future_grants_in {
    schema = "\"some_database\".\"some_schema\""
  }
}
```
#### *(new feature)* grants_to new options
`grants_to` was enriched with three new options:
- `application`
- `application_role`
- `database_role`

No migration work is needed here.

#### *(new feature)* grants_of new options
`grants_to` was enriched with two new options:
- `database_role`
- `application_role`

No migration work is needed here.

#### *(new feature)* future_grants_to new options
`future_grants_to` was enriched with one new option:
- `database_role`

No migration work is needed here.

#### *(documentation)* improvements
Descriptions of attributes were altered. More examples were added (both for old and new features).

## v0.86.0 ➞ v0.87.0
### snowflake_database resource changes
#### *(behavior change)* External object identifier changes

Previously, in `snowflake_database` when creating a database form share, it was possible to provide `from_share.provider`
in the format of `<org_name>.<account_name>`. It worked even though we expected account locator because our "external" identifier wasn't quoting its string representation.
To be consistent with other identifier types, we quoted the output of "external" identifiers which makes such configurations break
(previously, they were working "by accident"). To fix it, the previous format of `<org_name>.<account_name>` has to be changed
to account locator format `<account_locator>` (mind that it's now case-sensitive). The account locator can be retrieved by calling `select current_account();` on the sharing account.
In the future we would like to eventually come back to the `<org_name>.<account_name>` format as it's recommended by Snowflake.

### Provider configuration changes

#### **IMPORTANT** *(bug fix)* Configuration hierarchy
There were several issues reported about the configuration hierarchy, e.g. [#2294](https://github.com/Snowflake-Labs/terraform-provider-snowflake/issues/2294) and [#2242](https://github.com/Snowflake-Labs/terraform-provider-snowflake/issues/2242).
In fact, the order of precedence described in the docs was not followed. This have led to the incorrect behavior.

After migrating to this version, the hierarchy from the docs should be followed:
```text
The Snowflake provider will use the following order of precedence when determining which credentials to use:
1) Provider Configuration
2) Environment Variables
3) Config File
```

**BEWARE**: your configurations will be affected with that change because they may have been leveraging the incorrect configurations precedence. Please be sure to check all the configurations before running terraform.

### snowflake_failover_group resource changes
#### *(bug fix)* ACCOUNT PARAMETERS is returned as PARAMETERS from SHOW FAILOVER GROUPS
Longer context in [#2517](https://github.com/Snowflake-Labs/terraform-provider-snowflake/issues/2517).
After this change, one apply may be required to update the state correctly for failover group resources using `ACCOUNT PARAMETERS`.

### snowflake_database, snowflake_schema, and snowflake_table resource changes
#### *(behavior change)* Database `data_retention_time_in_days` + Schema `data_retention_days` + Table `data_retention_time_in_days`
For context [#2356](https://github.com/Snowflake-Labs/terraform-provider-snowflake/issues/2356).
To make data retention fields truly optional (previously they were producing plan every time when no value was set),
we added `-1` as a possible value, and it is set as default. That got rid of the unexpected plans when no value is set and added possibility to use default value assigned by Snowflake (see [the data retention period](https://docs.snowflake.com/en/user-guide/data-time-travel#data-retention-period)).

### snowflake_table resource changes
#### *(behavior change)* Table `data_retention_days` field removed in favor of `data_retention_time_in_days`
For context [#2356](https://github.com/Snowflake-Labs/terraform-provider-snowflake/issues/2356).
To define data retention days for table `data_retention_time_in_days` should be used as deprecated `data_retention_days` field is being removed.

## v0.85.0 ➞ v0.86.0
### snowflake_table_constraint resource changes

#### *(behavior change)* NOT NULL removed from possible types
The `type` of the constraint was limited back to `UNIQUE`, `PRIMARY KEY`, and `FOREIGN KEY`.
The reason for that is, that syntax for Out-of-Line constraint ([docs](https://docs.snowflake.com/en/sql-reference/sql/create-table-constraint#out-of-line-unique-primary-foreign-key)) does not contain `NOT NULL`.
It is noted as a behavior change but in some way it is not; with the previous implementation it did not work at all with `type` set to `NOT NULL` because the generated statement was not a valid Snowflake statement.

We will consider adding `NOT NULL` back because it can be set by `ALTER COLUMN columnX SET NOT NULL`, but first we want to revisit the whole resource design.

#### *(behavior change)* table_id reference
The docs were inconsistent. Example prior to 0.86.0 version showed using the `table.id` as the `table_id` reference. The description of the `table_id` parameter never allowed such a value (`table.id` is a `|`-delimited identifier representation and only the `.`-separated values were listed in the docs: https://registry.terraform.io/providers/Snowflake-Labs/snowflake/0.85.0/docs/resources/table_constraint#required. The misuse of `table.id` parameter will result in error after migrating to 0.86.0. To make the config work, please remove and reimport the constraint resource from the state as described in [resource migration doc](./docs/technical-documentation/resource_migration.md).

After discussions in [#2535](https://github.com/Snowflake-Labs/terraform-provider-snowflake/issues/2535) we decided to provide a temporary workaround in 0.87.0 version, so that the manual migration is not necessary. It allows skipping the migration and jumping straight to 0.87.0 version. However, the temporary workaround will be gone in one of the future versions. Please adjust to the newly suggested reference with the new resources you create.

### snowflake_external_function resource changes

#### *(behavior change)* return_null_allowed default is now true
The `return_null_allowed` attribute default value is now `true`. This is a behavior change because it was `false` before. The reason it was changed is to match the expected default value in the [documentation](https://docs.snowflake.com/en/sql-reference/sql/create-external-function#optional-parameters) `Default: The default is NULL (i.e. the function can return NULL values).`

#### *(behavior change)* comment is no longer required
The `comment` attribute is now optional. It was required before, but it is not required in Snowflake API.

### snowflake_external_functions data source changes

#### *(behavior change)* schema is now required with database
The `schema` attribute is now required with `database` attribute to match old implementation `SHOW EXTERNAL FUNCTIONS IN SCHEMA "<database>"."<schema>"`. In the future this may change to make schema optional.

## vX.XX.X -> v0.85.0

### Migration from old (grant) resources to new ones

In recent changes, we introduced a new grant resources to replace the old ones.
To aid with the migration, we wrote a guide to show one of the possible ways to migrate deprecated resources to their new counter-parts.
As the guide is more general and applies to every version (and provider), we moved it [here](./docs/technical-documentation/resource_migration.md).

### snowflake_procedure resource changes
#### *(deprecation)* return_behavior
`return_behavior` parameter is deprecated because it is also deprecated in the Snowflake API.

### snowflake_function resource changes
#### *(behavior change)* return_type
`return_type` has become force new because there is no way to alter it without dropping and recreating the function.

## v0.84.0 ➞ v0.85.0

### snowflake_stage resource changes

#### *(behavior change/regression)* copy_options
Setting `copy_options` to `ON_ERROR = 'CONTINUE'` would result in a permadiff. Use `ON_ERROR = CONTINUE` (without single quotes) or bump to v0.89.0 in which the behavior was fixed.

### snowflake_notification_integration resource changes
#### *(behavior change)* notification_provider
`notification_provider` becomes required and has three possible values `AZURE_STORAGE_QUEUE`, `AWS_SNS`, and `GCP_PUBSUB`.
It is still possible to set it to `AWS_SQS` but because there is no underlying SQL, so it will result in an error.
Attributes `aws_sqs_arn` and `aws_sqs_role_arn` will be ignored.
Computed attributes `aws_sqs_external_id` and `aws_sqs_iam_user_arn` won't be updated.

#### *(behavior change)* force new for multiple attributes
Force new was added for the following attributes (because no usable SQL alter statements for them):
- `azure_storage_queue_primary_uri`
- `azure_tenant_id`
- `gcp_pubsub_subscription_name`
- `gcp_pubsub_topic_name`

#### *(deprecation)* direction
`direction` parameter is deprecated because it is added automatically on the SDK level.

#### *(deprecation)* type
`type` parameter is deprecated because it is added automatically on the SDK level (and basically it's always `QUEUE`).

## v0.73.0 ➞ v0.74.0
### Provider configuration changes

In this change we have done a provider refactor to make it more complete and customizable by supporting more options that
were already available in Golang Snowflake driver. This lead to several attributes being added and a few deprecated.
We will focus on the deprecated ones and show you how to adapt your current configuration to the new changes.

#### *(rename)* username ➞ user

```terraform
provider "snowflake" {
  # before
  username = "username"

  # after
  user = "username"
}
```

#### *(structural change)* OAuth API

```terraform
provider "snowflake" {
  # before
  browser_auth        = false
  oauth_access_token  = "<access_token>"
  oauth_refresh_token = "<refresh_token>"
  oauth_client_id     = "<client_id>"
  oauth_client_secret = "<client_secret>"
  oauth_endpoint      = "<endpoint>"
  oauth_redirect_url  = "<redirect_uri>"

  # after
  authenticator = "ExternalBrowser"
  token         = "<access_token>"
  token_accessor {
    refresh_token   = "<refresh_token>"
    client_id       = "<client_id>"
    client_secret   = "<client_secret>"
    token_endpoint  = "<endpoint>"
    redirect_uri    = "<redirect_uri>"
  }
}
```

#### *(remove redundant information)* region

Specifying a region is a legacy thing and according to https://docs.snowflake.com/en/user-guide/admin-account-identifier
you can specify a region as a part of account parameter. Specifying account parameter with the region is also considered legacy,
but with this approach it will be easier to convert only your account identifier to the new preferred way of specifying account identifier.

```terraform
provider "snowflake" {
  # before
  region = "<cloud_region_id>"

  # after
  account = "<account_locator>.<cloud_region_id>"
}
```

#### *(todo)* private key path

```terraform
provider "snowflake" {
  # before
  private_key_path = "<filepath>"

  # after
  private_key = file("<filepath>")
}
```

#### *(rename)* session_params ➞ params

```terraform
provider "snowflake" {
  # before
  session_params = {}

  # after
  params = {}
}
```

#### *(behavior change)* authenticator (JWT)

Before the change `authenticator` parameter did not have to be set for private key authentication and was deduced by the provider. The change is a result of the introduced configuration alignment with an underlying [gosnowflake driver](https://github.com/snowflakedb/gosnowflake). The authentication type is required there, and it defaults to user+password one. From this version, set `authenticator` to `JWT` explicitly.<|MERGE_RESOLUTION|>--- conflicted
+++ resolved
@@ -9,7 +9,74 @@
 
 ## v0.99.0 ➞ v0.100.0
 
-<<<<<<< HEAD
+### snowflake_tag_association resource changes
+#### *(behavior change)* new id format
+In order to provide more functionality for tagging objects, we have changed the resource id from `"TAG_DATABASE"."TAG_SCHEMA"."TAG_NAME"` to `"TAG_DATABASE"."TAG_SCHEMA"."TAG_NAME"|TAG_VALUE|OBJECT_TYPE`. This allows to group tags associations per tag ID, tag value and object type in one resource.
+```
+resource "snowflake_tag_association" "gold_warehouses" {
+  object_identifiers = [snowflake_warehouse.w1.fully_qualified_name, snowflake_warehouse.w2.fully_qualified_name]
+  object_type = "WAREHOUSE"
+  tag_id      = snowflake_tag.tier.fully_qualified_name
+  tag_value   = "gold"
+}
+resource "snowflake_tag_association" "silver_warehouses" {
+  object_identifiers = [snowflake_warehouse.w3.fully_qualified_name]
+  object_type = "WAREHOUSE"
+  tag_id      = snowflake_tag.tier.fully_qualified_name
+  tag_value   = "silver"
+}
+resource "snowflake_tag_association" "silver_databases" {
+  object_identifiers = [snowflake_database.d1.fully_qualified_name]
+  object_type = "DATABASE"
+  tag_id      = snowflake_tag.tier.fully_qualified_name
+  tag_value   = "silver"
+}
+```
+
+Note that if you want to promote silver instances to gold, you can not simply change `tag_value` in `silver_warehouses`. Instead, you should first remove `object_identifiers` from `silver_warehouses`, run `terraform apply`, and then add the relevant `object_identifiers` in `gold_warehouses`, like this (note that `silver_warehouses` resource was deleted):
+```
+resource "snowflake_tag_association" "gold_warehouses" {
+  object_identifiers = [snowflake_warehouse.w1.fully_qualified_name, snowflake_warehouse.w2.fully_qualified_name, snowflake_warehouse.w3.fully_qualified_name]
+  object_type = "WAREHOUSE"
+  tag_id      = snowflake_tag.tier.fully_qualified_name
+  tag_value   = "gold"
+}
+```
+and run `terraform apply` again.
+
+Note that the order of operations is not deterministic in this case, and if you do these operations in one step, it is possible that the tag value will be changed first, and unset later because of removing the resource with old value.
+
+The state is migrated automatically. There is no need to adjust configuration files, unless you use resource id `snowflake_tag_association.example.id` as a reference in other resources.
+
+#### *(behavior change)* changed fields
+Behavior of some fields was changed:
+- `object_identifier` was renamed to `object_identifiers` and it is now a set of fully qualified names. Change your configurations from
+```
+resource "snowflake_tag_association" "table_association" {
+  object_identifier {
+    name     = snowflake_table.test.name
+    database = snowflake_database.test.name
+    schema   = snowflake_schema.test.name
+  }
+  object_type = "TABLE"
+  tag_id      = snowflake_tag.test.fully_qualified_name
+  tag_value   = "engineering"
+}
+```
+to
+```
+resource "snowflake_tag_association" "table_association" {
+  object_identifiers = [snowflake_table.test.fully_qualified_name]
+  object_type = "TABLE"
+  tag_id      = snowflake_tag.test.fully_qualified_name
+  tag_value   = "engineering"
+}
+```
+- `tag_id`  has now suppressed identifier quoting to prevent issues with Terraform showing permament differences, like [this one](https://github.com/Snowflake-Labs/terraform-provider-snowflake/issues/2982)
+- `object_type` and `tag_id` are now marked as ForceNew
+
+The state is migrated automatically. Please adjust your configuration files.
+
 ### Data type changes
 
 As part of reworking functions, procedures, and any other resource utilizing Snowflake data types, we adjusted the parsing of data types to be more aligned with Snowflake (according to [docs](https://docs.snowflake.com/en/sql-reference/intro-summary-data-types)).
@@ -35,75 +102,6 @@
   - `TIMESTAMP_TZ` has default precision set to 9 if not provided (following the [docs](https://docs.snowflake.com/en/sql-reference/data-types-datetime#timestamp)); supported aliases: `TIMESTAMPTZ`, `TIMESTAMP WITH TIME ZONE`.
 - The session-settable `TIMESTAMP` is NOT supported ([docs](https://docs.snowflake.com/en/sql-reference/data-types-datetime#timestamp))
 - `VECTOR` type still is limited and will be addressed soon (probably before the release so it will be edited)
-=======
-### snowflake_tag_association resource changes
-#### *(behavior change)* new id format
-In order to provide more functionality for tagging objects, we have changed the resource id from `"TAG_DATABASE"."TAG_SCHEMA"."TAG_NAME"` to `"TAG_DATABASE"."TAG_SCHEMA"."TAG_NAME"|TAG_VALUE|OBJECT_TYPE`. This allows to group tags associations per tag ID, tag value and object type in one resource.
-```
-resource "snowflake_tag_association" "gold_warehouses" {
-  object_identifiers = [snowflake_warehouse.w1.fully_qualified_name, snowflake_warehouse.w2.fully_qualified_name]
-  object_type = "WAREHOUSE"
-  tag_id      = snowflake_tag.tier.fully_qualified_name
-  tag_value   = "gold"
-}
-resource "snowflake_tag_association" "silver_warehouses" {
-  object_identifiers = [snowflake_warehouse.w3.fully_qualified_name]
-  object_type = "WAREHOUSE"
-  tag_id      = snowflake_tag.tier.fully_qualified_name
-  tag_value   = "silver"
-}
-resource "snowflake_tag_association" "silver_databases" {
-  object_identifiers = [snowflake_database.d1.fully_qualified_name]
-  object_type = "DATABASE"
-  tag_id      = snowflake_tag.tier.fully_qualified_name
-  tag_value   = "silver"
-}
-```
-
-Note that if you want to promote silver instances to gold, you can not simply change `tag_value` in `silver_warehouses`. Instead, you should first remove `object_identifiers` from `silver_warehouses`, run `terraform apply`, and then add the relevant `object_identifiers` in `gold_warehouses`, like this (note that `silver_warehouses` resource was deleted):
-```
-resource "snowflake_tag_association" "gold_warehouses" {
-  object_identifiers = [snowflake_warehouse.w1.fully_qualified_name, snowflake_warehouse.w2.fully_qualified_name, snowflake_warehouse.w3.fully_qualified_name]
-  object_type = "WAREHOUSE"
-  tag_id      = snowflake_tag.tier.fully_qualified_name
-  tag_value   = "gold"
-}
-```
-and run `terraform apply` again.
-
-Note that the order of operations is not deterministic in this case, and if you do these operations in one step, it is possible that the tag value will be changed first, and unset later because of removing the resource with old value.
-
-The state is migrated automatically. There is no need to adjust configuration files, unless you use resource id `snowflake_tag_association.example.id` as a reference in other resources.
-
-#### *(behavior change)* changed fields
-Behavior of some fields was changed:
-- `object_identifier` was renamed to `object_identifiers` and it is now a set of fully qualified names. Change your configurations from
-```
-resource "snowflake_tag_association" "table_association" {
-  object_identifier {
-    name     = snowflake_table.test.name
-    database = snowflake_database.test.name
-    schema   = snowflake_schema.test.name
-  }
-  object_type = "TABLE"
-  tag_id      = snowflake_tag.test.fully_qualified_name
-  tag_value   = "engineering"
-}
-```
-to
-```
-resource "snowflake_tag_association" "table_association" {
-  object_identifiers = [snowflake_table.test.fully_qualified_name]
-  object_type = "TABLE"
-  tag_id      = snowflake_tag.test.fully_qualified_name
-  tag_value   = "engineering"
-}
-```
-- `tag_id`  has now suppressed identifier quoting to prevent issues with Terraform showing permament differences, like [this one](https://github.com/Snowflake-Labs/terraform-provider-snowflake/issues/2982)
-- `object_type` and `tag_id` are now marked as ForceNew
-
-The state is migrated automatically. Please adjust your configuration files.
->>>>>>> 04f6d54a
 
 ## v0.98.0 ➞ v0.99.0
 
