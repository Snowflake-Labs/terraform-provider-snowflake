# Migration guide

This document is meant to help you migrate your Terraform config to the new newest version. In migration guides, we will only
describe deprecations or breaking changes and help you to change your configuration to keep the same (or similar) behavior
across different versions.

> [!TIP]
> We highly recommend upgrading the versions one by one instead of bulk upgrades.
 
## v0.98.0 ➞ v0.99.0

<<<<<<< HEAD
### snowflake_tag_association resource changes
#### *(behavior change)* new id format
In order to provide more functionality for tagging objects, we have changed the resource id from `"TAG_DATABASE"."TAG_SCHEMA"."TAG_NAME"` to `"TAG_DATABASE"."TAG_SCHEMA"."TAG_NAME"|TAG_VALUE|OBJECT_TYPE`. This allows to group tags associations per tag ID, tag value and object type in one resource.
```
resource "snowflake_tag_association" "gold_warehouses" {
  object_identifiers = [snowflake_warehouse.w1.fully_qualified_name, snowflake_warehouse.w2.fully_qualified_name]
  object_type = "WAREHOUSE"
  tag_id      = snowflake_tag.tier.fully_qualified_name
  tag_value   = "gold"
}
resource "snowflake_tag_association" "silver_warehouses" {
  object_identifiers = [snowflake_warehouse.w3.fully_qualified_name]
  object_type = "WAREHOUSE"
  tag_id      = snowflake_tag.tier.fully_qualified_name
  tag_value   = "silver"
}
resource "snowflake_tag_association" "silver_databases" {
  object_identifiers = [snowflake_database.d1.fully_qualified_name]
  object_type = "DATABASE"
  tag_id      = snowflake_tag.tier.fully_qualified_name
  tag_value   = "silver"
}
```

The state is migrated automatically. There is no need to adjust configuration files, unless you use resource id like `snowflake_tag_association.example.id`.

#### *(behavior change)* changed fields
Behavior of some fields was changed:
- `object_identifier` was renamed to `object_identifiers` and it is now a set of fully qualified names. Change your configurations from
```
resource "snowflake_tag_association" "table_association" {
  object_identifier {
    name     = snowflake_table.test.name
    database = snowflake_database.test.name
    schema   = snowflake_schema.test.name
  }
  object_type = "TABLE"
  tag_id      = snowflake_tag.test.fully_qualified_name
  tag_value   = "engineering"
}
```
to
```
resource "snowflake_tag_association" "table_association" {
  object_identifiers = [snowflake_table.test.fully_qualified_name]
  object_type = "TABLE"
  tag_id      = snowflake_tag.test.fully_qualified_name
  tag_value   = "engineering"
}
```
- `tag_id`  has now suppressed identifier quoting to prevent issues with Terraform showing permament differences, like [this one](https://github.com/Snowflake-Labs/terraform-provider-snowflake/issues/2982)
- `object_type` and `tag_id` are now marked as ForceNew

The state is migrated automatically. Please adjust your configuration files.
=======
### snowflake_tasks data source changes

New filtering options:
- `with_parameters`
- `like`
- `in`
- `starts_with`
- `root_only`
- `limit`

New output fields
- `show_output`
- `parameters`

Breaking changes:
- `database` and `schema` are right now under `in` field

Before:
```terraform
data "snowflake_tasks" "old_tasks" {
  database = "<database_name>"
  schema = "<schema_name>"
}
```
After:
```terraform
data "snowflake_tasks" "new_tasks" {
  in {
    # for IN SCHEMA specify:
    schema = "<database_name>.<schema_name>"
    
    # for IN DATABASE specify:
    database = "<database_name>"
  }
}
```
- `tasks` field now organizes output of show under `show_output` field and the output of show parameters under `parameters` field.

Before:
```terraform
output "simple_output" {
  value = data.snowflake_tasks.test.tasks[0].name
}
```
After:
```terraform
output "simple_output" {
  value = data.snowflake_tasks.test.tasks[0].show_output[0].name
}
```

### snowflake_task resource changes
New fields:
- `config` - enables to specify JSON-formatted metadata that can be retrieved in the `sql_statement` by using [SYSTEM$GET_TASK_GRAPH_CONFIG](https://docs.snowflake.com/en/sql-reference/functions/system_get_task_graph_config).
- `show_output` and `parameters` fields added for holding SHOW and SHOW PARAMETERS output (see [raw Snowflake output](./v1-preparations/CHANGES_BEFORE_V1.md#raw-snowflake-output)).
- Added support for finalizer tasks with `finalize` field. It conflicts with `after` and `schedule` (see [finalizer tasks](https://docs.snowflake.com/en/user-guide/tasks-graphs#release-and-cleanup-of-task-graphs)).
 
Changes:
- `enabled` field changed to `started` and type changed to string with only boolean values available (see ["empty" values](./v1-preparations/CHANGES_BEFORE_V1.md#empty-values)). It is also now required field, so make sure it's explicitly set (previously it was optional with the default value set to `false`).
- `allow_overlapping_execution` type was changed to string with only boolean values available (see ["empty" values](./v1-preparations/CHANGES_BEFORE_V1.md#empty-values)). Previously, it had the default set to `false` which will be migrated. If nothing will be set the provider will plan the change to `default` value. If you want to make sure it's turned off, set it explicitly to `false`.

Before:
```terraform
resource "snowflake_task" "example" {
  # ...
  enabled = true
  # ...
}
```
After:
```terraform
resource "snowflake_task" "example" {
  # ...
  started = true
  # ...
}
```
- `schedule` field changed from single value to a nested object that allows for specifying either minutes or cron

Before:
```terraform
resource "snowflake_task" "example" {
  # ...
  schedule = "5 MINUTES"
  # or
  schedule = "USING CRON * * * * * UTC"
  # ...
}
```
After:
```terraform
resource "snowflake_task" "example" {
  # ...
  schedule {
    minutes = 5
    # or
    using_cron = "* * * * * UTC"
  }
  # ...
}
```
- All task parameters defined in [the Snowflake documentation](https://docs.snowflake.com/en/sql-reference/parameters) added into the top-level schema and removed `session_parameters` map.

Before:
```terraform
resource "snowflake_task" "example" {
  # ...
  session_parameters = {
    QUERY_TAG = "<query_tag>"
  }
  # ...
}
```
After:
```terraform
resource "snowflake_task" "example" {
  # ...
  query_tag = "<query_tag>"
  # ...
}
```

- `after` field type was changed from `list` to `set` and the values were changed from names to fully qualified names.
 
Before:
```terraform
resource "snowflake_task" "example" {
  # ...
  after = ["<task_name>", snowflake_task.some_task.name]
  # ...
}
```
After:
```terraform
resource "snowflake_task" "example" {
  # ...
  after = ["<database_name>.<schema_name>.<task_name>", snowflake_task.some_task.fully_qualified_name]
  # ...
}
```

### *(new feature)* snowflake_tags datasource
Added a new datasource enabling querying and filtering tags. Notes:
- all results are stored in `tags` field.
- `like` field enables tags filtering by name.
- `in` field enables tags filtering by `account`, `database`, `schema`, `application` and `application_package`.
- `SHOW TAGS` output is enclosed in `show_output` field inside `tags`.
>>>>>>> c209a8ae

### snowflake_tag_masking_policy_association deprecation
`snowflake_tag_masking_policy_association` is now deprecated in favor of `snowflake_tag` with a new `masking_policy` field. It will be removed with the v1 release. Please adjust your configuration files.

### snowflake_tag resource changes
New fields:
  - `masking_policies` field that holds the associated masking policies.
  - `show_output` field that holds the response from SHOW TAGS.

#### *(breaking change)* Changed fields in snowflake_masking_policy resource
Changed fields:
  - `name` is now not marked as ForceNew. When this value is changed, the resource is renamed with `ALTER TAG`, instead of being recreated.
  - `allowed_values` type was changed from list to set. This causes different ordering to be ignored.
State will be migrated automatically.

#### *(breaking change)* Identifiers related changes
During [identifiers rework](https://github.com/Snowflake-Labs/terraform-provider-snowflake/blob/main/ROADMAP.md#identifiers-rework) we decided to
migrate resource ids from pipe-separated to regular Snowflake identifiers (e.g. `<database_name>|<schema_name>` -> `"<database_name>"."<schema_name>"`). Importing resources also needs to be adjusted (see [example](https://registry.terraform.io/providers/Snowflake-Labs/snowflake/latest/docs/resources/tag#import)).

Also, we added diff suppress function that prevents Terraform from showing differences, when only quoting is different.

No change is required, the state will be migrated automatically.

## v0.97.0 ➞ v0.98.0

### *(new feature)* snowflake_connections datasource
Added a new datasource enabling querying and filtering connections. Notes:
- all results are stored in `connections` field.
- `like` field enables connections filtering.
- SHOW CONNECTIONS output is enclosed in `show_output` field inside `connections`.
  It's important to limit the records and calls to Snowflake to the minimum. That's why we recommend assessing which information you need from the data source and then providing strong filters and turning off additional fields for better plan performance.


### *(new feature)* connection resources

Added a new resources for managing connections. We decided to split connection into two separate resources based on whether the connection is a primary or replicated (secondary). i.e.:

- `snowflake_primary_connection` is used to manage primary connection, with ability to enable failover to other accounts.
- `snowflake_secondary_connection` is used to manage replicated (secondary) connection.

To promote `snowflake_secondary_connection` to `snowflake_primary_connection`, resources need to be removed from the state, altered manually using:
```
ALTER CONNECTION <name> PRIMARY;
```
and then imported again, now as `snowflake_primary_connection`.

To demote `snowflake_primary_connection` back to `snowflake_secondary_connection`, resources need to be removed from the state, re-created manually using:
```
CREATE CONNECTION <name> AS REPLICA OF <organization_name>.<account_name>.<connection_name>;
```
and then imported as `snowflake_secondary_connection`.

For guidance on removing and importing resources into the state check [resource migration](https://github.com/Snowflake-Labs/terraform-provider-snowflake/blob/main/docs/technical-documentation/resource_migration.md).

See reference [docs](https://docs.snowflake.com/en/sql-reference/sql/create-connection).

### snowflake_streams data source changes
New filtering options:
- `like`
- `in`
- `starts_with`
- `limit`
- `with_describe`

New output fields
- `show_output`
- `describe_output`

Breaking changes:
- `database` and `schema` are right now under `in` field
- `streams` field now organizes output of show under `show_output` field and the output of describe under `describe_output` field.

Please adjust your Terraform configuration files.

### *(behavior change)* Provider configuration rework
On our road to v1, we have decided to rework configuration to address the most common issues (see a [roadmap entry](https://github.com/Snowflake-Labs/terraform-provider-snowflake/blob/main/ROADMAP.md#providers-configuration-rework)). We have created a list of topics we wanted to address before v1. We will prepare an announcement soon. The following subsections describe the things addressed in the v0.98.0.

#### *(behavior change)* new fields
We have added new fields to match the ones in [the driver](https://pkg.go.dev/github.com/snowflakedb/gosnowflake#Config) and to simplify setting account name. Specifically:
- `include_retry_reason`, `max_retry_count`, `driver_tracing`, `tmp_directory_path` and `disable_console_login` are the new fields that are supported in the driver
- `disable_saml_url_check` will be added to the provider after upgrading the driver
- `account_name` and `organization_name` were added to improve handling account names. Read more in [docs](https://docs.snowflake.com/en/user-guide/admin-account-identifier#using-an-account-name-as-an-identifier).

#### *(behavior change)* changed configuration of driver log level
To be more consistent with other configuration options, we have decided to add `driver_tracing` to the configuration schema. This value can also be configured by `SNOWFLAKE_DRIVER_TRACING` environmental variable and by `drivertracing` field in the TOML file. The previous `SF_TF_GOSNOWFLAKE_LOG_LEVEL` environmental variable is not supported now, and was removed from the provider.

#### *(behavior change)* deprecated fields
Because of new fields `account_name` and `organization_name`, `account` is now deprecated. It will be removed with the v1 release. Please adjust your configurations from
```terraform
provider "snowflake" {
	account = "ORGANIZATION-ACCOUNT"
}
```

to
```terraform
provider "snowflake" {
	organization_name = "ORGANIZATION"
	account_name    = "ACCOUNT"
}
```

#### *(behavior change)* changed behavior of some fields
For the fields that are not deprecated, we focused on improving validations and documentation. Also, we adjusted some fields to match our [driver's](https://github.com/snowflakedb/gosnowflake) defaults. Specifically:
- Relaxed validations for enum fields like `protocol` and `authenticator`. Now, the case on such fields is ignored.
- `user`, `warehouse`, `role` - added a validation for an account object identifier
- `validate_default_parameters`, `client_request_mfa_token`, `client_store_temporary_credential`, `ocsp_fail_open`,  - to easily handle three-value logic (true, false, unknown) in provider's config, type of these fields was changed from boolean to string. For more details about default values, please refer to the [changes before v1](https://github.com/Snowflake-Labs/terraform-provider-snowflake/blob/main/v1-preparations/CHANGES_BEFORE_V1.md#default-values) document.
- `client_ip` - added a validation for an IP address
- `port` - added a validation for a port number
- `okta_url`, `token_accessor.token_endpoint`, `client_store_temporary_credential` - added a validation for a URL address
- `login_timeout`, `request_timeout`, `jwt_expire_timeout`, `client_timeout`, `jwt_client_timeout`, `external_browser_timeout` - added a validation for setting this value to at least `0`
- `authenticator` - added a possibility to configure JWT flow with `SNOWFLAKE_JWT` (formerly, this was upported with `JWT`); the previous value `JWT` was left for compatibility, but will be removed before v1

### *(behavior change)* handling copy_grants
Currently, resources like `snowflake_view`, `snowflake_stream_on_table`, `snowflake_stream_on_external_table` and `snowflake_stream_on_directory_table`  support `copy_grants` field corresponding with `COPY GRANTS` during `CREATE`. The current behavior is that, when a change leading for recreation is detected (meaning a change that can not be handled by ALTER, but only by `CREATE OR REPLACE`), `COPY GRANTS` are used during recreation when `copy_grants` is set to `true`. Changing this field without changes in other field results in a noop because in this case there is no need to recreate a resource.

### *(new feature)* recovering stale streams
Starting from this version, the provider detects stale streams for `snowflake_stream_on_table`, `snowflake_stream_on_external_table` and `snowflake_stream_on_directory_table` and recreates them (optionally with `copy_grants`) to recover them. To handle this correctly, a new computed-only field `stale` has been added to these resource, indicating whether a stream is stale.

### *(new feature)* snowflake_stream_on_directory_table and snowflake_stream_on_view resource
Continuing changes made in [v0.97](#v0960--v0970), the new resource `snowflake_stream_on_directory_table` and `snowflake_stream_on_view` have been introduced to replace the previous `snowflake_stream` for streams on directory tables and streams on views.

To use the new `stream_on_directory_table`, change the old `stream` from
```terraform
resource "snowflake_stream" "stream" {
  name     = "stream"
  schema   = "schema"
  database = "database"

  on_stage    = snowflake_stage.stage.fully_qualified_name

  comment = "A stream."
}
```

to

```terraform
resource "snowflake_stream_on_directory_table" "stream" {
  name     = "stream"
  schema   = "schema"
  database = "database"

  stage             = snowflake_stage.stage.fully_qualified_name

  comment = "A stream."
}
```

To use the new `stream_on_view`, change the old `stream` from
```terraform
resource "snowflake_stream" "stream" {
  name     = "stream"
  schema   = "schema"
  database = "database"

  on_view    = snowflake_view.view.fully_qualified_name

  comment = "A stream."
}
```

to

```terraform
resource "snowflake_stream_on_view" "stream" {
  name     = "stream"
  schema   = "schema"
  database = "database"

  view             = snowflake_view.view.fully_qualified_name

  comment = "A stream."
}
```

Then, follow our [Resource migration guide](https://github.com/Snowflake-Labs/terraform-provider-snowflake/blob/main/docs/technical-documentation/resource_migration.md).

### *(new feature)* Secret resources
Added a new secrets resources for managing secrets.
We decided to split each secret flow into individual resources.
This segregation was based on the secret flows in CREATE SECRET. i.e.:
- `snowflake_secret_with_client_credentials`
- `snowflake_secret_with_authorization_code_grant`
- `snowflake_secret_with_basic_authentication`
- `snowflake_secret_with_generic_string`


See reference [docs](https://docs.snowflake.com/en/sql-reference/sql/create-secret).

### *(bugfix)* Handle BCR Bundle 2024_08 in snowflake_user resource

[bcr 2024_08](https://docs.snowflake.com/en/release-notes/bcr-bundles/2024_08/bcr-1798) changed the "empty" response in the `SHOW USERS` query. This provider version adapts to the new result types; it should be used if you want to have 2024_08 Bundle enabled on your account.

Note: Because [bcr 2024_07](https://docs.snowflake.com/en/release-notes/bcr-bundles/2024_07/bcr-1692) changes the way how the `default_secondary_roles` attribute behaves, drift may be reported when enabling 2024_08 Bundle. Check [Handling default secondary roles](#breaking-change-handling-default-secondary-roles) for more context.

Connected issues: [#3125](https://github.com/Snowflake-Labs/terraform-provider-snowflake/issues/3125)

### *(bugfix)* Handle user import correctly

#### Context before the change

Password is empty after the `snowflake_user` import; we can't read it from the config or from Snowflake.
During the next terraform plan+apply it's updated to the "same" value.
It results in an error on Snowflake side: `New password rejected by current password policy. Reason: 'PRIOR_USE'.`

#### After the change

The error will be ignored on the provider side (after all, it means that the password in state is the same as on Snowflake side). Still, plan+apply is needed after importing user.

## v0.96.0 ➞ v0.97.0

### *(new feature)* snowflake_stream_on_table, snowflake_stream_on_external_table resource

To enhance clarity and functionality, the new resources `snowflake_stream_on_table` and `snowflake_stream_on_external_table` have been introduced to replace the previous `snowflake_stream`. Recognizing that the old resource carried multiple responsibilities within a single entity, we opted to divide it into more specialized resources.
The newly introduced resources are aligned with the latest Snowflake documentation at the time of implementation, and adhere to our [new conventions](#general-changes).
This segregation was based on the object on which the stream is created. The mapping between SQL statements and the resources is the following:
- `ON TABLE <table_name>` -> `snowflake_stream_on_table`
- `ON EXTERNAL TABLE <external_table_name>` -> `snowflake_stream_on_external_table` (this was previously not supported)

The resources for streams on directory tables and streams on views will be implemented in the future releases.

To use the new `stream_on_table`, change the old `stream` from
```terraform
resource "snowflake_stream" "stream" {
  name     = "stream"
  schema   = "schema"
  database = "database"

  on_table    = snowflake_table.table.fully_qualified_name
  append_only = true

  comment = "A stream."
}
```

to

```terraform
resource "snowflake_stream_on_table" "stream" {
  name     = "stream"
  schema   = "schema"
  database = "database"

  table             = snowflake_table.table.fully_qualified_name
  append_only       = "true"

  comment = "A stream."
}
```


Then, follow our [Resource migration guide](https://github.com/Snowflake-Labs/terraform-provider-snowflake/blob/main/docs/technical-documentation/resource_migration.md).

### *(new feature)* new snowflake_service_user and snowflake_legacy_service_user resources

Release v0.95.0 introduced reworked `snowflake_user` resource. As [noted](#note-user-types), the new `SERVICE` and `LEGACY_SERVICE` user types were not supported.

This release introduces two new resources to handle these new user types: `snowflake_service_user` and `snowflake_legacy_service_user`.

Both resources have schemas almost identical to the `snowflake_user` resource with the following exceptions:
- `snowflake_service_user` does not contain the following fields (because they are not supported for the user of type `SERVICE` in Snowflake):
  - `password`
  - `first_name`
  - `middle_name`
  - `last_name`
  - `must_change_password`
  - `mins_to_bypass_mfa`
  - `disable_mfa`
- `snowflake_legacy_service_user` does not contain the following fields (because they are not supported for the user of type `LEGACY_SERVICE` in Snowflake):
  - `first_name`
  - `middle_name`
  - `last_name`
  - `mins_to_bypass_mfa`
  - `disable_mfa`

`snowflake_users` datasource was adjusted to handle different user types and `type` field was added to the `describe_output`.

If you used to manage service or legacy service users through `snowflake_user` resource (e.g. using `lifecycle.ignore_changes`) or `snowflake_unsafe_execute`, please migrate to the new resources following [our guidelines on resource migration](docs/technical-documentation/resource_migration.md).

E.g. change the old config from:

```terraform
resource "snowflake_user" "service_user" {
  lifecycle {
    ignore_changes = [user_type]
  }

  name         = "Snowflake Service User"
  login_name   = "service_user"
  email        = "service_user@snowflake.example"

  rsa_public_key   = "..."
  rsa_public_key_2 = "..."
}
```

to

```
resource "snowflake_service_user" "service_user" {
  name         = "Snowflake Service User"
  login_name   = "service_user"
  email        = "service_user@snowflake.example"

  rsa_public_key   = "..."
  rsa_public_key_2 = "..."
}

```

Then, follow our [resource migration guide](https://github.com/Snowflake-Labs/terraform-provider-snowflake/blob/main/docs/technical-documentation/resource_migration.md).

Connected issues: [#2951](https://github.com/Snowflake-Labs/terraform-provider-snowflake/issues/2951)

## v0.95.0 ➞ v0.96.0

### snowflake_masking_policies data source changes
New filtering options:
- `in`
- `limit`
- `with_describe`

New output fields
- `show_output`
- `describe_output`

Breaking changes:
- `database` and `schema` are right now under `in` field
- `masking_policies` field now organizes output of show under `show_output` field and the output of describe under `describe_output` field.

Please adjust your Terraform configuration files.

### snowflake_masking_policy resource changes
New fields:
  - `show_output` field that holds the response from SHOW MASKING POLICIES.
  - `describe_output` field that holds the response from DESCRIBE MASKING POLICY.

#### *(breaking change)* Renamed fields in snowflake_masking_policy resource
Renamed fields:
  - `masking_expression` to `body`
Please rename these fields in your configuration files. State will be migrated automatically.

#### *(breaking change)* Removed fields from snowflake_masking_policy resource
Removed fields:
- `or_replace`
- `if_not_exists`
The value of these field will be removed from the state automatically.

#### *(breaking change)* Adjusted schema of arguments/signature
The field `signature` is renamed to `arguments` to be consistent with other resources.
Now, arguments are stored without nested `column` field. Please adjust that in your configs, like in the example below. State is migrated automatically.

The old configuration looks like this:
```
  signature {
    column {
      name = "val"
      type = "VARCHAR"
    }
  }
```

The new configuration looks like this:
```
  argument {
    name = "val"
    type = "VARCHAR"
  }
```

#### *(breaking change)* Identifiers related changes
During [identifiers rework](https://github.com/Snowflake-Labs/terraform-provider-snowflake/blob/main/ROADMAP.md#identifiers-rework) we decided to
migrate resource ids from pipe-separated to regular Snowflake identifiers (e.g. `<database_name>|<schema_name>` -> `"<database_name>"."<schema_name>"`). Importing resources also needs to be adjusted (see [example](https://registry.terraform.io/providers/Snowflake-Labs/snowflake/latest/docs/resources/row_access_policy#import)).

Also, we added diff suppress function that prevents Terraform from showing differences, when only quoting is different.

No change is required, the state will be migrated automatically.

#### *(behavior change)* Boolean type changes
To easily handle three-value logic (true, false, unknown) in provider's configs, type of `exempt_other_policies` was changed from boolean to string.

For more details about default values, please refer to the [changes before v1](https://github.com/Snowflake-Labs/terraform-provider-snowflake/blob/main/v1-preparations/CHANGES_BEFORE_V1.md#default-values) document.

### *(breaking change)* resource_monitor resource
Removed fields:
- `set_for_account` (will be settable on account resource, right now, the preferred way is to set it through unsafe_execute resource)
- `warehouses` (can be set on warehouse resource, optionally through unsafe_execute resource only if the warehouse is not managed by Terraform)
- `suspend_triggers` (now, `suspend_trigger` should be used)
- `suspend_immediate_triggers` (now, `suspend_immediate_trigger` should be used)

### *(breaking change)* resource_monitor data source
Changes:
- New filtering option `like`
- Now, the output of `SHOW RESOURCE MONITORS` is now inside `resource_monitors.*.show_output`. Here's the list of currently available fields:
    - `name`
    - `credit_quota`
    - `used_credits`
    - `remaining_credits`
    - `level`
    - `frequency`
    - `start_time`
    - `end_time`
    - `suspend_at`
    - `suspend_immediate_at`
    - `created_on`
    - `owner`
    - `comment`

### snowflake_row_access_policies data source changes
New filtering options:
- `in`
- `limit`
- `with_describe`

New output fields
- `show_output`
- `describe_output`

Breaking changes:
- `database` and `schema` are right now under `in` field
- `row_access_policies` field now organizes output of show under `show_output` field and the output of describe under `describe_output` field.

Please adjust your Terraform configuration files.

### snowflake_row_access_policy resource changes
New fields:
  - `show_output` field that holds the response from SHOW ROW ACCESS POLICIES.
  - `describe_output` field that holds the response from DESCRIBE ROW ACCESS POLICY.

#### *(breaking change)* Renamed fields in snowflake_row_access_policy resource
Renamed fields:
  - `row_access_expression` to `body`
Please rename these fields in your configuration files. State will be migrated automatically.

#### *(breaking change)* Adjusted schema of arguments/signature
The field `signature` is renamed to `arguments` to be consistent with other resources.
Now, arguments are stored as a list, instead of a map. Please adjust that in your configs. State is migrated automatically. Also, this means that order of the items matters and may be adjusted.


The old configuration looks like this:
```
  signature = {
    A = "VARCHAR",
    B = "VARCHAR"
  }
```

The new configuration looks like this:
```
  argument {
    name = "A"
    type = "VARCHAR"
  }
  argument {
    name = "B"
    type = "VARCHAR"
  }
```

Argument names are now case sensitive. All policies created previously in the provider have upper case argument names. If you used lower case before, please adjust your configs. Values in the state will be migrated to uppercase automatically.

#### *(breaking change)* Adjusted behavior on changing name
Previously, after changing `name` field, the resource was recreated. Now, the object is renamed with `RENAME TO`.

#### *(breaking change)* Mitigating permadiff on `body`
Previously, `body` of a policy was compared as a raw string. This led to permament diff because of leading newlines (see https://github.com/Snowflake-Labs/terraform-provider-snowflake/issues/2053).

Now, similarly to handling statements in other resources, we replace blank characters with a space. The provider can cause false positives in cases where a change in case or run of whitespace is semantically significant.

#### *(breaking change)* Identifiers related changes
During [identifiers rework](https://github.com/Snowflake-Labs/terraform-provider-snowflake/blob/main/ROADMAP.md#identifiers-rework) we decided to
migrate resource ids from pipe-separated to regular Snowflake identifiers (e.g. `<database_name>|<schema_name>` -> `"<database_name>"."<schema_name>"`). Importing resources also needs to be adjusted (see [example](https://registry.terraform.io/providers/Snowflake-Labs/snowflake/latest/docs/resources/row_access_policy#import)).

Also, we added diff suppress function that prevents Terraform from showing differences, when only quoting is different.

No change is required, the state will be migrated automatically.

## v0.94.x ➞ v0.95.0

### *(breaking change)* database roles data source; field rename, schema structure changes, and adding missing filtering options

- `database` renamed to `in_database`
- Added `like` and `limit` filtering options
- `SHOW DATABASE ROLES` output is now put inside `database_roles.*.show_output`. Here's the list of currently available fields:
    - `created_on`
    - `name`
    - `is_default`
    - `is_current`
    - `is_inherited`
    - `granted_to_roles`
    - `granted_to_database_roles`
    - `granted_database_roles`
    - `owner`
    - `comment`
    - `owner_role_type`

### snowflake_views data source changes
New filtering options:
- `in`
- `like`
- `starts_with`
- `limit`
- `with_describe`

New output fields
- `show_output`
- `describe_output`

Breaking changes:
- `database` and `schema` are right now under `in` field
- `views` field now organizes output of show under `show_output` field and the output of describe under `describe_output` field.

### snowflake_view resource changes
New fields:
  - `row_access_policy`
  - `aggregation_policy`
  - `change_tracking`
  - `is_recursive`
  - `is_temporary`
  - `data_metric_schedule`
  - `data_metric_function`
  - `column`
- added `show_output` field that holds the response from SHOW VIEWS.
- added `describe_output` field that holds the response from DESCRIBE VIEW. Note that one needs to grant sufficient privileges e.g. with [grant_ownership](https://registry.terraform.io/providers/Snowflake-Labs/snowflake/latest/docs/resources/grant_ownership) on the tables used in this view. Otherwise, this field is not filled.

#### *(breaking change)* Removed fields from snowflake_view resource
Removed fields:
- `or_replace` - `OR REPLACE` is added by the provider automatically when `copy_grants` is set to `"true"`
- `tag` - Please, use [tag_association](https://registry.terraform.io/providers/Snowflake-Labs/snowflake/latest/docs/resources/tag_association) instead.
The value of these field will be removed from the state automatically.

#### *(breaking change)* Required warehouse
For this resource, the provider now uses [policy references](https://docs.snowflake.com/en/sql-reference/functions/policy_references) which requires a warehouse in the connection. Please, make sure you have either set a DEFAULT_WAREHOUSE for the user, or specified a warehouse in the provider configuration.

### Identifier changes

#### *(breaking change)* resource identifiers for schema and streamlit
During [identifiers rework](https://github.com/Snowflake-Labs/terraform-provider-snowflake/blob/main/ROADMAP.md#identifiers-rework) we decided to
migrate resource ids from pipe-separated to regular Snowflake identifiers (e.g. `<database_name>|<schema_name>` -> `"<database_name>"."<schema_name>"`).
Exception to that rule will be identifiers that consist of multiple parts (like in the case of [grant_privileges_to_account_role](https://registry.terraform.io/providers/Snowflake-Labs/snowflake/latest/docs/resources/grant_privileges_to_account_role#import)'s resource id).
The change was applied to already refactored resources (only in the case of `snowflake_schema` and `snowflake_streamlit` this will be a breaking change, because the rest of the objects are single part identifiers in the format of `<name>`):
- `snowflake_api_authentication_integration_with_authorization_code_grant`
- `snowflake_api_authentication_integration_with_client_credentials`
- `snowflake_api_authentication_integration_with_jwt_bearer`
- `snowflake_oauth_integration_for_custom_clients`
- `snowflake_oauth_integration_for_partner_applications`
- `snowflake_external_oauth_integration`
- `snowflake_saml2_integration`
- `snowflake_scim_integration`
- `snowflake_database`
- `snowflake_shared_database`
- `snowflake_secondary_database`
- `snowflake_account_role`
- `snowflake_network_policy`
- `snowflake_warehouse`

No change is required, the state will be migrated automatically.
The rest of the objects will be changed when working on them during [v1 object preparations](https://github.com/Snowflake-Labs/terraform-provider-snowflake/blob/main/ROADMAP.md#preparing-essential-ga-objects-for-the-provider-v1).

#### *(breaking change)* diff suppress for identifier quoting
(The same set of resources listed above was adjusted)
To prevent issues like [this one](https://github.com/Snowflake-Labs/terraform-provider-snowflake/issues/2982), we added diff suppress function that prevents Terraform from showing differences,
when only quoting is different. In some cases, Snowflake output (mostly from SHOW commands) was dictating which field should be additionally quoted and which shouldn't, but that should no longer be the case.
Like in the change above, the rest of the objects will be changed when working on them during [v1 object preparations](https://github.com/Snowflake-Labs/terraform-provider-snowflake/blob/main/ROADMAP.md#preparing-essential-ga-objects-for-the-provider-v1).

### New `fully_qualified_name` field in the resources.
We added a new `fully_qualified_name` to snowflake resources. This should help with referencing other resources in fields that expect a fully qualified name. For example, instead of
writing

```object_name = “\”${snowflake_table.database}\”.\”${snowflake_table.schema}\”.\”${snowflake_table.name}\””```

 now we can write

```object_name = snowflake_table.fully_qualified_name```

See more details in [identifiers guide](./docs/guides/identifiers.md#new-computed-fully-qualified-name-field-in-resources).

See [example usage](https://registry.terraform.io/providers/Snowflake-Labs/snowflake/latest/docs/resources/grant_privileges_to_account_role).

Some of the resources are excluded from this change:
- deprecated resources
  - `snowflake_database_old`
  - `snowflake_oauth_integration`
  - `snowflake_saml_integration`
- resources for which fully qualified name is not appropriate
  - `snowflake_account_parameter`
  - `snowflake_account_password_policy_attachment`
  - `snowflake_network_policy_attachment`
  - `snowflake_session_parameter`
  - `snowflake_table_constraint`
  - `snowflake_table_column_masking_policy_application`
  - `snowflake_tag_masking_policy_association`
  - `snowflake_tag_association`
  - `snowflake_user_password_policy_attachment`
  - `snowflake_user_public_keys`
  - grant resources

#### *(breaking change)* removed `qualified_name` from `snowflake_masking_policy`, `snowflake_network_rule`, `snowflake_password_policy` and `snowflake_table`
Because of introducing a new `fully_qualified_name` field for all of the resources, `qualified_name` was removed from `snowflake_masking_policy`, `snowflake_network_rule`,  `snowflake_password_policy` and `snowflake_table`. Please adjust your configurations. State is automatically migrated.

### snowflake_stage resource changes

#### *(bugfix)* Correctly handle renamed/deleted stage

Correctly handle the situation when stage was rename/deleted externally (earlier it resulted in a permanent loop). No action is required on the user's side.

Connected issues: [#2972](https://github.com/Snowflake-Labs/terraform-provider-snowflake/issues/2972)

### snowflake_table resource changes

#### *(bugfix)* Handle data type diff suppression better for text and number

Data types are not entirely correctly handled inside the provider (read more e.g. in [#2735](https://github.com/Snowflake-Labs/terraform-provider-snowflake/issues/2735)). It will be still improved with the upcoming function, procedure, and table rework. Currently, diff suppression was fixed for text and number data types in the table resource with the following assumptions/limitations:
- for numbers the default precision is 38 and the default scale is 0 (following the [docs](https://docs.snowflake.com/en/sql-reference/data-types-numeric#number))
- for number types the following types are treated as synonyms: `NUMBER`, `DECIMAL`, `NUMERIC`, `INT`, `INTEGER`, `BIGINT`, `SMALLINT`, `TINYINT`, `BYTEINT`
- for text the default length is 16777216 (following the [docs](https://docs.snowflake.com/en/sql-reference/data-types-text#varchar))
- for text types the following types are treated as synonyms: `VARCHAR`, `CHAR`, `CHARACTER`, `STRING`, `TEXT`
- whitespace and casing is ignored
- if the type arguments cannot be parsed the defaults are used and therefore diff may be suppressed unexpectedly (please report such cases)

No action is required on the user's side.

Connected issues: [#3007](https://github.com/Snowflake-Labs/terraform-provider-snowflake/issues/3007)

### snowflake_user resource changes

Because of the multiple changes in the resource, the easiest migration way is to follow our [migration guide](https://github.com/Snowflake-Labs/terraform-provider-snowflake/blob/main/docs/technical-documentation/resource_migration.md) to perform zero downtime migration. Alternatively, it is possible to follow some pointers below. Either way, familiarize yourself with the resource changes before version bumping. Also, check the [design decisions](./v1-preparations/CHANGES_BEFORE_V1.md).

#### *(breaking change)* user parameters added to snowflake_user resource

On our road to V1 we changed the approach to Snowflake parameters on the object level; now, we add them directly to the resource. This is a **breaking change** because now:
- Leaving the config empty does not set the default value on the object level but uses the one from hierarchy on Snowflake level instead (so after version bump, the diff running `UNSET` statements is expected).
- This change is not compatible with `snowflake_object_parameter` - you have to set the parameter inside `snowflake_user` resource **IF** you manage users through terraform **AND** you want to set the parameter on the user level.

For more details, check the [Snowflake parameters](./v1-preparations/CHANGES_BEFORE_V1.md#snowflake-parameters).

The following set of [parameters](https://docs.snowflake.com/en/sql-reference/parameters) was added to the `snowflake_user` resource:
 - [ABORT_DETACHED_QUERY](https://docs.snowflake.com/en/sql-reference/parameters#abort-detached-query)
 - [AUTOCOMMIT](https://docs.snowflake.com/en/sql-reference/parameters#autocommit)
 - [BINARY_INPUT_FORMAT](https://docs.snowflake.com/en/sql-reference/parameters#binary-input-format)
 - [BINARY_OUTPUT_FORMAT](https://docs.snowflake.com/en/sql-reference/parameters#binary-output-format)
 - [CLIENT_MEMORY_LIMIT](https://docs.snowflake.com/en/sql-reference/parameters#client-memory-limit)
 - [CLIENT_METADATA_REQUEST_USE_CONNECTION_CTX](https://docs.snowflake.com/en/sql-reference/parameters#client-metadata-request-use-connection-ctx)
 - [CLIENT_PREFETCH_THREADS](https://docs.snowflake.com/en/sql-reference/parameters#client-prefetch-threads)
 - [CLIENT_RESULT_CHUNK_SIZE](https://docs.snowflake.com/en/sql-reference/parameters#client-result-chunk-size)
 - [CLIENT_RESULT_COLUMN_CASE_INSENSITIVE](https://docs.snowflake.com/en/sql-reference/parameters#client-result-column-case-insensitive)
 - [CLIENT_SESSION_KEEP_ALIVE](https://docs.snowflake.com/en/sql-reference/parameters#client-session-keep-alive)
 - [CLIENT_SESSION_KEEP_ALIVE_HEARTBEAT_FREQUENCY](https://docs.snowflake.com/en/sql-reference/parameters#client-session-keep-alive-heartbeat-frequency)
 - [CLIENT_TIMESTAMP_TYPE_MAPPING](https://docs.snowflake.com/en/sql-reference/parameters#client-timestamp-type-mapping)
 - [DATE_INPUT_FORMAT](https://docs.snowflake.com/en/sql-reference/parameters#date-input-format)
 - [DATE_OUTPUT_FORMAT](https://docs.snowflake.com/en/sql-reference/parameters#date-output-format)
 - [ENABLE_UNLOAD_PHYSICAL_TYPE_OPTIMIZATION](https://docs.snowflake.com/en/sql-reference/parameters#enable-unload-physical-type-optimization)
 - [ERROR_ON_NONDETERMINISTIC_MERGE](https://docs.snowflake.com/en/sql-reference/parameters#error-on-nondeterministic-merge)
 - [ERROR_ON_NONDETERMINISTIC_UPDATE](https://docs.snowflake.com/en/sql-reference/parameters#error-on-nondeterministic-update)
 - [GEOGRAPHY_OUTPUT_FORMAT](https://docs.snowflake.com/en/sql-reference/parameters#geography-output-format)
 - [GEOMETRY_OUTPUT_FORMAT](https://docs.snowflake.com/en/sql-reference/parameters#geometry-output-format)
 - [JDBC_TREAT_DECIMAL_AS_INT](https://docs.snowflake.com/en/sql-reference/parameters#jdbc-treat-decimal-as-int)
 - [JDBC_TREAT_TIMESTAMP_NTZ_AS_UTC](https://docs.snowflake.com/en/sql-reference/parameters#jdbc-treat-timestamp-ntz-as-utc)
 - [JDBC_USE_SESSION_TIMEZONE](https://docs.snowflake.com/en/sql-reference/parameters#jdbc-use-session-timezone)
 - [JSON_INDENT](https://docs.snowflake.com/en/sql-reference/parameters#json-indent)
 - [LOCK_TIMEOUT](https://docs.snowflake.com/en/sql-reference/parameters#lock-timeout)
 - [LOG_LEVEL](https://docs.snowflake.com/en/sql-reference/parameters#log-level)
 - [MULTI_STATEMENT_COUNT](https://docs.snowflake.com/en/sql-reference/parameters#multi-statement-count)
 - [NOORDER_SEQUENCE_AS_DEFAULT](https://docs.snowflake.com/en/sql-reference/parameters#noorder-sequence-as-default)
 - [ODBC_TREAT_DECIMAL_AS_INT](https://docs.snowflake.com/en/sql-reference/parameters#odbc-treat-decimal-as-int)
 - [QUERY_TAG](https://docs.snowflake.com/en/sql-reference/parameters#query-tag)
 - [QUOTED_IDENTIFIERS_IGNORE_CASE](https://docs.snowflake.com/en/sql-reference/parameters#quoted-identifiers-ignore-case)
 - [ROWS_PER_RESULTSET](https://docs.snowflake.com/en/sql-reference/parameters#rows-per-resultset)
 - [S3_STAGE_VPCE_DNS_NAME](https://docs.snowflake.com/en/sql-reference/parameters#s3-stage-vpce-dns-name)
 - [SEARCH_PATH](https://docs.snowflake.com/en/sql-reference/parameters#search-path)
 - [SIMULATED_DATA_SHARING_CONSUMER](https://docs.snowflake.com/en/sql-reference/parameters#simulated-data-sharing-consumer)
 - [STATEMENT_QUEUED_TIMEOUT_IN_SECONDS](https://docs.snowflake.com/en/sql-reference/parameters#statement-queued-timeout-in-seconds)
 - [STATEMENT_TIMEOUT_IN_SECONDS](https://docs.snowflake.com/en/sql-reference/parameters#statement-timeout-in-seconds)
 - [STRICT_JSON_OUTPUT](https://docs.snowflake.com/en/sql-reference/parameters#strict-json-output)
 - [TIMESTAMP_DAY_IS_ALWAYS_24H](https://docs.snowflake.com/en/sql-reference/parameters#timestamp-day-is-always-24h)
 - [TIMESTAMP_INPUT_FORMAT](https://docs.snowflake.com/en/sql-reference/parameters#timestamp-input-format)
 - [TIMESTAMP_LTZ_OUTPUT_FORMAT](https://docs.snowflake.com/en/sql-reference/parameters#timestamp-ltz-output-format)
 - [TIMESTAMP_NTZ_OUTPUT_FORMAT](https://docs.snowflake.com/en/sql-reference/parameters#timestamp-ntz-output-format)
 - [TIMESTAMP_OUTPUT_FORMAT](https://docs.snowflake.com/en/sql-reference/parameters#timestamp-output-format)
 - [TIMESTAMP_TYPE_MAPPING](https://docs.snowflake.com/en/sql-reference/parameters#timestamp-type-mapping)
 - [TIMESTAMP_TZ_OUTPUT_FORMAT](https://docs.snowflake.com/en/sql-reference/parameters#timestamp-tz-output-format)
 - [TIMEZONE](https://docs.snowflake.com/en/sql-reference/parameters#timezone)
 - [TIME_INPUT_FORMAT](https://docs.snowflake.com/en/sql-reference/parameters#time-input-format)
 - [TIME_OUTPUT_FORMAT](https://docs.snowflake.com/en/sql-reference/parameters#time-output-format)
 - [TRACE_LEVEL](https://docs.snowflake.com/en/sql-reference/parameters#trace-level)
 - [TRANSACTION_ABORT_ON_ERROR](https://docs.snowflake.com/en/sql-reference/parameters#transaction-abort-on-error)
 - [TRANSACTION_DEFAULT_ISOLATION_LEVEL](https://docs.snowflake.com/en/sql-reference/parameters#transaction-default-isolation-level)
 - [TWO_DIGIT_CENTURY_START](https://docs.snowflake.com/en/sql-reference/parameters#two-digit-century-start)
 - [UNSUPPORTED_DDL_ACTION](https://docs.snowflake.com/en/sql-reference/parameters#unsupported-ddl-action)
 - [USE_CACHED_RESULT](https://docs.snowflake.com/en/sql-reference/parameters#use-cached-result)
 - [WEEK_OF_YEAR_POLICY](https://docs.snowflake.com/en/sql-reference/parameters#week-of-year-policy)
 - [WEEK_START](https://docs.snowflake.com/en/sql-reference/parameters#week-start)
 - [ENABLE_UNREDACTED_QUERY_SYNTAX_ERROR](https://docs.snowflake.com/en/sql-reference/parameters#enable-unredacted-query-syntax-error)
 - [NETWORK_POLICY](https://docs.snowflake.com/en/sql-reference/parameters#network-policy)
 - [PREVENT_UNLOAD_TO_INTERNAL_STAGES](https://docs.snowflake.com/en/sql-reference/parameters#prevent-unload-to-internal-stages)

Connected issues: [#2938](https://github.com/Snowflake-Labs/terraform-provider-snowflake/issues/2938)

#### *(breaking change)* Changes in sensitiveness of name, login_name, and display_name

According to https://docs.snowflake.com/en/sql-reference/functions/all_user_names#usage-notes, `NAME`s are not considered sensitive data and `LOGIN_NAME`s are. Previous versions of the provider had this the other way around. In this version, `name` attribute was unmarked as sensitive, whereas `login_name` was marked as sensitive. This may break your configuration if you were using `login_name`s before e.g. in a `for_each` loop.

The `display_name` attribute was marked as sensitive. It defaults to `name` if not provided on Snowflake side. Because `name` is no longer sensitive, we also change the setting for the `display_name`.

Connected issues: [#2662](https://github.com/Snowflake-Labs/terraform-provider-snowflake/issues/2662), [#2668](https://github.com/Snowflake-Labs/terraform-provider-snowflake/issues/2668).

#### *(bugfix)* Correctly handle `default_warehouse`, `default_namespace`, and `default_role`

During the [identifiers rework](https://github.com/Snowflake-Labs/terraform-provider-snowflake/blob/main/ROADMAP.md#identifiers-rework), we generalized how we compute the differences correctly for the identifier fields (read more in [this document](https://github.com/Snowflake-Labs/terraform-provider-snowflake/blob/main/docs/technical-documentation/identifiers_rework_design_decisions.md)). Proper suppressor was applied to `default_warehouse`, `default_namespace`, and `default_role`. Also, all these three attributes were corrected (e.g. handling spaces/hyphens in names).

Connected issues: [#2836](https://github.com/Snowflake-Labs/terraform-provider-snowflake/pull/2836), [#2942](https://github.com/Snowflake-Labs/terraform-provider-snowflake/issues/2942)

#### *(bugfix)* Correctly handle failed update

Not every attribute can be updated in the state during read (like `password` in the `snowflake_user` resource). In situations where update fails, we may end up with an incorrect state (read more in https://github.com/hashicorp/terraform-plugin-sdk/issues/476). We use a deprecated method from the plugin SDK, and now, for partially failed updates, we preserve the resource's previous state. It fixed this kind of situations for `snowflake_user` resource.

Connected issues: [#2970](https://github.com/Snowflake-Labs/terraform-provider-snowflake/pull/2970)

#### *(breaking change)* Handling default secondary roles

Old field `default_secondary_roles` was removed in favour of the new, easier, `default_secondary_roles_option` because the only possible options that can be currently set are `('ALL')` and `()`.  The logic to handle set element changes was convoluted and error-prone. Additionally, [bcr 2024_07](https://docs.snowflake.com/en/release-notes/bcr-bundles/2024_07/bcr-1692) complicated the matter even more.

Now:
- the default value is `DEFAULT` - it falls back to Snowflake default (so `()` before and `('ALL')` after the BCR)
- to explicitly set to `('ALL')` use `ALL`
- to explicitly set to `()` use `NONE`

While migrating, the old `default_secondary_roles` will be removed from the state automatically and `default_secondary_roles_option` will be constructed based on the previous value (in some cases apply may be necessary).

Connected issues: [#3038](https://github.com/Snowflake-Labs/terraform-provider-snowflake/pull/3038)

#### *(breaking change)* Attributes changes

Attributes that are no longer computed:
- `login_name`
- `display_name`
- `disabled`
- `default_role`

New fields:
- `middle_name`
- `days_to_expiry`
- `mins_to_unlock`
- `mins_to_bypass_mfa`
- `disable_mfa`
- `default_secondary_roles_option`
- `show_output` - holds the response from `SHOW USERS`. Remember that the field will be only recomputed if one of the user attributes is changed.
- `parameters` - holds the response from `SHOW PARAMETERS IN USER`.

Removed fields:
- `has_rsa_public_key`
- `default_secondary_roles` - replaced with `default_secondary_roles_option`

Default changes:
- `must_change_password`
- `disabled`

Type changes:
- `must_change_password`: bool -> string (To easily handle three-value logic (true, false, unknown) in provider's configs, read more in https://github.com/Snowflake-Labs/terraform-provider-snowflake/blob/751239b7d2fee4757471db6c03b952d4728ee099/v1-preparations/CHANGES_BEFORE_V1.md?plain=1#L24)
- `disabled`: bool -> string (To easily handle three-value logic (true, false, unknown) in provider's configs, read more in https://github.com/Snowflake-Labs/terraform-provider-snowflake/blob/751239b7d2fee4757471db6c03b952d4728ee099/v1-preparations/CHANGES_BEFORE_V1.md?plain=1#L24)

#### *(breaking change)* refactored snowflake_users datasource
> **IMPORTANT NOTE:** when querying users you don't have permissions to, the querying options are limited.
You won't get almost any field in `show_output` (only empty or default values), the DESCRIBE command cannot be called, so you have to set `with_describe = false`.
Only `parameters` output is not affected by the lack of privileges.

Changes:
- account checking logic was entirely removed
- `pattern` renamed to `like`
- `like`, `starts_with`, and `limit` filters added
- `SHOW USERS` output is enclosed in `show_output` field inside `users` (all the previous fields in `users` map were removed)
- Added outputs from **DESC USER** and **SHOW PARAMETERS IN USER** (they can be turned off by declaring `with_describe = false` and `with_parameters = false`, **they're turned on by default**).
  The additional parameters call **DESC USER** (with `with_describe` turned on) and **SHOW PARAMETERS IN USER** (with `with_parameters` turned on) **per user** returned by **SHOW USERS**.
  The outputs of both commands are held in `users` entry, where **DESC USER** is saved in the `describe_output` field, and **SHOW PARAMETERS IN USER** in the `parameters` field.
  It's important to limit the records and calls to Snowflake to the minimum. That's why we recommend assessing which information you need from the data source and then providing strong filters and turning off additional fields for better plan performance.

Connected issues: [#2902](https://github.com/Snowflake-Labs/terraform-provider-snowflake/pull/2902)

#### *(breaking change)* snowflake_user_public_keys usage with snowflake_user

`snowflake_user_public_keys` is a resource allowing to set keys for the given user. Before this version, it was possible to have `snowflake_user` and `snowflake_user_public_keys` used next to each other.
Because the logic handling the keys in `snowflake_user` was fixed, it is advised to use `snowflake_user_public_keys` only when user is not managed through terraform. Having both resources configured for the same user will result in improper behavior.

To migrate, in case of having two resources:
- copy the keys to `rsa_public_key` and `rsa_public_key2` in `snowflake_user`
- remove `snowflake_user_public_keys` from state (following https://github.com/Snowflake-Labs/terraform-provider-snowflake/blob/main/docs/technical-documentation/resource_migration.md#resource-migration)
- remove `snowflake_user_public_keys` from config

#### *(breaking change)* snowflake_network_policy_attachment usage with snowflake_user

`snowflake_network_policy_attachment` changes are similar to the changes to `snowflake_user_public_keys` above. It is advised to use `snowflake_network_policy_attachment` only when user is not managed through terraform. Having both resources configured for the same user will result in improper behavior.

To migrate, in case of having two resources:
- copy network policy to [network_policy](https://registry.terraform.io/providers/Snowflake-Labs/snowflake/0.95.0/docs/resources/user#network_policy) attribute in the `snowflake_user` resource
- remove `snowflake_network_policy_attachment` from state (following https://github.com/Snowflake-Labs/terraform-provider-snowflake/blob/main/docs/technical-documentation/resource_migration.md#resource-migration)
- remove `snowflake_network_policy_attachment` from config

References: [#3048](https://github.com/Snowflake-Labs/terraform-provider-snowflake/discussions/3048), [#3058](https://github.com/Snowflake-Labs/terraform-provider-snowflake/issues/3058)

#### *(note)* snowflake_user_password_policy_attachment and other user policies

`snowflake_user_password_policy_attachment` is not addressed in the current version.
Attaching other user policies is not addressed in the current version.

Both topics will be addressed in the following versions.

#### *(note)* user types

`service` and `legacy_service` user types are currently not supported. They will be supported in the following versions as separate resources (namely `snowflake_service_user` and `snowflake_legacy_service_user`).

## v0.94.0 ➞ v0.94.1
### changes in snowflake_schema

In order to avoid dropping `PUBLIC` schemas, we have decided to use `ALTER` instead of `OR REPLACE` during creation. In the future we are planning to use `CREATE OR ALTER` when it becomes available for schems.

## v0.93.0 ➞ v0.94.0
### *(breaking change)* changes in snowflake_scim_integration

In order to fix issues in v0.93.0, when a resource has Azure scim client, `sync_password` field is now set to `default` value in the state. State will be migrated automatically.

### *(breaking change)* refactored snowflake_schema resource

Renamed fields:
- renamed `is_managed` to `with_managed_access`
- renamed `data_retention_days` to `data_retention_time_in_days`

Please rename these fields in your configuration files. State will be migrated automatically.

Removed fields:
- `tag`
The value of this field will be removed from the state automatically. Please, use [tag_association](https://registry.terraform.io/providers/Snowflake-Labs/snowflake/latest/docs/resources/tag_association) instead.

New fields:
- the following set of [parameters](https://docs.snowflake.com/en/sql-reference/parameters) was added:
    - `max_data_extension_time_in_days`
    - `external_volume`
    - `catalog`
    - `replace_invalid_characters`
    - `default_ddl_collation`
    - `storage_serialization_policy`
    - `log_level`
    - `trace_level`
    - `suspend_task_after_num_failures`
    - `task_auto_retry_attempts`
    - `user_task_managed_initial_warehouse_size`
    - `user_task_timeout_ms`
    - `user_task_minimum_trigger_interval_in_seconds`
    - `quoted_identifiers_ignore_case`
    - `enable_console_output`
    - `pipe_execution_paused`
- added `show_output` field that holds the response from SHOW SCHEMAS.
- added `describe_output` field that holds the response from DESCRIBE SCHEMA. Note that one needs to grant sufficient privileges e.g. with [grant_ownership](https://registry.terraform.io/providers/Snowflake-Labs/snowflake/latest/docs/resources/grant_ownership) on all objects in the schema. Otherwise, this field is not filled.
- added `parameters` field that holds the response from SHOW PARAMETERS IN SCHEMA.

We allow creating and managing `PUBLIC` schemas now. When the name of the schema is `PUBLIC`, it's created with `OR_REPLACE`. Please be careful with this operation, because you may experience data loss. `OR_REPLACE` does `DROP` before `CREATE`, so all objects in the schema will be dropped and this is not visible in Terraform plan. To restore data-related objects that might have been accidentally or intentionally deleted, pleas read about [Time Travel](https://docs.snowflake.com/en/user-guide/data-time-travel). The alternative is to import `PUBLIC` schema manually and then manage it with Terraform. We've decided this based on [#2826](https://github.com/Snowflake-Labs/terraform-provider-snowflake/issues/2826).

#### *(behavior change)* Boolean type changes
To easily handle three-value logic (true, false, unknown) in provider's configs, type of `is_transient` and `with_managed_access` was changed from boolean to string.

Terraform should recreate resources for configs lacking `is_transient` (`DROP` and then `CREATE` will be run underneath). To prevent this behavior, please set `is_transient` field.
For more details about default values, please refer to the [changes before v1](https://github.com/Snowflake-Labs/terraform-provider-snowflake/blob/main/v1-preparations/CHANGES_BEFORE_V1.md#default-values) document.

Terraform should perform an action for configs lacking `with_managed_access` (`ALTER SCHEMA DISABLE MANAGED ACCESS` will be run underneath which should not affect the Snowflake object, because `MANAGED ACCESS` is not set by default)
### *(breaking change)* refactored snowflake_schemas datasource
Changes:
- `database` is removed and can be specified inside `in` field.
- `like`, `in`, `starts_with`, and `limit` fields enable filtering.
- SHOW SCHEMAS output is enclosed in `show_output` field inside `schemas`.
- Added outputs from **DESC SCHEMA** and **SHOW PARAMETERS IN SCHEMA** (they can be turned off by declaring `with_describe = false` and `with_parameters = false`, **they're turned on by default**).
  The additional parameters call **DESC SCHEMA** (with `with_describe` turned on) and **SHOW PARAMETERS IN SCHEMA** (with `with_parameters` turned on) **per schema** returned by **SHOW SCHEMAS**.
  The outputs of both commands are held in `schemas` entry, where **DESC SCHEMA** is saved in the `describe_output` field, and **SHOW PARAMETERS IN SCHEMA** in the `parameters` field.
  It's important to limit the records and calls to Snowflake to the minimum. That's why we recommend assessing which information you need from the data source and then providing strong filters and turning off additional fields for better plan performance.

### *(new feature)* new snowflake_account_role resource

Already existing `snowflake_role` was deprecated in favor of the new `snowflake_account_role`. The old resource got upgraded to
have the same features as the new one. The only difference is the deprecation message on the old resource.

New fields:
- added `show_output` field that holds the response from SHOW ROLES. Remember that the field will be only recomputed if one of the fields (`name` or `comment`) are changed.

### *(breaking change)* refactored snowflake_roles data source

Changes:
- New `in_class` filtering option to filter out roles by class name, e.g. `in_class = "SNOWFLAKE.CORE.BUDGET"`
- `pattern` was renamed to `like`
- output of SHOW is enclosed in `show_output`, so before, e.g. `roles.0.comment` is now `roles.0.show_output.0.comment`

### *(new feature)* new snowflake_account_role resource

Already existing `snowflake_role` was deprecated in favor of the new `snowflake_account_role`. The old resource got upgraded to
have the same features as the new one. The only difference is the deprecation message on the old resource.

New fields:
- added `show_output` field that holds the response from SHOW ROLES. Remember that the field will be only recomputed if one of the fields (`name` or `comment`) are changed.

### *(breaking change)* refactored snowflake_roles data source

Changes:
- New `in_class` filtering option to filter out roles by class name, e.g. `in_class = "SNOWFLAKE.CORE.BUDGET"`
- `pattern` was renamed to `like`
- output of SHOW is enclosed in `show_output`, so before, e.g. `roles.0.comment` is now `roles.0.show_output.0.comment`

### *(new feature)* snowflake_streamlit resource
Added a new resource for managing streamlits. See reference [docs](https://docs.snowflake.com/en/sql-reference/sql/create-streamlit). In this resource, we decided to split `ROOT_LOCATION` in Snowflake to two fields: `stage` representing stage fully qualified name and `directory_location` containing a path within this stage to root location.

### *(new feature)* snowflake_streamlits datasource
Added a new datasource enabling querying and filtering stremlits. Notes:
- all results are stored in `streamlits` field.
- `like`, `in`, and `limit` fields enable streamlits filtering.
- SHOW STREAMLITS output is enclosed in `show_output` field inside `streamlits`.
- Output from **DESC STREAMLIT** (which can be turned off by declaring `with_describe = false`, **it's turned on by default**) is enclosed in `describe_output` field inside `streamlits`.
  The additional parameters call **DESC STREAMLIT** (with `with_describe` turned on) **per streamlit** returned by **SHOW STREAMLITS**.
  It's important to limit the records and calls to Snowflake to the minimum. That's why we recommend assessing which information you need from the data source and then providing strong filters and turning off additional fields for better plan performance.

### *(new feature)* refactored snowflake_network_policy resource

No migration required.

New behavior:
- `name` is no longer marked as ForceNew parameter. When changed, now it will perform ALTER RENAME operation, instead of re-creating with the new name.
- Additional validation was added to `blocked_ip_list` to inform about specifying `0.0.0.0/0` ip. More details in the [official documentation](https://docs.snowflake.com/en/sql-reference/sql/create-network-policy#usage-notes).

New fields:
- `show_output` and `describe_output` added to hold the results returned by `SHOW` and `DESCRIBE` commands. Those fields will only be recomputed when specified fields change

### *(new feature)* snowflake_network_policies datasource

Added a new datasource enabling querying and filtering network policies. Notes:
- all results are stored in `network_policies` field.
- `like` field enables filtering.
- SHOW NETWORK POLICIES output is enclosed in `show_output` field inside `network_policies`.
- Output from **DESC NETWORK POLICY** (which can be turned off by declaring `with_describe = false`, **it's turned on by default**) is enclosed in `describe_output` field inside `network_policies`.
  The additional parameters call **DESC NETWORK POLICY** (with `with_describe` turned on) **per network policy** returned by **SHOW NETWORK POLICIES**.
  It's important to limit the records and calls to Snowflake to the minimum. That's why we recommend assessing which information you need from the data source and then providing strong filters and turning off additional fields for better plan performance.

### *(fix)* snowflake_warehouse resource

Because of the issue [#2948](https://github.com/Snowflake-Labs/terraform-provider-snowflake/issues/2948), we are relaxing the validations for the Snowflake parameter values. Read more in [CHANGES_BEFORE_V1.md](v1-preparations/CHANGES_BEFORE_V1.md#validations).

## v0.92.0 ➞ v0.93.0

### general changes

With this change we introduce the first resources redesigned for the V1. We have made a few design choices that will be reflected in these and in the further reworked resources. This includes:
- Handling the [default values](./v1-preparations/CHANGES_BEFORE_V1.md#default-values).
- Handling the ["empty" values](./v1-preparations/CHANGES_BEFORE_V1.md#empty-values).
- Handling the [Snowflake parameters](./v1-preparations/CHANGES_BEFORE_V1.md#snowflake-parameters).
- Saving the [config values in the state](./v1-preparations/CHANGES_BEFORE_V1.md#config-values-in-the-state).
- Providing a ["raw Snowflake output"](./v1-preparations/CHANGES_BEFORE_V1.md#empty-values) for the managed resources.

They are all described in short in the [changes before v1 doc](./v1-preparations/CHANGES_BEFORE_V1.md). Please familiarize yourself with these changes before the upgrade.

### old grant resources removal
Following the [announcement](https://github.com/Snowflake-Labs/terraform-provider-snowflake/discussions/2736) we have removed the old grant resources. The two resources [snowflake_role_ownership_grant](https://registry.terraform.io/providers/Snowflake-Labs/snowflake/latest/docs/resources/role_ownership_grant) and [snowflake_user_ownership_grant](https://registry.terraform.io/providers/Snowflake-Labs/snowflake/latest/docs/resources/user_ownership_grant) were not listed in the announcement, but they were also marked as deprecated ones. We are removing them too to conclude the grants redesign saga.

### *(new feature)* Api authentication resources
Added new api authentication resources, i.e.:
- `snowflake_api_authentication_integration_with_authorization_code_grant`
- `snowflake_api_authentication_integration_with_client_credentials`
- `snowflake_api_authentication_integration_with_jwt_bearer`

See reference [doc](https://docs.snowflake.com/en/sql-reference/sql/create-security-integration-api-auth).

### *(new feature)* snowflake_oauth_integration_for_custom_clients and snowflake_oauth_integration_for_partner_applications resources

To enhance clarity and functionality, the new resources `snowflake_oauth_integration_for_custom_clients` and `snowflake_oauth_integration_for_partner_applications` have been introduced
to replace the previous `snowflake_oauth_integration`. Recognizing that the old resource carried multiple responsibilities within a single entity, we opted to divide it into two more specialized resources.
The newly introduced resources are aligned with the latest Snowflake documentation at the time of implementation, and adhere to our [new conventions](#general-changes).
This segregation was based on the `oauth_client` attribute, where `CUSTOM` corresponds to `snowflake_oauth_integration_for_custom_clients`,
while other attributes align with `snowflake_oauth_integration_for_partner_applications`.

### *(new feature)* snowflake_security_integrations datasource
Added a new datasource enabling querying and filtering all types of security integrations. Notes:
- all results are stored in `security_integrations` field.
- `like` field enables security integrations filtering.
- SHOW SECURITY INTEGRATIONS output is enclosed in `show_output` field inside `security_integrations`.
- Output from **DESC SECURITY INTEGRATION** (which can be turned off by declaring `with_describe = false`, **it's turned on by default**) is enclosed in `describe_output` field inside `security_integrations`.
  **DESC SECURITY INTEGRATION** returns different properties based on the integration type. Consult the documentation to check which ones will be filled for which integration.
  The additional parameters call **DESC SECURITY INTEGRATION** (with `with_describe` turned on) **per security integration** returned by **SHOW SECURITY INTEGRATIONS**.
  It's important to limit the records and calls to Snowflake to the minimum. That's why we recommend assessing which information you need from the data source and then providing strong filters and turning off additional fields for better plan performance.

### snowflake_external_oauth_integration resource changes

#### *(behavior change)* Renamed fields
Renamed fields:
- `type` to `external_oauth_type`
- `issuer` to `external_oauth_issuer`
- `token_user_mapping_claims` to `external_oauth_token_user_mapping_claim`
- `snowflake_user_mapping_attribute` to `external_oauth_snowflake_user_mapping_attribute`
- `scope_mapping_attribute` to `external_oauth_scope_mapping_attribute`
- `jws_keys_urls` to `external_oauth_jws_keys_url`
- `rsa_public_key` to `external_oauth_rsa_public_key`
- `rsa_public_key_2` to `external_oauth_rsa_public_key_2`
- `blocked_roles` to `external_oauth_blocked_roles_list`
- `allowed_roles` to `external_oauth_allowed_roles_list`
- `audience_urls` to `external_oauth_audience_list`
- `any_role_mode` to `external_oauth_any_role_mode`
- `scope_delimiter` to `external_oauth_scope_delimiter`
to align with Snowflake docs. Please rename this field in your configuration files. State will be migrated automatically.

#### *(behavior change)* Force new for multiple attributes after removing from config
Conditional force new was added for the following attributes when they are removed from config. There are no alter statements supporting UNSET on these fields.
- `external_oauth_rsa_public_key`
- `external_oauth_rsa_public_key_2`
- `external_oauth_scope_mapping_attribute`
- `external_oauth_jws_keys_url`
- `external_oauth_token_user_mapping_claim`

#### *(behavior change)* Conflicting fields
Fields listed below can not be set at the same time in Snowflake. They are marked as conflicting fields.
- `external_oauth_jws_keys_url` <-> `external_oauth_rsa_public_key`
- `external_oauth_jws_keys_url` <-> `external_oauth_rsa_public_key_2`
- `external_oauth_allowed_roles_list` <-> `external_oauth_blocked_roles_list`

#### *(behavior change)* Changed diff suppress for some fields
The fields listed below had diff suppress which removed '-' from strings. Now, this behavior is removed, so if you had '-' in these strings, please remove them. Note that '-' in these values is not allowed by Snowflake.
- `external_oauth_snowflake_user_mapping_attribute`
- `external_oauth_type`
- `external_oauth_any_role_mode`

### *(new feature)* snowflake_saml2_integration resource

The new `snowflake_saml2_integration` is introduced and deprecates `snowflake_saml_integration`. It contains new fields
and follows our new conventions making it more stable. The old SAML integration wasn't changed, so no migration needed,
but we recommend to eventually migrate to the newer counterpart.

### snowflake_scim_integration resource changes
#### *(behavior change)* Changed behavior of `sync_password`

Now, the `sync_password` field will set the state value to `default` whenever the value is not set in the config. This indicates that the value on the Snowflake side is set to the Snowflake default.

> [!WARNING]
> This change causes issues for Azure scim client (see [#2946](https://github.com/Snowflake-Labs/terraform-provider-snowflake/issues/2946)). The workaround is to remove the resource from the state with `terraform state rm`, add `sync_password = true` to the config, and import with `terraform import "snowflake_scim_integration.test" "aad_provisioning"`. After these steps, there should be no errors and no diff on this field. This behavior is fixed in v0.94 with state upgrader.


#### *(behavior change)* Renamed fields

Renamed field `provisioner_role` to `run_as_role` to align with Snowflake docs. Please rename this field in your configuration files. State will be migrated automatically.

#### *(new feature)* New fields
Fields added to the resource:
- `enabled`
- `sync_password`
- `comment`

#### *(behavior change)* Changed behavior of `enabled`
New field `enabled` is required. Previously the default value during create in Snowflake was `true`. If you created a resource with Terraform, please add `enabled = true` to have the same value.

#### *(behavior change)* Force new for multiple attributes
ForceNew was added for the following attributes (because there are no usable SQL alter statements for them):
- `scim_client`
- `run_as_role`

### snowflake_warehouse resource changes

Because of the multiple changes in the resource, the easiest migration way is to follow our [migration guide](https://github.com/Snowflake-Labs/terraform-provider-snowflake/blob/main/docs/technical-documentation/resource_migration.md) to perform zero downtime migration. Alternatively, it is possible to follow some pointers below. Either way, familiarize yourself with the resource changes before version bumping. Also, check the [design decisions](./v1-preparations/CHANGES_BEFORE_V1.md).

#### *(potential behavior change)* Default values removed
As part of the [redesign](https://github.com/Snowflake-Labs/terraform-provider-snowflake/blob/main/ROADMAP.md#preparing-essential-ga-objects-for-the-provider-v1) we are removing the default values for attributes having their defaults on Snowflake side to reduce coupling with the provider (read more in [default values](./v1-preparations/CHANGES_BEFORE_V1.md#default-values)). Because of that the following defaults were removed:
- `comment` (previously `""`)
- `enable_query_acceleration` (previously `false`)
- `query_acceleration_max_scale_factor` (previously `8`)
- `warehouse_type` (previously `"STANDARD"`)
- `max_concurrency_level` (previously `8`)
- `statement_queued_timeout_in_seconds` (previously `0`)
- `statement_timeout_in_seconds` (previously `172800`)

**Beware!** For attributes being Snowflake parameters (in case of warehouse: `max_concurrency_level`, `statement_queued_timeout_in_seconds`, and `statement_timeout_in_seconds`), this is a breaking change (read more in [Snowflake parameters](./v1-preparations/CHANGES_BEFORE_V1.md#snowflake-parameters)). Previously, not setting a value for them was treated as a fallback to values hardcoded on the provider side. This caused warehouse creation with these parameters set on the warehouse level (and not using the Snowflake default from hierarchy; read more in the [parameters documentation](https://docs.snowflake.com/en/sql-reference/parameters)). To keep the previous values, fill in your configs to the default values listed above.

All previous defaults were aligned with the current Snowflake ones, however it's not possible to distinguish between filled out value and no value in the automatic state upgrader. Therefore, if the given attribute is not filled out in your configuration, terraform will try to perform update after the change (to UNSET the given attribute to the Snowflake default); it should result in no changes on Snowflake object side, but it is required to make Terraform state aligned with your config. **All** other optional fields that were not set inside the config at all (because of the change in handling state logic on our provider side) will follow the same logic. To avoid the need for the changes, fill out the default fields in your config. Alternatively, run `terraform apply`; no further changes should be shown as a part of the plan.

#### *(note)* Automatic state migrations
There are three migrations that should happen automatically with the version bump:
- incorrect `2XLARGE`, `3XLARGE`, `4XLARGE`, `5XLARGE`, `6XLARGE` values for warehouse size are changed to the proper ones
- deprecated `wait_for_provisioning` attribute is removed from the state
- old empty resource monitor attribute is cleaned (earlier it was set to `"null"` string)

#### *(fix)* Warehouse size UNSET

Before the changes, removing warehouse size from the config was not handled properly. Because UNSET is not supported for warehouse size (check the [docs](https://docs.snowflake.com/en/sql-reference/sql/alter-warehouse#properties-parameters) - usage notes for unset) and there are multiple defaults possible, removing the size from config will result in the resource recreation.

#### *(behavior change)* Validation changes
As part of the [redesign](https://github.com/Snowflake-Labs/terraform-provider-snowflake/blob/main/ROADMAP.md#preparing-essential-ga-objects-for-the-provider-v1) we are adjusting validations or removing them to reduce coupling between Snowflake and the provider. Because of that the following validations were removed/adjusted/added:
- `max_cluster_count` - adjusted: added higher bound (10) according to Snowflake docs
- `min_cluster_count` - adjusted: added higher bound (10) according to Snowflake docs
- `auto_suspend` - adjusted: added `0` as valid value
- `warehouse_size` - adjusted: removed incorrect `2XLARGE`, `3XLARGE`, `4XLARGE`, `5XLARGE`, `6XLARGE` values
- `resource_monitor` - added: validation for a valid identifier (still subject to change during [identifiers rework](https://github.com/Snowflake-Labs/terraform-provider-snowflake/blob/main/ROADMAP.md#identifiers-rework))
- `max_concurrency_level` - added: validation according to MAX_CONCURRENCY_LEVEL parameter docs
- `statement_queued_timeout_in_seconds` - added: validation according to STATEMENT_QUEUED_TIMEOUT_IN_SECONDS parameter docs
- `statement_timeout_in_seconds` - added: validation according to STATEMENT_TIMEOUT_IN_SECONDS parameter docs

#### *(behavior change)* Deprecated `wait_for_provisioning` field removed
`wait_for_provisioning` field was deprecated a long time ago. It's high time it was removed from the schema.

#### *(behavior change)* `query_acceleration_max_scale_factor` conditional logic removed
Previously, the `query_acceleration_max_scale_factor` was depending on `enable_query_acceleration` parameter, but it is not required on Snowflake side. After migration, `terraform plan` should suggest changes if `enable_query_acceleration` was earlier set to false (manually or from default) and if `query_acceleration_max_scale_factor` was set in config.

#### *(behavior change)* `initially_suspended` forceNew removed
Previously, the `initially_suspended` attribute change caused the resource recreation. This attribute is used only during creation (to create suspended warehouse). There is no reason to recreate the whole object just to have initial state changed.

#### *(behavior change)* Boolean type changes
To easily handle three-value logic (true, false, unknown) in provider's configs, type of `auto_resume` and `enable_query_acceleration` was changed from boolean to string. This should not require updating existing configs (boolean/int value should be accepted and state will be migrated to string automatically), however we recommend changing config values to strings. Terraform should perform an action for configs lacking `auto_resume` or `enable_query_acceleration` (`ALTER WAREHOUSE UNSET AUTO_RESUME` and/or `ALTER WAREHOUSE UNSET ENABLE_QUERY_ACCELERATION` will be run underneath which should not affect the Snowflake object, because `auto_resume` and `enable_query_acceleration` are false by default).

#### *(note)* `resource_monitor` validation and diff suppression
`resource_monitor` is an identifier and handling logic may be still slightly changed as part of https://github.com/Snowflake-Labs/terraform-provider-snowflake/blob/main/ROADMAP.md#identifiers-rework. It should be handled automatically (without needed manual actions on user side), though, but it is not guaranteed.

#### *(behavior change)* snowflake_warehouses datasource
- Added `like` field to enable warehouse filtering
- Added missing fields returned by SHOW WAREHOUSES and enclosed its output in `show_output` field.
- Added outputs from **DESC WAREHOUSE** and **SHOW PARAMETERS IN WAREHOUSE** (they can be turned off by declaring `with_describe = false` and `with_parameters = false`, **they're turned on by default**).
  The additional parameters call **DESC WAREHOUSE** (with `with_describe` turned on) and **SHOW PARAMETERS IN WAREHOUSE** (with `with_parameters` turned on) **per warehouse** returned by **SHOW WAREHOUSES**.
  The outputs of both commands are held in `warehouses` entry, where **DESC WAREHOUSE** is saved in the `describe_output` field, and **SHOW PARAMETERS IN WAREHOUSE** in the `parameters` field.
  It's important to limit the records and calls to Snowflake to the minimum. That's why we recommend assessing which information you need from the data source and then providing strong filters and turning off additional fields for better plan performance.

You can read more in ["raw Snowflake output"](./v1-preparations/CHANGES_BEFORE_V1.md#empty-values).

### *(new feature)* new database resources
As part of the [preparation for v1](https://github.com/Snowflake-Labs/terraform-provider-snowflake/blob/main/ROADMAP.md#preparing-essential-ga-objects-for-the-provider-v1), we split up the database resource into multiple ones:
- Standard database - can be used as `snowflake_database` (replaces the old one and is used to create databases with optional ability to become a primary database ready for replication)
- Shared database - can be used as `snowflake_shared_database` (used to create databases from externally defined shares)
- Secondary database - can be used as `snowflake_secondary_database` (used to create replicas of databases from external sources)

All the field changes in comparison to the previous database resource are:
- `is_transient`
    - in `snowflake_shared_database`
        - removed: the field is removed from `snowflake_shared_database` as it doesn't have any effect on shared databases.
- `from_database` - database cloning was entirely removed and is not possible by any of the new database resources.
- `from_share` - the parameter was moved to the dedicated resource for databases created from shares `snowflake_shared_database`. Right now, it's a text field instead of a map. Additionally, instead of legacy account identifier format we're expecting the new one that with share looks like this: `<organization_name>.<account_name>.<share_name>`. For more information on account identifiers, visit the [official documentation](https://docs.snowflake.com/en/user-guide/admin-account-identifier).
- `from_replication` - the parameter was moved to the dedicated resource for databases created from primary databases `snowflake_secondary_database`
- `replication_configuration` - renamed: was renamed to `configuration` and is only available in the `snowflake_database`. Its internal schema changed that instead of list of accounts, we expect a list of nested objects with accounts for which replication (and optionally failover) should be enabled. More information about converting between both versions [here](#resource-renamed-snowflake_database---snowflake_database_old). Additionally, instead of legacy account identifier format we're expecting the new one that looks like this: `<organization_name>.<account_name>` (it will be automatically migrated to the recommended format by the state upgrader). For more information on account identifiers, visit the [official documentation](https://docs.snowflake.com/en/user-guide/admin-account-identifier).
- `data_retention_time_in_days`
  - in `snowflake_shared_database`
      - removed: the field is removed from `snowflake_shared_database` as it doesn't have any effect on shared databases.
  - in `snowflake_database` and `snowflake_secondary_database`
    - adjusted: now, it uses different approach that won't set it to -1 as a default value, but rather fills the field with the current value from Snowflake (this still can change).
- added: The following set of [parameters](https://docs.snowflake.com/en/sql-reference/parameters) was added to every database type:
    - `max_data_extension_time_in_days`
    - `external_volume`
    - `catalog`
    - `replace_invalid_characters`
    - `default_ddl_collation`
    - `storage_serialization_policy`
    - `log_level`
    - `trace_level`
    - `suspend_task_after_num_failures`
    - `task_auto_retry_attempts`
    - `user_task_managed_initial_warehouse_size`
    - `user_task_timeout_ms`
    - `user_task_minimum_trigger_interval_in_seconds`
    - `quoted_identifiers_ignore_case`
    - `enable_console_output`

The split was done (and will be done for several objects during the refactor) to simplify the resource on maintainability and usage level.
Its purpose was also to divide the resources by their specific purpose rather than cramping every use case of an object into one resource.

### *(behavior change)* Resource renamed snowflake_database -> snowflake_database_old
We made a decision to use the existing `snowflake_database` resource for redesigning it into a standard database.
The previous `snowflake_database` was renamed to `snowflake_database_old` and the current `snowflake_database`
contains completely new implementation that follows our guidelines we set for V1.
When upgrading to the 0.93.0 version, the automatic state upgrader should cover the migration for databases that didn't have the following fields set:
- `from_share` (now, the new `snowflake_shared_database` should be used instead)
- `from_replica` (now, the new `snowflake_secondary_database` should be used instead)
- `replication_configuration`

For configurations containing `replication_configuraiton` like this one:
```terraform
resource "snowflake_database" "test" {
  name = "<name>"
  replication_configuration {
    accounts = ["<account_locator>", "<account_locator_2>"]
    ignore_edition_check = true
  }
}
```

You have to transform the configuration into the following format (notice the change from account locator into the new account identifier format):
```terraform
resource "snowflake_database" "test" {
  name = "%s"
  replication {
    enable_to_account {
      account_identifier = "<organization_name>.<account_name>"
      with_failover      = false
    }
    enable_to_account {
      account_identifier = "<organization_name_2>.<account_name_2>"
      with_failover      = false
    }
  }
  ignore_edition_check = true
}
```

If you had `from_database` set, you should follow our [resource migration guide](https://github.com/Snowflake-Labs/terraform-provider-snowflake/blob/main/docs/technical-documentation/resource_migration.md) to remove
the database from state to later import it in the newer version of the provider.
Otherwise, it may cause issues when migrating to v0.93.0.
For now, we're dropping the possibility to create a clone database from other databases.
The only way will be to clone a database manually and import it as `snowflake_database`, but if
cloned databases diverge in behavior from standard databases, it may cause issues.

For databases with one of the fields mentioned above, manual migration will be needed.
Please refer to our [migration guide](https://github.com/Snowflake-Labs/terraform-provider-snowflake/blob/main/docs/technical-documentation/resource_migration.md) to perform zero downtime migration.

If you would like to upgrade to the latest version and postpone the upgrade, you still have to perform the manual migration
to the `snowflake_database_old` resource by following the [zero downtime migrations document](https://github.com/Snowflake-Labs/terraform-provider-snowflake/blob/main/docs/technical-documentation/resource_migration.md).
The only difference would be that instead of writing/generating new configurations you have to just rename the existing ones to contain `_old` suffix.

### *(behavior change)* snowflake_databases datasource
- `terse` and `history` fields were removed.
- `replication_configuration` field was removed from `databases`.
- `pattern` was replaced by `like` field.
- Additional filtering options added (`limit`).
- Added missing fields returned by SHOW DATABASES and enclosed its output in `show_output` field.
- Added outputs from **DESC DATABASE** and **SHOW PARAMETERS IN DATABASE** (they can be turned off by declaring `with_describe = false` and `with_parameters = false`, **they're turned on by default**).
The additional parameters call **DESC DATABASE** (with `with_describe` turned on) and **SHOW PARAMETERS IN DATABASE** (with `with_parameters` turned on) **per database** returned by **SHOW DATABASES**.
The outputs of both commands are held in `databases` entry, where **DESC DATABASE** is saved in the `describe_output` field, and **SHOW PARAMETERS IN DATABASE** in the `parameters` field.
It's important to limit the records and calls to Snowflake to the minimum. That's why we recommend assessing which information you need from the data source and then providing strong filters and turning off additional fields for better plan performance.

## v0.89.0 ➞ v0.90.0
### snowflake_table resource changes
#### *(behavior change)* Validation to column type added
While solving issue [#2733](https://github.com/Snowflake-Labs/terraform-provider-snowflake/issues/2733) we have introduced diff suppression for `column.type`. To make it work correctly we have also added a validation to it. It should not cause any problems, but it's worth noting in case of any data types used that the provider is not aware of.

### snowflake_procedure resource changes
#### *(behavior change)* Validation to arguments type added
Diff suppression for `arguments.type` is needed for the same reason as above for `snowflake_table` resource.

### tag_masking_policy_association resource changes
Now the `tag_masking_policy_association` resource will only accept fully qualified names separated by dot `.` instead of pipe `|`.

Before
```terraform
resource "snowflake_tag_masking_policy_association" "name" {
    tag_id            = snowflake_tag.this.id
    masking_policy_id = snowflake_masking_policy.example_masking_policy.id
}
```

After
```terraform
resource "snowflake_tag_masking_policy_association" "name" {
    tag_id            = "\"${snowflake_tag.this.database}\".\"${snowflake_tag.this.schema}\".\"${snowflake_tag.this.name}\""
    masking_policy_id = "\"${snowflake_masking_policy.example_masking_policy.database}\".\"${snowflake_masking_policy.example_masking_policy.schema}\".\"${snowflake_masking_policy.example_masking_policy.name}\""
}
```

It's more verbose now, but after identifier rework it should be similar to the previous form.

## v0.88.0 ➞ v0.89.0
#### *(behavior change)* ForceNew removed
The `ForceNew` field was removed in favor of in-place Update for `name` parameter in:
- `snowflake_file_format`
- `snowflake_masking_policy`
So from now, these objects won't be re-created when the `name` changes, but instead only the name will be updated with `ALTER .. RENAME TO` statements.

## v0.87.0 ➞ v0.88.0
### snowflake_procedure resource changes
#### *(behavior change)* Execute as validation added
From now on, the `snowflake_procedure`'s `execute_as` parameter allows only two values: OWNER and CALLER (case-insensitive). Setting other values earlier resulted in falling back to the Snowflake default (currently OWNER) and creating a permadiff.

### snowflake_grants datasource changes
`snowflake_grants` datasource was refreshed as part of the ongoing [Grants Redesign](https://github.com/Snowflake-Labs/terraform-provider-snowflake/blob/main/ROADMAP.md#redesigning-grants).

#### *(behavior change)* role fields renames
To be aligned with the convention in other grant resources, `role` was renamed to `account_role` for the following fields:
- `grants_to.role`
- `grants_of.role`
- `future_grants_to.role`.

To migrate simply change `role` to `account_role` in the aforementioned fields.

#### *(behavior change)* grants_to.share type change
`grants_to.share` was a text field. Because Snowflake introduced new syntax `SHOW GRANTS TO SHARE <share_name> IN APPLICATION PACKAGE <app_package_name>` (check more in the [docs](https://docs.snowflake.com/en/sql-reference/sql/show-grants#variants)) the type was changed to object. To migrate simply change:
```terraform
data "snowflake_grants" "example_to_share" {
  grants_to {
    share = "some_share"
  }
}
```
to
```terraform
data "snowflake_grants" "example_to_share" {
  grants_to {
    share {
      share_name = "some_share"
    }
  }
}
```
Note: `in_application_package` is not yet supported.

#### *(behavior change)* future_grants_in.schema type change
`future_grants_in.schema` was an object field allowing to set required `schema_name` and optional `database_name`. Our strategy is to be explicit, so the schema field was changed to string and fully qualified name is expected. To migrate change:
```terraform
data "snowflake_grants" "example_future_in_schema" {
  future_grants_in {
    schema {
      database_name = "some_database"
      schema_name   = "some_schema"
    }
  }
}
```
to
```terraform
data "snowflake_grants" "example_future_in_schema" {
  future_grants_in {
    schema = "\"some_database\".\"some_schema\""
  }
}
```
#### *(new feature)* grants_to new options
`grants_to` was enriched with three new options:
- `application`
- `application_role`
- `database_role`

No migration work is needed here.

#### *(new feature)* grants_of new options
`grants_to` was enriched with two new options:
- `database_role`
- `application_role`

No migration work is needed here.

#### *(new feature)* future_grants_to new options
`future_grants_to` was enriched with one new option:
- `database_role`

No migration work is needed here.

#### *(documentation)* improvements
Descriptions of attributes were altered. More examples were added (both for old and new features).

## v0.86.0 ➞ v0.87.0
### snowflake_database resource changes
#### *(behavior change)* External object identifier changes

Previously, in `snowflake_database` when creating a database form share, it was possible to provide `from_share.provider`
in the format of `<org_name>.<account_name>`. It worked even though we expected account locator because our "external" identifier wasn't quoting its string representation.
To be consistent with other identifier types, we quoted the output of "external" identifiers which makes such configurations break
(previously, they were working "by accident"). To fix it, the previous format of `<org_name>.<account_name>` has to be changed
to account locator format `<account_locator>` (mind that it's now case-sensitive). The account locator can be retrieved by calling `select current_account();` on the sharing account.
In the future we would like to eventually come back to the `<org_name>.<account_name>` format as it's recommended by Snowflake.

### Provider configuration changes

#### **IMPORTANT** *(bug fix)* Configuration hierarchy
There were several issues reported about the configuration hierarchy, e.g. [#2294](https://github.com/Snowflake-Labs/terraform-provider-snowflake/issues/2294) and [#2242](https://github.com/Snowflake-Labs/terraform-provider-snowflake/issues/2242).
In fact, the order of precedence described in the docs was not followed. This have led to the incorrect behavior.

After migrating to this version, the hierarchy from the docs should be followed:
```text
The Snowflake provider will use the following order of precedence when determining which credentials to use:
1) Provider Configuration
2) Environment Variables
3) Config File
```

**BEWARE**: your configurations will be affected with that change because they may have been leveraging the incorrect configurations precedence. Please be sure to check all the configurations before running terraform.

### snowflake_failover_group resource changes
#### *(bug fix)* ACCOUNT PARAMETERS is returned as PARAMETERS from SHOW FAILOVER GROUPS
Longer context in [#2517](https://github.com/Snowflake-Labs/terraform-provider-snowflake/issues/2517).
After this change, one apply may be required to update the state correctly for failover group resources using `ACCOUNT PARAMETERS`.

### snowflake_database, snowflake_schema, and snowflake_table resource changes
#### *(behavior change)* Database `data_retention_time_in_days` + Schema `data_retention_days` + Table `data_retention_time_in_days`
For context [#2356](https://github.com/Snowflake-Labs/terraform-provider-snowflake/issues/2356).
To make data retention fields truly optional (previously they were producing plan every time when no value was set),
we added `-1` as a possible value, and it is set as default. That got rid of the unexpected plans when no value is set and added possibility to use default value assigned by Snowflake (see [the data retention period](https://docs.snowflake.com/en/user-guide/data-time-travel#data-retention-period)).

### snowflake_table resource changes
#### *(behavior change)* Table `data_retention_days` field removed in favor of `data_retention_time_in_days`
For context [#2356](https://github.com/Snowflake-Labs/terraform-provider-snowflake/issues/2356).
To define data retention days for table `data_retention_time_in_days` should be used as deprecated `data_retention_days` field is being removed.

## v0.85.0 ➞ v0.86.0
### snowflake_table_constraint resource changes

#### *(behavior change)* NOT NULL removed from possible types
The `type` of the constraint was limited back to `UNIQUE`, `PRIMARY KEY`, and `FOREIGN KEY`.
The reason for that is, that syntax for Out-of-Line constraint ([docs](https://docs.snowflake.com/en/sql-reference/sql/create-table-constraint#out-of-line-unique-primary-foreign-key)) does not contain `NOT NULL`.
It is noted as a behavior change but in some way it is not; with the previous implementation it did not work at all with `type` set to `NOT NULL` because the generated statement was not a valid Snowflake statement.

We will consider adding `NOT NULL` back because it can be set by `ALTER COLUMN columnX SET NOT NULL`, but first we want to revisit the whole resource design.

#### *(behavior change)* table_id reference
The docs were inconsistent. Example prior to 0.86.0 version showed using the `table.id` as the `table_id` reference. The description of the `table_id` parameter never allowed such a value (`table.id` is a `|`-delimited identifier representation and only the `.`-separated values were listed in the docs: https://registry.terraform.io/providers/Snowflake-Labs/snowflake/0.85.0/docs/resources/table_constraint#required. The misuse of `table.id` parameter will result in error after migrating to 0.86.0. To make the config work, please remove and reimport the constraint resource from the state as described in [resource migration doc](./docs/technical-documentation/resource_migration.md).

After discussions in [#2535](https://github.com/Snowflake-Labs/terraform-provider-snowflake/issues/2535) we decided to provide a temporary workaround in 0.87.0 version, so that the manual migration is not necessary. It allows skipping the migration and jumping straight to 0.87.0 version. However, the temporary workaround will be gone in one of the future versions. Please adjust to the newly suggested reference with the new resources you create.

### snowflake_external_function resource changes

#### *(behavior change)* return_null_allowed default is now true
The `return_null_allowed` attribute default value is now `true`. This is a behavior change because it was `false` before. The reason it was changed is to match the expected default value in the [documentation](https://docs.snowflake.com/en/sql-reference/sql/create-external-function#optional-parameters) `Default: The default is NULL (i.e. the function can return NULL values).`

#### *(behavior change)* comment is no longer required
The `comment` attribute is now optional. It was required before, but it is not required in Snowflake API.

### snowflake_external_functions data source changes

#### *(behavior change)* schema is now required with database
The `schema` attribute is now required with `database` attribute to match old implementation `SHOW EXTERNAL FUNCTIONS IN SCHEMA "<database>"."<schema>"`. In the future this may change to make schema optional.

## vX.XX.X -> v0.85.0

### Migration from old (grant) resources to new ones

In recent changes, we introduced a new grant resources to replace the old ones.
To aid with the migration, we wrote a guide to show one of the possible ways to migrate deprecated resources to their new counter-parts.
As the guide is more general and applies to every version (and provider), we moved it [here](./docs/technical-documentation/resource_migration.md).

### snowflake_procedure resource changes
#### *(deprecation)* return_behavior
`return_behavior` parameter is deprecated because it is also deprecated in the Snowflake API.

### snowflake_function resource changes
#### *(behavior change)* return_type
`return_type` has become force new because there is no way to alter it without dropping and recreating the function.

## v0.84.0 ➞ v0.85.0

### snowflake_stage resource changes

#### *(behavior change/regression)* copy_options
Setting `copy_options` to `ON_ERROR = 'CONTINUE'` would result in a permadiff. Use `ON_ERROR = CONTINUE` (without single quotes) or bump to v0.89.0 in which the behavior was fixed.

### snowflake_notification_integration resource changes
#### *(behavior change)* notification_provider
`notification_provider` becomes required and has three possible values `AZURE_STORAGE_QUEUE`, `AWS_SNS`, and `GCP_PUBSUB`.
It is still possible to set it to `AWS_SQS` but because there is no underlying SQL, so it will result in an error.
Attributes `aws_sqs_arn` and `aws_sqs_role_arn` will be ignored.
Computed attributes `aws_sqs_external_id` and `aws_sqs_iam_user_arn` won't be updated.

#### *(behavior change)* force new for multiple attributes
Force new was added for the following attributes (because no usable SQL alter statements for them):
- `azure_storage_queue_primary_uri`
- `azure_tenant_id`
- `gcp_pubsub_subscription_name`
- `gcp_pubsub_topic_name`

#### *(deprecation)* direction
`direction` parameter is deprecated because it is added automatically on the SDK level.

#### *(deprecation)* type
`type` parameter is deprecated because it is added automatically on the SDK level (and basically it's always `QUEUE`).

## v0.73.0 ➞ v0.74.0
### Provider configuration changes

In this change we have done a provider refactor to make it more complete and customizable by supporting more options that
were already available in Golang Snowflake driver. This lead to several attributes being added and a few deprecated.
We will focus on the deprecated ones and show you how to adapt your current configuration to the new changes.

#### *(rename)* username ➞ user

```terraform
provider "snowflake" {
  # before
  username = "username"

  # after
  user = "username"
}
```

#### *(structural change)* OAuth API

```terraform
provider "snowflake" {
  # before
  browser_auth        = false
  oauth_access_token  = "<access_token>"
  oauth_refresh_token = "<refresh_token>"
  oauth_client_id     = "<client_id>"
  oauth_client_secret = "<client_secret>"
  oauth_endpoint      = "<endpoint>"
  oauth_redirect_url  = "<redirect_uri>"

  # after
  authenticator = "ExternalBrowser"
  token         = "<access_token>"
  token_accessor {
    refresh_token   = "<refresh_token>"
    client_id       = "<client_id>"
    client_secret   = "<client_secret>"
    token_endpoint  = "<endpoint>"
    redirect_uri    = "<redirect_uri>"
  }
}
```

#### *(remove redundant information)* region

Specifying a region is a legacy thing and according to https://docs.snowflake.com/en/user-guide/admin-account-identifier
you can specify a region as a part of account parameter. Specifying account parameter with the region is also considered legacy,
but with this approach it will be easier to convert only your account identifier to the new preferred way of specifying account identifier.

```terraform
provider "snowflake" {
  # before
  region = "<cloud_region_id>"

  # after
  account = "<account_locator>.<cloud_region_id>"
}
```

#### *(todo)* private key path

```terraform
provider "snowflake" {
  # before
  private_key_path = "<filepath>"

  # after
  private_key = file("<filepath>")
}
```

#### *(rename)* session_params ➞ params

```terraform
provider "snowflake" {
  # before
  session_params = {}

  # after
  params = {}
}
```

#### *(behavior change)* authenticator (JWT)

Before the change `authenticator` parameter did not have to be set for private key authentication and was deduced by the provider. The change is a result of the introduced configuration alignment with an underlying [gosnowflake driver](https://github.com/snowflakedb/gosnowflake). The authentication type is required there, and it defaults to user+password one. From this version, set `authenticator` to `JWT` explicitly.<|MERGE_RESOLUTION|>--- conflicted
+++ resolved
@@ -6,10 +6,9 @@
 
 > [!TIP]
 > We highly recommend upgrading the versions one by one instead of bulk upgrades.
- 
-## v0.98.0 ➞ v0.99.0
-
-<<<<<<< HEAD
+
+## v0.99.0 ➞ v0.100.0
+
 ### snowflake_tag_association resource changes
 #### *(behavior change)* new id format
 In order to provide more functionality for tagging objects, we have changed the resource id from `"TAG_DATABASE"."TAG_SCHEMA"."TAG_NAME"` to `"TAG_DATABASE"."TAG_SCHEMA"."TAG_NAME"|TAG_VALUE|OBJECT_TYPE`. This allows to group tags associations per tag ID, tag value and object type in one resource.
@@ -64,7 +63,9 @@
 - `object_type` and `tag_id` are now marked as ForceNew
 
 The state is migrated automatically. Please adjust your configuration files.
-=======
+
+## v0.98.0 ➞ v0.99.0
+
 ### snowflake_tasks data source changes
 
 New filtering options:
@@ -95,7 +96,7 @@
   in {
     # for IN SCHEMA specify:
     schema = "<database_name>.<schema_name>"
-    
+
     # for IN DATABASE specify:
     database = "<database_name>"
   }
@@ -121,7 +122,7 @@
 - `config` - enables to specify JSON-formatted metadata that can be retrieved in the `sql_statement` by using [SYSTEM$GET_TASK_GRAPH_CONFIG](https://docs.snowflake.com/en/sql-reference/functions/system_get_task_graph_config).
 - `show_output` and `parameters` fields added for holding SHOW and SHOW PARAMETERS output (see [raw Snowflake output](./v1-preparations/CHANGES_BEFORE_V1.md#raw-snowflake-output)).
 - Added support for finalizer tasks with `finalize` field. It conflicts with `after` and `schedule` (see [finalizer tasks](https://docs.snowflake.com/en/user-guide/tasks-graphs#release-and-cleanup-of-task-graphs)).
- 
+
 Changes:
 - `enabled` field changed to `started` and type changed to string with only boolean values available (see ["empty" values](./v1-preparations/CHANGES_BEFORE_V1.md#empty-values)). It is also now required field, so make sure it's explicitly set (previously it was optional with the default value set to `false`).
 - `allow_overlapping_execution` type was changed to string with only boolean values available (see ["empty" values](./v1-preparations/CHANGES_BEFORE_V1.md#empty-values)). Previously, it had the default set to `false` which will be migrated. If nothing will be set the provider will plan the change to `default` value. If you want to make sure it's turned off, set it explicitly to `false`.
@@ -188,7 +189,7 @@
 ```
 
 - `after` field type was changed from `list` to `set` and the values were changed from names to fully qualified names.
- 
+
 Before:
 ```terraform
 resource "snowflake_task" "example" {
@@ -212,7 +213,6 @@
 - `like` field enables tags filtering by name.
 - `in` field enables tags filtering by `account`, `database`, `schema`, `application` and `application_package`.
 - `SHOW TAGS` output is enclosed in `show_output` field inside `tags`.
->>>>>>> c209a8ae
 
 ### snowflake_tag_masking_policy_association deprecation
 `snowflake_tag_masking_policy_association` is now deprecated in favor of `snowflake_tag` with a new `masking_policy` field. It will be removed with the v1 release. Please adjust your configuration files.
