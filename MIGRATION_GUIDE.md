--- conflicted
+++ resolved
@@ -5,7 +5,6 @@
 across different versions.
 
 ## v0.95.0 ➞ v0.96.0
-<<<<<<< HEAD
 
 ### snowflake_masking_policy resource changes
 New fields:
@@ -39,7 +38,7 @@
 To easily handle three-value logic (true, false, unknown) in provider's configs, type of `exempt_other_policies` was changed from boolean to string.
 
 For more details about default values, please refer to the [changes before v1](https://github.com/Snowflake-Labs/terraform-provider-snowflake/blob/main/v1-preparations/CHANGES_BEFORE_V1.md#default-values) document.
-=======
+
 ### snowflake_row_access_policies data source changes
 New filtering options:
 - `in`
@@ -55,7 +54,6 @@
 - `row_access_policies` field now organizes output of show under `show_output` field and the output of describe under `describe_output` field.
 
 Please adjust your Terraform configuration files.
->>>>>>> 138a288c
 
 ### snowflake_row_access_policy resource changes
 New fields:
