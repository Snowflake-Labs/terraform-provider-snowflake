# Migration guide

This document is meant to help you migrate your Terraform config to the new newest version. In migration guides, we will only
describe deprecations or breaking changes and help you to change your configuration to keep the same (or similar) behavior
across different versions.

> [!TIP]
> We highly recommend upgrading the versions one by one instead of bulk upgrades.

## v0.97.0 ➞ v0.98.0

<<<<<<< HEAD
### _(new feature)_ connection resources

Added a new resources for managing connections. We decided to split connection into two separate resources based on whether the connection is primary or a replica (secondary). i.e.:

- `snowflake_connection` is used as primary connection, with ability to enable failover to other accounts.
- `snowflake_secondary_connection` is used as replica (secondary) connection.

In order to promote a secondary connection to primary, `snowflake_secondary_connection` should be removed from the config, and new `snowflake_connection` resource should be created with the same name.

See reference [docs](https://docs.snowflake.com/en/sql-reference/sql/create-connection).

### _(behavior change)_ handling copy_grants

Currently, resources like `snowflake_view`, `snowflake_stream_on_table`, `snowflake_stream_on_external_table` and `snowflake_stream_on_directory_table` support `copy_grants` field corresponding with `COPY GRANTS` during `CREATE`. The current behavior is that, when a change leading for recreation is detected (meaning a change that can not be handled by ALTER, but only by `CREATE OR REPLACE`), `COPY GRANTS` are used during recreation when `copy_grants` is set to `true`. Changing this field without changes in other field results in a noop because in this case there is no need to recreate a resource.

### _(new feature)_ recovering stale streams
=======
### snowflake_streams data source changes
New filtering options:
- `like`
- `in`
- `starts_with`
- `limit`
- `with_describe`

New output fields
- `show_output`
- `describe_output`

Breaking changes:
- `database` and `schema` are right now under `in` field
- `streams` field now organizes output of show under `show_output` field and the output of describe under `describe_output` field.

Please adjust your Terraform configuration files.

### *(behavior change)* Provider configuration rework
On our road to v1, we have decided to rework configuration to address the most common issues (see a [roadmap entry](https://github.com/Snowflake-Labs/terraform-provider-snowflake/blob/main/ROADMAP.md#providers-configuration-rework)). We have created a list of topics we wanted to address before v1. We will prepare an announcement soon. The following subsections describe the things addressed in the v0.98.0.

#### *(behavior change)* changed behavior of some fields
For the fields that are not deprecated, we focused on improving validations and documentation. Also, we adjusted some fields to match our [driver's](https://github.com/snowflakedb/gosnowflake) defaults. Specifically:
- Relaxed validations for enum fields like `protocol` and `authenticator`. Now, the case on such fields is ignored.
- `user`, `warehouse`, `role` - added a validation for an account object identifier
- `validate_default_parameters`, `client_request_mfa_token`, `client_store_temporary_credential`, `ocsp_fail_open`,  - to easily handle three-value logic (true, false, unknown) in provider's config, type of these fields was changed from boolean to string. For more details about default values, please refer to the [changes before v1](https://github.com/Snowflake-Labs/terraform-provider-snowflake/blob/main/v1-preparations/CHANGES_BEFORE_V1.md#default-values) document.
- `client_ip` - added a validation for an IP address
- `port` - added a validation for a port number
- `okta_url`, `token_accessor.token_endpoint`, `client_store_temporary_credential` - added a validation for a URL address
- `login_timeout`, `request_timeout`, `jwt_expire_timeout`, `client_timeout`, `jwt_client_timeout`, `external_browser_timeout` - added a validation for setting this value to at least `0`
- `authenticator` - added a possibility to configure JWT flow with `SNOWFLAKE_JWT` (formerly, this was upported with `JWT`); the previous value `JWT` was left for compatibility, but will be removed before v1

### *(behavior change)* handling copy_grants
Currently, resources like `snowflake_view`, `snowflake_stream_on_table`, `snowflake_stream_on_external_table` and `snowflake_stream_on_directory_table`  support `copy_grants` field corresponding with `COPY GRANTS` during `CREATE`. The current behavior is that, when a change leading for recreation is detected (meaning a change that can not be handled by ALTER, but only by `CREATE OR REPLACE`), `COPY GRANTS` are used during recreation when `copy_grants` is set to `true`. Changing this field without changes in other field results in a noop because in this case there is no need to recreate a resource.
>>>>>>> 9fd8f887

Starting from this version, the provider detects stale streams for `snowflake_stream_on_table`, `snowflake_stream_on_external_table` and `snowflake_stream_on_directory_table` and recreates them (optionally with `copy_grants`) to recover them. To handle this correctly, a new computed-only field `stale` has been added to these resource, indicating whether a stream is stale.

### _(new feature)_ snowflake_stream_on_directory_table and snowflake_stream_on_view resource

Continuing changes made in [v0.97](#v0960--v0970), the new resource `snowflake_stream_on_directory_table` and `snowflake_stream_on_view` have been introduced to replace the previous `snowflake_stream` for streams on directory tables and streams on views.

To use the new `stream_on_directory_table`, change the old `stream` from

```terraform
resource "snowflake_stream" "stream" {
  name     = "stream"
  schema   = "schema"
  database = "database"

  on_stage    = snowflake_stage.stage.fully_qualified_name

  comment = "A stream."
}
```

to

```terraform
resource "snowflake_stream_on_directory_table" "stream" {
  name     = "stream"
  schema   = "schema"
  database = "database"

  stage             = snowflake_stage.stage.fully_qualified_name

  comment = "A stream."
}
```

To use the new `stream_on_view`, change the old `stream` from

```terraform
resource "snowflake_stream" "stream" {
  name     = "stream"
  schema   = "schema"
  database = "database"

  on_view    = snowflake_view.view.fully_qualified_name

  comment = "A stream."
}
```

to

```terraform
resource "snowflake_stream_on_view" "stream" {
  name     = "stream"
  schema   = "schema"
  database = "database"

  view             = snowflake_view.view.fully_qualified_name

  comment = "A stream."
}
```

Then, follow our [Resource migration guide](https://github.com/Snowflake-Labs/terraform-provider-snowflake/blob/main/docs/technical-documentation/resource_migration.md).

### _(new feature)_ Secret resources

Added a new secrets resources for managing secrets.
We decided to split each secret flow into individual resources.
This segregation was based on the secret flows in CREATE SECRET. i.e.:

- `snowflake_secret_with_client_credentials`
- `snowflake_secret_with_authorization_code_grant`
- `snowflake_secret_with_basic_authentication`
- `snowflake_secret_with_generic_string`

See reference [docs](https://docs.snowflake.com/en/sql-reference/sql/create-secret).

## v0.96.0 ➞ v0.97.0

### _(new feature)_ snowflake_stream_on_table, snowflake_stream_on_external_table resource

To enhance clarity and functionality, the new resources `snowflake_stream_on_table` and `snowflake_stream_on_external_table` have been introduced to replace the previous `snowflake_stream`. Recognizing that the old resource carried multiple responsibilities within a single entity, we opted to divide it into more specialized resources.
The newly introduced resources are aligned with the latest Snowflake documentation at the time of implementation, and adhere to our [new conventions](#general-changes).
This segregation was based on the object on which the stream is created. The mapping between SQL statements and the resources is the following:

- `ON TABLE <table_name>` -> `snowflake_stream_on_table`
- `ON EXTERNAL TABLE <external_table_name>` -> `snowflake_stream_on_external_table` (this was previously not supported)

The resources for streams on directory tables and streams on views will be implemented in the future releases.

To use the new `stream_on_table`, change the old `stream` from

```terraform
resource "snowflake_stream" "stream" {
  name     = "stream"
  schema   = "schema"
  database = "database"

  on_table    = snowflake_table.table.fully_qualified_name
  append_only = true

  comment = "A stream."
}
```

to

```terraform
resource "snowflake_stream_on_table" "stream" {
  name     = "stream"
  schema   = "schema"
  database = "database"

  table             = snowflake_table.table.fully_qualified_name
  append_only       = "true"

  comment = "A stream."
}
```

Then, follow our [Resource migration guide](https://github.com/Snowflake-Labs/terraform-provider-snowflake/blob/main/docs/technical-documentation/resource_migration.md).

### _(new feature)_ new snowflake_service_user and snowflake_legacy_service_user resources

Release v0.95.0 introduced reworked `snowflake_user` resource. As [noted](#note-user-types), the new `SERVICE` and `LEGACY_SERVICE` user types were not supported.

This release introduces two new resources to handle these new user types: `snowflake_service_user` and `snowflake_legacy_service_user`.

Both resources have schemas almost identical to the `snowflake_user` resource with the following exceptions:

- `snowflake_service_user` does not contain the following fields (because they are not supported for the user of type `SERVICE` in Snowflake):
  - `password`
  - `first_name`
  - `middle_name`
  - `last_name`
  - `must_change_password`
  - `mins_to_bypass_mfa`
  - `disable_mfa`
- `snowflake_legacy_service_user` does not contain the following fields (because they are not supported for the user of type `LEGACY_SERVICE` in Snowflake):
  - `first_name`
  - `middle_name`
  - `last_name`
  - `mins_to_bypass_mfa`
  - `disable_mfa`

`snowflake_users` datasource was adjusted to handle different user types and `type` field was added to the `describe_output`.

If you used to manage service or legacy service users through `snowflake_user` resource (e.g. using `lifecycle.ignore_changes`) or `snowflake_unsafe_execute`, please migrate to the new resources following [our guidelines on resource migration](docs/technical-documentation/resource_migration.md).

E.g. change the old config from:

```terraform
resource "snowflake_user" "service_user" {
  lifecycle {
    ignore_changes = [user_type]
  }

  name         = "Snowflake Service User"
  login_name   = "service_user"
  email        = "service_user@snowflake.example"

  rsa_public_key   = "..."
  rsa_public_key_2 = "..."
}
```

to

```
resource "snowflake_service_user" "service_user" {
  name         = "Snowflake Service User"
  login_name   = "service_user"
  email        = "service_user@snowflake.example"

  rsa_public_key   = "..."
  rsa_public_key_2 = "..."
}

```

Then, follow our [resource migration guide](https://github.com/Snowflake-Labs/terraform-provider-snowflake/blob/main/docs/technical-documentation/resource_migration.md).

Connected issues: [#2951](https://github.com/Snowflake-Labs/terraform-provider-snowflake/issues/2951)

## v0.95.0 ➞ v0.96.0

### snowflake_masking_policies data source changes

New filtering options:

- `in`
- `limit`
- `with_describe`

New output fields

- `show_output`
- `describe_output`

Breaking changes:

- `database` and `schema` are right now under `in` field
- `masking_policies` field now organizes output of show under `show_output` field and the output of describe under `describe_output` field.

Please adjust your Terraform configuration files.

### snowflake_masking_policy resource changes

New fields:

- `show_output` field that holds the response from SHOW MASKING POLICIES.
- `describe_output` field that holds the response from DESCRIBE MASKING POLICY.

#### _(breaking change)_ Renamed fields in snowflake_masking_policy resource

Renamed fields:

- `masking_expression` to `body`
  Please rename these fields in your configuration files. State will be migrated automatically.

#### _(breaking change)_ Removed fields from snowflake_masking_policy resource

Removed fields:

- `or_replace`
- `if_not_exists`
  The value of these field will be removed from the state automatically.

#### _(breaking change)_ Adjusted schema of arguments/signature

The field `signature` is renamed to `arguments` to be consistent with other resources.
Now, arguments are stored without nested `column` field. Please adjust that in your configs, like in the example below. State is migrated automatically.

The old configuration looks like this:

```
  signature {
    column {
      name = "val"
      type = "VARCHAR"
    }
  }
```

The new configuration looks like this:

```
  argument {
    name = "val"
    type = "VARCHAR"
  }
```

#### _(breaking change)_ Identifiers related changes

During [identifiers rework](https://github.com/Snowflake-Labs/terraform-provider-snowflake/blob/main/ROADMAP.md#identifiers-rework) we decided to
migrate resource ids from pipe-separated to regular Snowflake identifiers (e.g. `<database_name>|<schema_name>` -> `"<database_name>"."<schema_name>"`). Importing resources also needs to be adjusted (see [example](https://registry.terraform.io/providers/Snowflake-Labs/snowflake/latest/docs/resources/row_access_policy#import)).

Also, we added diff suppress function that prevents Terraform from showing differences, when only quoting is different.

No change is required, the state will be migrated automatically.

#### _(behavior change)_ Boolean type changes

To easily handle three-value logic (true, false, unknown) in provider's configs, type of `exempt_other_policies` was changed from boolean to string.

For more details about default values, please refer to the [changes before v1](https://github.com/Snowflake-Labs/terraform-provider-snowflake/blob/main/v1-preparations/CHANGES_BEFORE_V1.md#default-values) document.

### _(breaking change)_ resource_monitor resource

Removed fields:

- `set_for_account` (will be settable on account resource, right now, the preferred way is to set it through unsafe_execute resource)
- `warehouses` (can be set on warehouse resource, optionally through unsafe_execute resource only if the warehouse is not managed by Terraform)
- `suspend_triggers` (now, `suspend_trigger` should be used)
- `suspend_immediate_triggers` (now, `suspend_immediate_trigger` should be used)

### _(breaking change)_ resource_monitor data source

Changes:

- New filtering option `like`
- Now, the output of `SHOW RESOURCE MONITORS` is now inside `resource_monitors.*.show_output`. Here's the list of currently available fields:
  - `name`
  - `credit_quota`
  - `used_credits`
  - `remaining_credits`
  - `level`
  - `frequency`
  - `start_time`
  - `end_time`
  - `suspend_at`
  - `suspend_immediate_at`
  - `created_on`
  - `owner`
  - `comment`

### snowflake_row_access_policies data source changes

New filtering options:

- `in`
- `limit`
- `with_describe`

New output fields

- `show_output`
- `describe_output`

Breaking changes:

- `database` and `schema` are right now under `in` field
- `row_access_policies` field now organizes output of show under `show_output` field and the output of describe under `describe_output` field.

Please adjust your Terraform configuration files.

### snowflake_row_access_policy resource changes

New fields:

- `show_output` field that holds the response from SHOW ROW ACCESS POLICIES.
- `describe_output` field that holds the response from DESCRIBE ROW ACCESS POLICY.

#### _(breaking change)_ Renamed fields in snowflake_row_access_policy resource

Renamed fields:

- `row_access_expression` to `body`
  Please rename these fields in your configuration files. State will be migrated automatically.

#### _(breaking change)_ Adjusted schema of arguments/signature

The field `signature` is renamed to `arguments` to be consistent with other resources.
Now, arguments are stored as a list, instead of a map. Please adjust that in your configs. State is migrated automatically. Also, this means that order of the items matters and may be adjusted.

The old configuration looks like this:

```
  signature = {
    A = "VARCHAR",
    B = "VARCHAR"
  }
```

The new configuration looks like this:

```
  argument {
    name = "A"
    type = "VARCHAR"
  }
  argument {
    name = "B"
    type = "VARCHAR"
  }
```

Argument names are now case sensitive. All policies created previously in the provider have upper case argument names. If you used lower case before, please adjust your configs. Values in the state will be migrated to uppercase automatically.

#### _(breaking change)_ Adjusted behavior on changing name

Previously, after changing `name` field, the resource was recreated. Now, the object is renamed with `RENAME TO`.

#### _(breaking change)_ Mitigating permadiff on `body`

Previously, `body` of a policy was compared as a raw string. This led to permament diff because of leading newlines (see https://github.com/Snowflake-Labs/terraform-provider-snowflake/issues/2053).

Now, similarly to handling statements in other resources, we replace blank characters with a space. The provider can cause false positives in cases where a change in case or run of whitespace is semantically significant.

#### _(breaking change)_ Identifiers related changes

During [identifiers rework](https://github.com/Snowflake-Labs/terraform-provider-snowflake/blob/main/ROADMAP.md#identifiers-rework) we decided to
migrate resource ids from pipe-separated to regular Snowflake identifiers (e.g. `<database_name>|<schema_name>` -> `"<database_name>"."<schema_name>"`). Importing resources also needs to be adjusted (see [example](https://registry.terraform.io/providers/Snowflake-Labs/snowflake/latest/docs/resources/row_access_policy#import)).

Also, we added diff suppress function that prevents Terraform from showing differences, when only quoting is different.

No change is required, the state will be migrated automatically.

## v0.94.x ➞ v0.95.0

### _(breaking change)_ database roles data source; field rename, schema structure changes, and adding missing filtering options

- `database` renamed to `in_database`
- Added `like` and `limit` filtering options
- `SHOW DATABASE ROLES` output is now put inside `database_roles.*.show_output`. Here's the list of currently available fields:
  - `created_on`
  - `name`
  - `is_default`
  - `is_current`
  - `is_inherited`
  - `granted_to_roles`
  - `granted_to_database_roles`
  - `granted_database_roles`
  - `owner`
  - `comment`
  - `owner_role_type`

### snowflake_views data source changes

New filtering options:

- `in`
- `like`
- `starts_with`
- `limit`
- `with_describe`

New output fields

- `show_output`
- `describe_output`

Breaking changes:

- `database` and `schema` are right now under `in` field
- `views` field now organizes output of show under `show_output` field and the output of describe under `describe_output` field.

### snowflake_view resource changes

New fields:

- `row_access_policy`
- `aggregation_policy`
- `change_tracking`
- `is_recursive`
- `is_temporary`
- `data_metric_schedule`
- `data_metric_function`
- `column`
- added `show_output` field that holds the response from SHOW VIEWS.
- added `describe_output` field that holds the response from DESCRIBE VIEW. Note that one needs to grant sufficient privileges e.g. with [grant_ownership](https://registry.terraform.io/providers/Snowflake-Labs/snowflake/latest/docs/resources/grant_ownership) on the tables used in this view. Otherwise, this field is not filled.

#### _(breaking change)_ Removed fields from snowflake_view resource

Removed fields:

- `or_replace` - `OR REPLACE` is added by the provider automatically when `copy_grants` is set to `"true"`
- `tag` - Please, use [tag_association](https://registry.terraform.io/providers/Snowflake-Labs/snowflake/latest/docs/resources/tag_association) instead.
  The value of these field will be removed from the state automatically.

#### _(breaking change)_ Required warehouse

For this resource, the provider now uses [policy references](https://docs.snowflake.com/en/sql-reference/functions/policy_references) which requires a warehouse in the connection. Please, make sure you have either set a DEFAULT_WAREHOUSE for the user, or specified a warehouse in the provider configuration.

### Identifier changes

#### _(breaking change)_ resource identifiers for schema and streamlit

During [identifiers rework](https://github.com/Snowflake-Labs/terraform-provider-snowflake/blob/main/ROADMAP.md#identifiers-rework) we decided to
migrate resource ids from pipe-separated to regular Snowflake identifiers (e.g. `<database_name>|<schema_name>` -> `"<database_name>"."<schema_name>"`).
Exception to that rule will be identifiers that consist of multiple parts (like in the case of [grant_privileges_to_account_role](https://registry.terraform.io/providers/Snowflake-Labs/snowflake/latest/docs/resources/grant_privileges_to_account_role#import)'s resource id).
The change was applied to already refactored resources (only in the case of `snowflake_schema` and `snowflake_streamlit` this will be a breaking change, because the rest of the objects are single part identifiers in the format of `<name>`):

- `snowflake_api_authentication_integration_with_authorization_code_grant`
- `snowflake_api_authentication_integration_with_client_credentials`
- `snowflake_api_authentication_integration_with_jwt_bearer`
- `snowflake_oauth_integration_for_custom_clients`
- `snowflake_oauth_integration_for_partner_applications`
- `snowflake_external_oauth_integration`
- `snowflake_saml2_integration`
- `snowflake_scim_integration`
- `snowflake_database`
- `snowflake_shared_database`
- `snowflake_secondary_database`
- `snowflake_account_role`
- `snowflake_network_policy`
- `snowflake_warehouse`

No change is required, the state will be migrated automatically.
The rest of the objects will be changed when working on them during [v1 object preparations](https://github.com/Snowflake-Labs/terraform-provider-snowflake/blob/main/ROADMAP.md#preparing-essential-ga-objects-for-the-provider-v1).

#### _(breaking change)_ diff suppress for identifier quoting

(The same set of resources listed above was adjusted)
To prevent issues like [this one](https://github.com/Snowflake-Labs/terraform-provider-snowflake/issues/2982), we added diff suppress function that prevents Terraform from showing differences,
when only quoting is different. In some cases, Snowflake output (mostly from SHOW commands) was dictating which field should be additionally quoted and which shouldn't, but that should no longer be the case.
Like in the change above, the rest of the objects will be changed when working on them during [v1 object preparations](https://github.com/Snowflake-Labs/terraform-provider-snowflake/blob/main/ROADMAP.md#preparing-essential-ga-objects-for-the-provider-v1).

### New `fully_qualified_name` field in the resources.

We added a new `fully_qualified_name` to snowflake resources. This should help with referencing other resources in fields that expect a fully qualified name. For example, instead of
writing

`object_name = “\”${snowflake_table.database}\”.\”${snowflake_table.schema}\”.\”${snowflake_table.name}\””`

now we can write

`object_name = snowflake_table.fully_qualified_name`

See more details in [identifiers guide](./docs/guides/identifiers.md#new-computed-fully-qualified-name-field-in-resources).

See [example usage](https://registry.terraform.io/providers/Snowflake-Labs/snowflake/latest/docs/resources/grant_privileges_to_account_role).

Some of the resources are excluded from this change:

- deprecated resources
  - `snowflake_database_old`
  - `snowflake_oauth_integration`
  - `snowflake_saml_integration`
- resources for which fully qualified name is not appropriate
  - `snowflake_account_parameter`
  - `snowflake_account_password_policy_attachment`
  - `snowflake_network_policy_attachment`
  - `snowflake_session_parameter`
  - `snowflake_table_constraint`
  - `snowflake_table_column_masking_policy_application`
  - `snowflake_tag_masking_policy_association`
  - `snowflake_tag_association`
  - `snowflake_user_password_policy_attachment`
  - `snowflake_user_public_keys`
  - grant resources

#### _(breaking change)_ removed `qualified_name` from `snowflake_masking_policy`, `snowflake_network_rule`, `snowflake_password_policy` and `snowflake_table`

Because of introducing a new `fully_qualified_name` field for all of the resources, `qualified_name` was removed from `snowflake_masking_policy`, `snowflake_network_rule`, `snowflake_password_policy` and `snowflake_table`. Please adjust your configurations. State is automatically migrated.

### snowflake_stage resource changes

#### _(bugfix)_ Correctly handle renamed/deleted stage

Correctly handle the situation when stage was rename/deleted externally (earlier it resulted in a permanent loop). No action is required on the user's side.

Connected issues: [#2972](https://github.com/Snowflake-Labs/terraform-provider-snowflake/issues/2972)

### snowflake_table resource changes

#### _(bugfix)_ Handle data type diff suppression better for text and number

Data types are not entirely correctly handled inside the provider (read more e.g. in [#2735](https://github.com/Snowflake-Labs/terraform-provider-snowflake/issues/2735)). It will be still improved with the upcoming function, procedure, and table rework. Currently, diff suppression was fixed for text and number data types in the table resource with the following assumptions/limitations:

- for numbers the default precision is 38 and the default scale is 0 (following the [docs](https://docs.snowflake.com/en/sql-reference/data-types-numeric#number))
- for number types the following types are treated as synonyms: `NUMBER`, `DECIMAL`, `NUMERIC`, `INT`, `INTEGER`, `BIGINT`, `SMALLINT`, `TINYINT`, `BYTEINT`
- for text the default length is 16777216 (following the [docs](https://docs.snowflake.com/en/sql-reference/data-types-text#varchar))
- for text types the following types are treated as synonyms: `VARCHAR`, `CHAR`, `CHARACTER`, `STRING`, `TEXT`
- whitespace and casing is ignored
- if the type arguments cannot be parsed the defaults are used and therefore diff may be suppressed unexpectedly (please report such cases)

No action is required on the user's side.

Connected issues: [#3007](https://github.com/Snowflake-Labs/terraform-provider-snowflake/issues/3007)

### snowflake_user resource changes

Because of the multiple changes in the resource, the easiest migration way is to follow our [migration guide](https://github.com/Snowflake-Labs/terraform-provider-snowflake/blob/main/docs/technical-documentation/resource_migration.md) to perform zero downtime migration. Alternatively, it is possible to follow some pointers below. Either way, familiarize yourself with the resource changes before version bumping. Also, check the [design decisions](./v1-preparations/CHANGES_BEFORE_V1.md).

#### _(breaking change)_ user parameters added to snowflake_user resource

On our road to V1 we changed the approach to Snowflake parameters on the object level; now, we add them directly to the resource. This is a **breaking change** because now:

- Leaving the config empty does not set the default value on the object level but uses the one from hierarchy on Snowflake level instead (so after version bump, the diff running `UNSET` statements is expected).
- This change is not compatible with `snowflake_object_parameter` - you have to set the parameter inside `snowflake_user` resource **IF** you manage users through terraform **AND** you want to set the parameter on the user level.

For more details, check the [Snowflake parameters](./v1-preparations/CHANGES_BEFORE_V1.md#snowflake-parameters).

The following set of [parameters](https://docs.snowflake.com/en/sql-reference/parameters) was added to the `snowflake_user` resource:

- [ABORT_DETACHED_QUERY](https://docs.snowflake.com/en/sql-reference/parameters#abort-detached-query)
- [AUTOCOMMIT](https://docs.snowflake.com/en/sql-reference/parameters#autocommit)
- [BINARY_INPUT_FORMAT](https://docs.snowflake.com/en/sql-reference/parameters#binary-input-format)
- [BINARY_OUTPUT_FORMAT](https://docs.snowflake.com/en/sql-reference/parameters#binary-output-format)
- [CLIENT_MEMORY_LIMIT](https://docs.snowflake.com/en/sql-reference/parameters#client-memory-limit)
- [CLIENT_METADATA_REQUEST_USE_CONNECTION_CTX](https://docs.snowflake.com/en/sql-reference/parameters#client-metadata-request-use-connection-ctx)
- [CLIENT_PREFETCH_THREADS](https://docs.snowflake.com/en/sql-reference/parameters#client-prefetch-threads)
- [CLIENT_RESULT_CHUNK_SIZE](https://docs.snowflake.com/en/sql-reference/parameters#client-result-chunk-size)
- [CLIENT_RESULT_COLUMN_CASE_INSENSITIVE](https://docs.snowflake.com/en/sql-reference/parameters#client-result-column-case-insensitive)
- [CLIENT_SESSION_KEEP_ALIVE](https://docs.snowflake.com/en/sql-reference/parameters#client-session-keep-alive)
- [CLIENT_SESSION_KEEP_ALIVE_HEARTBEAT_FREQUENCY](https://docs.snowflake.com/en/sql-reference/parameters#client-session-keep-alive-heartbeat-frequency)
- [CLIENT_TIMESTAMP_TYPE_MAPPING](https://docs.snowflake.com/en/sql-reference/parameters#client-timestamp-type-mapping)
- [DATE_INPUT_FORMAT](https://docs.snowflake.com/en/sql-reference/parameters#date-input-format)
- [DATE_OUTPUT_FORMAT](https://docs.snowflake.com/en/sql-reference/parameters#date-output-format)
- [ENABLE_UNLOAD_PHYSICAL_TYPE_OPTIMIZATION](https://docs.snowflake.com/en/sql-reference/parameters#enable-unload-physical-type-optimization)
- [ERROR_ON_NONDETERMINISTIC_MERGE](https://docs.snowflake.com/en/sql-reference/parameters#error-on-nondeterministic-merge)
- [ERROR_ON_NONDETERMINISTIC_UPDATE](https://docs.snowflake.com/en/sql-reference/parameters#error-on-nondeterministic-update)
- [GEOGRAPHY_OUTPUT_FORMAT](https://docs.snowflake.com/en/sql-reference/parameters#geography-output-format)
- [GEOMETRY_OUTPUT_FORMAT](https://docs.snowflake.com/en/sql-reference/parameters#geometry-output-format)
- [JDBC_TREAT_DECIMAL_AS_INT](https://docs.snowflake.com/en/sql-reference/parameters#jdbc-treat-decimal-as-int)
- [JDBC_TREAT_TIMESTAMP_NTZ_AS_UTC](https://docs.snowflake.com/en/sql-reference/parameters#jdbc-treat-timestamp-ntz-as-utc)
- [JDBC_USE_SESSION_TIMEZONE](https://docs.snowflake.com/en/sql-reference/parameters#jdbc-use-session-timezone)
- [JSON_INDENT](https://docs.snowflake.com/en/sql-reference/parameters#json-indent)
- [LOCK_TIMEOUT](https://docs.snowflake.com/en/sql-reference/parameters#lock-timeout)
- [LOG_LEVEL](https://docs.snowflake.com/en/sql-reference/parameters#log-level)
- [MULTI_STATEMENT_COUNT](https://docs.snowflake.com/en/sql-reference/parameters#multi-statement-count)
- [NOORDER_SEQUENCE_AS_DEFAULT](https://docs.snowflake.com/en/sql-reference/parameters#noorder-sequence-as-default)
- [ODBC_TREAT_DECIMAL_AS_INT](https://docs.snowflake.com/en/sql-reference/parameters#odbc-treat-decimal-as-int)
- [QUERY_TAG](https://docs.snowflake.com/en/sql-reference/parameters#query-tag)
- [QUOTED_IDENTIFIERS_IGNORE_CASE](https://docs.snowflake.com/en/sql-reference/parameters#quoted-identifiers-ignore-case)
- [ROWS_PER_RESULTSET](https://docs.snowflake.com/en/sql-reference/parameters#rows-per-resultset)
- [S3_STAGE_VPCE_DNS_NAME](https://docs.snowflake.com/en/sql-reference/parameters#s3-stage-vpce-dns-name)
- [SEARCH_PATH](https://docs.snowflake.com/en/sql-reference/parameters#search-path)
- [SIMULATED_DATA_SHARING_CONSUMER](https://docs.snowflake.com/en/sql-reference/parameters#simulated-data-sharing-consumer)
- [STATEMENT_QUEUED_TIMEOUT_IN_SECONDS](https://docs.snowflake.com/en/sql-reference/parameters#statement-queued-timeout-in-seconds)
- [STATEMENT_TIMEOUT_IN_SECONDS](https://docs.snowflake.com/en/sql-reference/parameters#statement-timeout-in-seconds)
- [STRICT_JSON_OUTPUT](https://docs.snowflake.com/en/sql-reference/parameters#strict-json-output)
- [TIMESTAMP_DAY_IS_ALWAYS_24H](https://docs.snowflake.com/en/sql-reference/parameters#timestamp-day-is-always-24h)
- [TIMESTAMP_INPUT_FORMAT](https://docs.snowflake.com/en/sql-reference/parameters#timestamp-input-format)
- [TIMESTAMP_LTZ_OUTPUT_FORMAT](https://docs.snowflake.com/en/sql-reference/parameters#timestamp-ltz-output-format)
- [TIMESTAMP_NTZ_OUTPUT_FORMAT](https://docs.snowflake.com/en/sql-reference/parameters#timestamp-ntz-output-format)
- [TIMESTAMP_OUTPUT_FORMAT](https://docs.snowflake.com/en/sql-reference/parameters#timestamp-output-format)
- [TIMESTAMP_TYPE_MAPPING](https://docs.snowflake.com/en/sql-reference/parameters#timestamp-type-mapping)
- [TIMESTAMP_TZ_OUTPUT_FORMAT](https://docs.snowflake.com/en/sql-reference/parameters#timestamp-tz-output-format)
- [TIMEZONE](https://docs.snowflake.com/en/sql-reference/parameters#timezone)
- [TIME_INPUT_FORMAT](https://docs.snowflake.com/en/sql-reference/parameters#time-input-format)
- [TIME_OUTPUT_FORMAT](https://docs.snowflake.com/en/sql-reference/parameters#time-output-format)
- [TRACE_LEVEL](https://docs.snowflake.com/en/sql-reference/parameters#trace-level)
- [TRANSACTION_ABORT_ON_ERROR](https://docs.snowflake.com/en/sql-reference/parameters#transaction-abort-on-error)
- [TRANSACTION_DEFAULT_ISOLATION_LEVEL](https://docs.snowflake.com/en/sql-reference/parameters#transaction-default-isolation-level)
- [TWO_DIGIT_CENTURY_START](https://docs.snowflake.com/en/sql-reference/parameters#two-digit-century-start)
- [UNSUPPORTED_DDL_ACTION](https://docs.snowflake.com/en/sql-reference/parameters#unsupported-ddl-action)
- [USE_CACHED_RESULT](https://docs.snowflake.com/en/sql-reference/parameters#use-cached-result)
- [WEEK_OF_YEAR_POLICY](https://docs.snowflake.com/en/sql-reference/parameters#week-of-year-policy)
- [WEEK_START](https://docs.snowflake.com/en/sql-reference/parameters#week-start)
- [ENABLE_UNREDACTED_QUERY_SYNTAX_ERROR](https://docs.snowflake.com/en/sql-reference/parameters#enable-unredacted-query-syntax-error)
- [NETWORK_POLICY](https://docs.snowflake.com/en/sql-reference/parameters#network-policy)
- [PREVENT_UNLOAD_TO_INTERNAL_STAGES](https://docs.snowflake.com/en/sql-reference/parameters#prevent-unload-to-internal-stages)

Connected issues: [#2938](https://github.com/Snowflake-Labs/terraform-provider-snowflake/issues/2938)

#### _(breaking change)_ Changes in sensitiveness of name, login_name, and display_name

According to https://docs.snowflake.com/en/sql-reference/functions/all_user_names#usage-notes, `NAME`s are not considered sensitive data and `LOGIN_NAME`s are. Previous versions of the provider had this the other way around. In this version, `name` attribute was unmarked as sensitive, whereas `login_name` was marked as sensitive. This may break your configuration if you were using `login_name`s before e.g. in a `for_each` loop.

The `display_name` attribute was marked as sensitive. It defaults to `name` if not provided on Snowflake side. Because `name` is no longer sensitive, we also change the setting for the `display_name`.

Connected issues: [#2662](https://github.com/Snowflake-Labs/terraform-provider-snowflake/issues/2662), [#2668](https://github.com/Snowflake-Labs/terraform-provider-snowflake/issues/2668).

#### _(bugfix)_ Correctly handle `default_warehouse`, `default_namespace`, and `default_role`

During the [identifiers rework](https://github.com/Snowflake-Labs/terraform-provider-snowflake/blob/main/ROADMAP.md#identifiers-rework), we generalized how we compute the differences correctly for the identifier fields (read more in [this document](https://github.com/Snowflake-Labs/terraform-provider-snowflake/blob/main/docs/technical-documentation/identifiers_rework_design_decisions.md)). Proper suppressor was applied to `default_warehouse`, `default_namespace`, and `default_role`. Also, all these three attributes were corrected (e.g. handling spaces/hyphens in names).

Connected issues: [#2836](https://github.com/Snowflake-Labs/terraform-provider-snowflake/pull/2836), [#2942](https://github.com/Snowflake-Labs/terraform-provider-snowflake/issues/2942)

#### _(bugfix)_ Correctly handle failed update

Not every attribute can be updated in the state during read (like `password` in the `snowflake_user` resource). In situations where update fails, we may end up with an incorrect state (read more in https://github.com/hashicorp/terraform-plugin-sdk/issues/476). We use a deprecated method from the plugin SDK, and now, for partially failed updates, we preserve the resource's previous state. It fixed this kind of situations for `snowflake_user` resource.

Connected issues: [#2970](https://github.com/Snowflake-Labs/terraform-provider-snowflake/pull/2970)

#### _(breaking change)_ Handling default secondary roles

Old field `default_secondary_roles` was removed in favour of the new, easier, `default_secondary_roles_option` because the only possible options that can be currently set are `('ALL')` and `()`. The logic to handle set element changes was convoluted and error-prone. Additionally, [bcr 2024_07](https://docs.snowflake.com/en/release-notes/bcr-bundles/2024_07/bcr-1692) complicated the matter even more.

Now:

- the default value is `DEFAULT` - it falls back to Snowflake default (so `()` before and `('ALL')` after the BCR)
- to explicitly set to `('ALL')` use `ALL`
- to explicitly set to `()` use `NONE`

While migrating, the old `default_secondary_roles` will be removed from the state automatically and `default_secondary_roles_option` will be constructed based on the previous value (in some cases apply may be necessary).

Connected issues: [#3038](https://github.com/Snowflake-Labs/terraform-provider-snowflake/pull/3038)

#### _(breaking change)_ Attributes changes

Attributes that are no longer computed:

- `login_name`
- `display_name`
- `disabled`
- `default_role`

New fields:

- `middle_name`
- `days_to_expiry`
- `mins_to_unlock`
- `mins_to_bypass_mfa`
- `disable_mfa`
- `default_secondary_roles_option`
- `show_output` - holds the response from `SHOW USERS`. Remember that the field will be only recomputed if one of the user attributes is changed.
- `parameters` - holds the response from `SHOW PARAMETERS IN USER`.

Removed fields:

- `has_rsa_public_key`
- `default_secondary_roles` - replaced with `default_secondary_roles_option`

Default changes:

- `must_change_password`
- `disabled`

Type changes:

- `must_change_password`: bool -> string (To easily handle three-value logic (true, false, unknown) in provider's configs, read more in https://github.com/Snowflake-Labs/terraform-provider-snowflake/blob/751239b7d2fee4757471db6c03b952d4728ee099/v1-preparations/CHANGES_BEFORE_V1.md?plain=1#L24)
- `disabled`: bool -> string (To easily handle three-value logic (true, false, unknown) in provider's configs, read more in https://github.com/Snowflake-Labs/terraform-provider-snowflake/blob/751239b7d2fee4757471db6c03b952d4728ee099/v1-preparations/CHANGES_BEFORE_V1.md?plain=1#L24)

#### _(breaking change)_ refactored snowflake_users datasource

> **IMPORTANT NOTE:** when querying users you don't have permissions to, the querying options are limited.
> You won't get almost any field in `show_output` (only empty or default values), the DESCRIBE command cannot be called, so you have to set `with_describe = false`.
> Only `parameters` output is not affected by the lack of privileges.

Changes:

- account checking logic was entirely removed
- `pattern` renamed to `like`
- `like`, `starts_with`, and `limit` filters added
- `SHOW USERS` output is enclosed in `show_output` field inside `users` (all the previous fields in `users` map were removed)
- Added outputs from **DESC USER** and **SHOW PARAMETERS IN USER** (they can be turned off by declaring `with_describe = false` and `with_parameters = false`, **they're turned on by default**).
  The additional parameters call **DESC USER** (with `with_describe` turned on) and **SHOW PARAMETERS IN USER** (with `with_parameters` turned on) **per user** returned by **SHOW USERS**.
  The outputs of both commands are held in `users` entry, where **DESC USER** is saved in the `describe_output` field, and **SHOW PARAMETERS IN USER** in the `parameters` field.
  It's important to limit the records and calls to Snowflake to the minimum. That's why we recommend assessing which information you need from the data source and then providing strong filters and turning off additional fields for better plan performance.

Connected issues: [#2902](https://github.com/Snowflake-Labs/terraform-provider-snowflake/pull/2902)

#### _(breaking change)_ snowflake_user_public_keys usage with snowflake_user

`snowflake_user_public_keys` is a resource allowing to set keys for the given user. Before this version, it was possible to have `snowflake_user` and `snowflake_user_public_keys` used next to each other.
Because the logic handling the keys in `snowflake_user` was fixed, it is advised to use `snowflake_user_public_keys` only when user is not managed through terraform. Having both resources configured for the same user will result in improper behavior.

To migrate, in case of having two resources:

- copy the keys to `rsa_public_key` and `rsa_public_key2` in `snowflake_user`
- remove `snowflake_user_public_keys` from state (following https://github.com/Snowflake-Labs/terraform-provider-snowflake/blob/main/docs/technical-documentation/resource_migration.md#resource-migration)
- remove `snowflake_user_public_keys` from config

#### _(breaking change)_ snowflake_network_policy_attachment usage with snowflake_user

`snowflake_network_policy_attachment` changes are similar to the changes to `snowflake_user_public_keys` above. It is advised to use `snowflake_network_policy_attachment` only when user is not managed through terraform. Having both resources configured for the same user will result in improper behavior.

To migrate, in case of having two resources:

- copy network policy to [network_policy](https://registry.terraform.io/providers/Snowflake-Labs/snowflake/0.95.0/docs/resources/user#network_policy) attribute in the `snowflake_user` resource
- remove `snowflake_network_policy_attachment` from state (following https://github.com/Snowflake-Labs/terraform-provider-snowflake/blob/main/docs/technical-documentation/resource_migration.md#resource-migration)
- remove `snowflake_network_policy_attachment` from config

References: [#3048](https://github.com/Snowflake-Labs/terraform-provider-snowflake/discussions/3048), [#3058](https://github.com/Snowflake-Labs/terraform-provider-snowflake/issues/3058)

#### _(note)_ snowflake_user_password_policy_attachment and other user policies

`snowflake_user_password_policy_attachment` is not addressed in the current version.
Attaching other user policies is not addressed in the current version.

Both topics will be addressed in the following versions.

#### _(note)_ user types

`service` and `legacy_service` user types are currently not supported. They will be supported in the following versions as separate resources (namely `snowflake_service_user` and `snowflake_legacy_service_user`).

## v0.94.0 ➞ v0.94.1

### changes in snowflake_schema

In order to avoid dropping `PUBLIC` schemas, we have decided to use `ALTER` instead of `OR REPLACE` during creation. In the future we are planning to use `CREATE OR ALTER` when it becomes available for schems.

## v0.93.0 ➞ v0.94.0

### _(breaking change)_ changes in snowflake_scim_integration

In order to fix issues in v0.93.0, when a resource has Azure scim client, `sync_password` field is now set to `default` value in the state. State will be migrated automatically.

### _(breaking change)_ refactored snowflake_schema resource

Renamed fields:

- renamed `is_managed` to `with_managed_access`
- renamed `data_retention_days` to `data_retention_time_in_days`

Please rename these fields in your configuration files. State will be migrated automatically.

Removed fields:

- `tag`
  The value of this field will be removed from the state automatically. Please, use [tag_association](https://registry.terraform.io/providers/Snowflake-Labs/snowflake/latest/docs/resources/tag_association) instead.

New fields:

- the following set of [parameters](https://docs.snowflake.com/en/sql-reference/parameters) was added:
  - `max_data_extension_time_in_days`
  - `external_volume`
  - `catalog`
  - `replace_invalid_characters`
  - `default_ddl_collation`
  - `storage_serialization_policy`
  - `log_level`
  - `trace_level`
  - `suspend_task_after_num_failures`
  - `task_auto_retry_attempts`
  - `user_task_managed_initial_warehouse_size`
  - `user_task_timeout_ms`
  - `user_task_minimum_trigger_interval_in_seconds`
  - `quoted_identifiers_ignore_case`
  - `enable_console_output`
  - `pipe_execution_paused`
- added `show_output` field that holds the response from SHOW SCHEMAS.
- added `describe_output` field that holds the response from DESCRIBE SCHEMA. Note that one needs to grant sufficient privileges e.g. with [grant_ownership](https://registry.terraform.io/providers/Snowflake-Labs/snowflake/latest/docs/resources/grant_ownership) on all objects in the schema. Otherwise, this field is not filled.
- added `parameters` field that holds the response from SHOW PARAMETERS IN SCHEMA.

We allow creating and managing `PUBLIC` schemas now. When the name of the schema is `PUBLIC`, it's created with `OR_REPLACE`. Please be careful with this operation, because you may experience data loss. `OR_REPLACE` does `DROP` before `CREATE`, so all objects in the schema will be dropped and this is not visible in Terraform plan. To restore data-related objects that might have been accidentally or intentionally deleted, pleas read about [Time Travel](https://docs.snowflake.com/en/user-guide/data-time-travel). The alternative is to import `PUBLIC` schema manually and then manage it with Terraform. We've decided this based on [#2826](https://github.com/Snowflake-Labs/terraform-provider-snowflake/issues/2826).

#### _(behavior change)_ Boolean type changes

To easily handle three-value logic (true, false, unknown) in provider's configs, type of `is_transient` and `with_managed_access` was changed from boolean to string.

Terraform should recreate resources for configs lacking `is_transient` (`DROP` and then `CREATE` will be run underneath). To prevent this behavior, please set `is_transient` field.
For more details about default values, please refer to the [changes before v1](https://github.com/Snowflake-Labs/terraform-provider-snowflake/blob/main/v1-preparations/CHANGES_BEFORE_V1.md#default-values) document.

Terraform should perform an action for configs lacking `with_managed_access` (`ALTER SCHEMA DISABLE MANAGED ACCESS` will be run underneath which should not affect the Snowflake object, because `MANAGED ACCESS` is not set by default)

### _(breaking change)_ refactored snowflake_schemas datasource

Changes:

- `database` is removed and can be specified inside `in` field.
- `like`, `in`, `starts_with`, and `limit` fields enable filtering.
- SHOW SCHEMAS output is enclosed in `show_output` field inside `schemas`.
- Added outputs from **DESC SCHEMA** and **SHOW PARAMETERS IN SCHEMA** (they can be turned off by declaring `with_describe = false` and `with_parameters = false`, **they're turned on by default**).
  The additional parameters call **DESC SCHEMA** (with `with_describe` turned on) and **SHOW PARAMETERS IN SCHEMA** (with `with_parameters` turned on) **per schema** returned by **SHOW SCHEMAS**.
  The outputs of both commands are held in `schemas` entry, where **DESC SCHEMA** is saved in the `describe_output` field, and **SHOW PARAMETERS IN SCHEMA** in the `parameters` field.
  It's important to limit the records and calls to Snowflake to the minimum. That's why we recommend assessing which information you need from the data source and then providing strong filters and turning off additional fields for better plan performance.

### _(new feature)_ new snowflake_account_role resource

Already existing `snowflake_role` was deprecated in favor of the new `snowflake_account_role`. The old resource got upgraded to
have the same features as the new one. The only difference is the deprecation message on the old resource.

New fields:

- added `show_output` field that holds the response from SHOW ROLES. Remember that the field will be only recomputed if one of the fields (`name` or `comment`) are changed.

### _(breaking change)_ refactored snowflake_roles data source

Changes:

- New `in_class` filtering option to filter out roles by class name, e.g. `in_class = "SNOWFLAKE.CORE.BUDGET"`
- `pattern` was renamed to `like`
- output of SHOW is enclosed in `show_output`, so before, e.g. `roles.0.comment` is now `roles.0.show_output.0.comment`

### _(new feature)_ new snowflake_account_role resource

Already existing `snowflake_role` was deprecated in favor of the new `snowflake_account_role`. The old resource got upgraded to
have the same features as the new one. The only difference is the deprecation message on the old resource.

New fields:

- added `show_output` field that holds the response from SHOW ROLES. Remember that the field will be only recomputed if one of the fields (`name` or `comment`) are changed.

### _(breaking change)_ refactored snowflake_roles data source

Changes:

- New `in_class` filtering option to filter out roles by class name, e.g. `in_class = "SNOWFLAKE.CORE.BUDGET"`
- `pattern` was renamed to `like`
- output of SHOW is enclosed in `show_output`, so before, e.g. `roles.0.comment` is now `roles.0.show_output.0.comment`

### _(new feature)_ snowflake_streamlit resource

Added a new resource for managing streamlits. See reference [docs](https://docs.snowflake.com/en/sql-reference/sql/create-streamlit). In this resource, we decided to split `ROOT_LOCATION` in Snowflake to two fields: `stage` representing stage fully qualified name and `directory_location` containing a path within this stage to root location.

### _(new feature)_ snowflake_streamlits datasource

Added a new datasource enabling querying and filtering stremlits. Notes:

- all results are stored in `streamlits` field.
- `like`, `in`, and `limit` fields enable streamlits filtering.
- SHOW STREAMLITS output is enclosed in `show_output` field inside `streamlits`.
- Output from **DESC STREAMLIT** (which can be turned off by declaring `with_describe = false`, **it's turned on by default**) is enclosed in `describe_output` field inside `streamlits`.
  The additional parameters call **DESC STREAMLIT** (with `with_describe` turned on) **per streamlit** returned by **SHOW STREAMLITS**.
  It's important to limit the records and calls to Snowflake to the minimum. That's why we recommend assessing which information you need from the data source and then providing strong filters and turning off additional fields for better plan performance.

### _(new feature)_ refactored snowflake_network_policy resource

No migration required.

New behavior:

- `name` is no longer marked as ForceNew parameter. When changed, now it will perform ALTER RENAME operation, instead of re-creating with the new name.
- Additional validation was added to `blocked_ip_list` to inform about specifying `0.0.0.0/0` ip. More details in the [official documentation](https://docs.snowflake.com/en/sql-reference/sql/create-network-policy#usage-notes).

New fields:

- `show_output` and `describe_output` added to hold the results returned by `SHOW` and `DESCRIBE` commands. Those fields will only be recomputed when specified fields change

### _(new feature)_ snowflake_network_policies datasource

Added a new datasource enabling querying and filtering network policies. Notes:

- all results are stored in `network_policies` field.
- `like` field enables filtering.
- SHOW NETWORK POLICIES output is enclosed in `show_output` field inside `network_policies`.
- Output from **DESC NETWORK POLICY** (which can be turned off by declaring `with_describe = false`, **it's turned on by default**) is enclosed in `describe_output` field inside `network_policies`.
  The additional parameters call **DESC NETWORK POLICY** (with `with_describe` turned on) **per network policy** returned by **SHOW NETWORK POLICIES**.
  It's important to limit the records and calls to Snowflake to the minimum. That's why we recommend assessing which information you need from the data source and then providing strong filters and turning off additional fields for better plan performance.

### _(fix)_ snowflake_warehouse resource

Because of the issue [#2948](https://github.com/Snowflake-Labs/terraform-provider-snowflake/issues/2948), we are relaxing the validations for the Snowflake parameter values. Read more in [CHANGES_BEFORE_V1.md](v1-preparations/CHANGES_BEFORE_V1.md#validations).

## v0.92.0 ➞ v0.93.0

### general changes

With this change we introduce the first resources redesigned for the V1. We have made a few design choices that will be reflected in these and in the further reworked resources. This includes:

- Handling the [default values](./v1-preparations/CHANGES_BEFORE_V1.md#default-values).
- Handling the ["empty" values](./v1-preparations/CHANGES_BEFORE_V1.md#empty-values).
- Handling the [Snowflake parameters](./v1-preparations/CHANGES_BEFORE_V1.md#snowflake-parameters).
- Saving the [config values in the state](./v1-preparations/CHANGES_BEFORE_V1.md#config-values-in-the-state).
- Providing a ["raw Snowflake output"](./v1-preparations/CHANGES_BEFORE_V1.md#empty-values) for the managed resources.

They are all described in short in the [changes before v1 doc](./v1-preparations/CHANGES_BEFORE_V1.md). Please familiarize yourself with these changes before the upgrade.

### old grant resources removal

Following the [announcement](https://github.com/Snowflake-Labs/terraform-provider-snowflake/discussions/2736) we have removed the old grant resources. The two resources [snowflake_role_ownership_grant](https://registry.terraform.io/providers/Snowflake-Labs/snowflake/latest/docs/resources/role_ownership_grant) and [snowflake_user_ownership_grant](https://registry.terraform.io/providers/Snowflake-Labs/snowflake/latest/docs/resources/user_ownership_grant) were not listed in the announcement, but they were also marked as deprecated ones. We are removing them too to conclude the grants redesign saga.

### _(new feature)_ Api authentication resources

Added new api authentication resources, i.e.:

- `snowflake_api_authentication_integration_with_authorization_code_grant`
- `snowflake_api_authentication_integration_with_client_credentials`
- `snowflake_api_authentication_integration_with_jwt_bearer`

See reference [doc](https://docs.snowflake.com/en/sql-reference/sql/create-security-integration-api-auth).

### _(new feature)_ snowflake_oauth_integration_for_custom_clients and snowflake_oauth_integration_for_partner_applications resources

To enhance clarity and functionality, the new resources `snowflake_oauth_integration_for_custom_clients` and `snowflake_oauth_integration_for_partner_applications` have been introduced
to replace the previous `snowflake_oauth_integration`. Recognizing that the old resource carried multiple responsibilities within a single entity, we opted to divide it into two more specialized resources.
The newly introduced resources are aligned with the latest Snowflake documentation at the time of implementation, and adhere to our [new conventions](#general-changes).
This segregation was based on the `oauth_client` attribute, where `CUSTOM` corresponds to `snowflake_oauth_integration_for_custom_clients`,
while other attributes align with `snowflake_oauth_integration_for_partner_applications`.

### _(new feature)_ snowflake_security_integrations datasource

Added a new datasource enabling querying and filtering all types of security integrations. Notes:

- all results are stored in `security_integrations` field.
- `like` field enables security integrations filtering.
- SHOW SECURITY INTEGRATIONS output is enclosed in `show_output` field inside `security_integrations`.
- Output from **DESC SECURITY INTEGRATION** (which can be turned off by declaring `with_describe = false`, **it's turned on by default**) is enclosed in `describe_output` field inside `security_integrations`.
  **DESC SECURITY INTEGRATION** returns different properties based on the integration type. Consult the documentation to check which ones will be filled for which integration.
  The additional parameters call **DESC SECURITY INTEGRATION** (with `with_describe` turned on) **per security integration** returned by **SHOW SECURITY INTEGRATIONS**.
  It's important to limit the records and calls to Snowflake to the minimum. That's why we recommend assessing which information you need from the data source and then providing strong filters and turning off additional fields for better plan performance.

### snowflake_external_oauth_integration resource changes

#### _(behavior change)_ Renamed fields

Renamed fields:

- `type` to `external_oauth_type`
- `issuer` to `external_oauth_issuer`
- `token_user_mapping_claims` to `external_oauth_token_user_mapping_claim`
- `snowflake_user_mapping_attribute` to `external_oauth_snowflake_user_mapping_attribute`
- `scope_mapping_attribute` to `external_oauth_scope_mapping_attribute`
- `jws_keys_urls` to `external_oauth_jws_keys_url`
- `rsa_public_key` to `external_oauth_rsa_public_key`
- `rsa_public_key_2` to `external_oauth_rsa_public_key_2`
- `blocked_roles` to `external_oauth_blocked_roles_list`
- `allowed_roles` to `external_oauth_allowed_roles_list`
- `audience_urls` to `external_oauth_audience_list`
- `any_role_mode` to `external_oauth_any_role_mode`
- `scope_delimiter` to `external_oauth_scope_delimiter`
  to align with Snowflake docs. Please rename this field in your configuration files. State will be migrated automatically.

#### _(behavior change)_ Force new for multiple attributes after removing from config

Conditional force new was added for the following attributes when they are removed from config. There are no alter statements supporting UNSET on these fields.

- `external_oauth_rsa_public_key`
- `external_oauth_rsa_public_key_2`
- `external_oauth_scope_mapping_attribute`
- `external_oauth_jws_keys_url`
- `external_oauth_token_user_mapping_claim`

#### _(behavior change)_ Conflicting fields

Fields listed below can not be set at the same time in Snowflake. They are marked as conflicting fields.

- `external_oauth_jws_keys_url` <-> `external_oauth_rsa_public_key`
- `external_oauth_jws_keys_url` <-> `external_oauth_rsa_public_key_2`
- `external_oauth_allowed_roles_list` <-> `external_oauth_blocked_roles_list`

#### _(behavior change)_ Changed diff suppress for some fields

The fields listed below had diff suppress which removed '-' from strings. Now, this behavior is removed, so if you had '-' in these strings, please remove them. Note that '-' in these values is not allowed by Snowflake.

- `external_oauth_snowflake_user_mapping_attribute`
- `external_oauth_type`
- `external_oauth_any_role_mode`

### _(new feature)_ snowflake_saml2_integration resource

The new `snowflake_saml2_integration` is introduced and deprecates `snowflake_saml_integration`. It contains new fields
and follows our new conventions making it more stable. The old SAML integration wasn't changed, so no migration needed,
but we recommend to eventually migrate to the newer counterpart.

### snowflake_scim_integration resource changes

#### _(behavior change)_ Changed behavior of `sync_password`

Now, the `sync_password` field will set the state value to `default` whenever the value is not set in the config. This indicates that the value on the Snowflake side is set to the Snowflake default.

> [!WARNING]
> This change causes issues for Azure scim client (see [#2946](https://github.com/Snowflake-Labs/terraform-provider-snowflake/issues/2946)). The workaround is to remove the resource from the state with `terraform state rm`, add `sync_password = true` to the config, and import with `terraform import "snowflake_scim_integration.test" "aad_provisioning"`. After these steps, there should be no errors and no diff on this field. This behavior is fixed in v0.94 with state upgrader.

#### _(behavior change)_ Renamed fields

Renamed field `provisioner_role` to `run_as_role` to align with Snowflake docs. Please rename this field in your configuration files. State will be migrated automatically.

#### _(new feature)_ New fields

Fields added to the resource:

- `enabled`
- `sync_password`
- `comment`

#### _(behavior change)_ Changed behavior of `enabled`

New field `enabled` is required. Previously the default value during create in Snowflake was `true`. If you created a resource with Terraform, please add `enabled = true` to have the same value.

#### _(behavior change)_ Force new for multiple attributes

ForceNew was added for the following attributes (because there are no usable SQL alter statements for them):

- `scim_client`
- `run_as_role`

### snowflake_warehouse resource changes

Because of the multiple changes in the resource, the easiest migration way is to follow our [migration guide](https://github.com/Snowflake-Labs/terraform-provider-snowflake/blob/main/docs/technical-documentation/resource_migration.md) to perform zero downtime migration. Alternatively, it is possible to follow some pointers below. Either way, familiarize yourself with the resource changes before version bumping. Also, check the [design decisions](./v1-preparations/CHANGES_BEFORE_V1.md).

#### _(potential behavior change)_ Default values removed

As part of the [redesign](https://github.com/Snowflake-Labs/terraform-provider-snowflake/blob/main/ROADMAP.md#preparing-essential-ga-objects-for-the-provider-v1) we are removing the default values for attributes having their defaults on Snowflake side to reduce coupling with the provider (read more in [default values](./v1-preparations/CHANGES_BEFORE_V1.md#default-values)). Because of that the following defaults were removed:

- `comment` (previously `""`)
- `enable_query_acceleration` (previously `false`)
- `query_acceleration_max_scale_factor` (previously `8`)
- `warehouse_type` (previously `"STANDARD"`)
- `max_concurrency_level` (previously `8`)
- `statement_queued_timeout_in_seconds` (previously `0`)
- `statement_timeout_in_seconds` (previously `172800`)

**Beware!** For attributes being Snowflake parameters (in case of warehouse: `max_concurrency_level`, `statement_queued_timeout_in_seconds`, and `statement_timeout_in_seconds`), this is a breaking change (read more in [Snowflake parameters](./v1-preparations/CHANGES_BEFORE_V1.md#snowflake-parameters)). Previously, not setting a value for them was treated as a fallback to values hardcoded on the provider side. This caused warehouse creation with these parameters set on the warehouse level (and not using the Snowflake default from hierarchy; read more in the [parameters documentation](https://docs.snowflake.com/en/sql-reference/parameters)). To keep the previous values, fill in your configs to the default values listed above.

All previous defaults were aligned with the current Snowflake ones, however it's not possible to distinguish between filled out value and no value in the automatic state upgrader. Therefore, if the given attribute is not filled out in your configuration, terraform will try to perform update after the change (to UNSET the given attribute to the Snowflake default); it should result in no changes on Snowflake object side, but it is required to make Terraform state aligned with your config. **All** other optional fields that were not set inside the config at all (because of the change in handling state logic on our provider side) will follow the same logic. To avoid the need for the changes, fill out the default fields in your config. Alternatively, run `terraform apply`; no further changes should be shown as a part of the plan.

#### _(note)_ Automatic state migrations

There are three migrations that should happen automatically with the version bump:

- incorrect `2XLARGE`, `3XLARGE`, `4XLARGE`, `5XLARGE`, `6XLARGE` values for warehouse size are changed to the proper ones
- deprecated `wait_for_provisioning` attribute is removed from the state
- old empty resource monitor attribute is cleaned (earlier it was set to `"null"` string)

#### _(fix)_ Warehouse size UNSET

Before the changes, removing warehouse size from the config was not handled properly. Because UNSET is not supported for warehouse size (check the [docs](https://docs.snowflake.com/en/sql-reference/sql/alter-warehouse#properties-parameters) - usage notes for unset) and there are multiple defaults possible, removing the size from config will result in the resource recreation.

#### _(behavior change)_ Validation changes

As part of the [redesign](https://github.com/Snowflake-Labs/terraform-provider-snowflake/blob/main/ROADMAP.md#preparing-essential-ga-objects-for-the-provider-v1) we are adjusting validations or removing them to reduce coupling between Snowflake and the provider. Because of that the following validations were removed/adjusted/added:

- `max_cluster_count` - adjusted: added higher bound (10) according to Snowflake docs
- `min_cluster_count` - adjusted: added higher bound (10) according to Snowflake docs
- `auto_suspend` - adjusted: added `0` as valid value
- `warehouse_size` - adjusted: removed incorrect `2XLARGE`, `3XLARGE`, `4XLARGE`, `5XLARGE`, `6XLARGE` values
- `resource_monitor` - added: validation for a valid identifier (still subject to change during [identifiers rework](https://github.com/Snowflake-Labs/terraform-provider-snowflake/blob/main/ROADMAP.md#identifiers-rework))
- `max_concurrency_level` - added: validation according to MAX_CONCURRENCY_LEVEL parameter docs
- `statement_queued_timeout_in_seconds` - added: validation according to STATEMENT_QUEUED_TIMEOUT_IN_SECONDS parameter docs
- `statement_timeout_in_seconds` - added: validation according to STATEMENT_TIMEOUT_IN_SECONDS parameter docs

#### _(behavior change)_ Deprecated `wait_for_provisioning` field removed

`wait_for_provisioning` field was deprecated a long time ago. It's high time it was removed from the schema.

#### _(behavior change)_ `query_acceleration_max_scale_factor` conditional logic removed

Previously, the `query_acceleration_max_scale_factor` was depending on `enable_query_acceleration` parameter, but it is not required on Snowflake side. After migration, `terraform plan` should suggest changes if `enable_query_acceleration` was earlier set to false (manually or from default) and if `query_acceleration_max_scale_factor` was set in config.

#### _(behavior change)_ `initially_suspended` forceNew removed

Previously, the `initially_suspended` attribute change caused the resource recreation. This attribute is used only during creation (to create suspended warehouse). There is no reason to recreate the whole object just to have initial state changed.

#### _(behavior change)_ Boolean type changes

To easily handle three-value logic (true, false, unknown) in provider's configs, type of `auto_resume` and `enable_query_acceleration` was changed from boolean to string. This should not require updating existing configs (boolean/int value should be accepted and state will be migrated to string automatically), however we recommend changing config values to strings. Terraform should perform an action for configs lacking `auto_resume` or `enable_query_acceleration` (`ALTER WAREHOUSE UNSET AUTO_RESUME` and/or `ALTER WAREHOUSE UNSET ENABLE_QUERY_ACCELERATION` will be run underneath which should not affect the Snowflake object, because `auto_resume` and `enable_query_acceleration` are false by default).

#### _(note)_ `resource_monitor` validation and diff suppression

`resource_monitor` is an identifier and handling logic may be still slightly changed as part of https://github.com/Snowflake-Labs/terraform-provider-snowflake/blob/main/ROADMAP.md#identifiers-rework. It should be handled automatically (without needed manual actions on user side), though, but it is not guaranteed.

#### _(behavior change)_ snowflake_warehouses datasource

- Added `like` field to enable warehouse filtering
- Added missing fields returned by SHOW WAREHOUSES and enclosed its output in `show_output` field.
- Added outputs from **DESC WAREHOUSE** and **SHOW PARAMETERS IN WAREHOUSE** (they can be turned off by declaring `with_describe = false` and `with_parameters = false`, **they're turned on by default**).
  The additional parameters call **DESC WAREHOUSE** (with `with_describe` turned on) and **SHOW PARAMETERS IN WAREHOUSE** (with `with_parameters` turned on) **per warehouse** returned by **SHOW WAREHOUSES**.
  The outputs of both commands are held in `warehouses` entry, where **DESC WAREHOUSE** is saved in the `describe_output` field, and **SHOW PARAMETERS IN WAREHOUSE** in the `parameters` field.
  It's important to limit the records and calls to Snowflake to the minimum. That's why we recommend assessing which information you need from the data source and then providing strong filters and turning off additional fields for better plan performance.

You can read more in ["raw Snowflake output"](./v1-preparations/CHANGES_BEFORE_V1.md#empty-values).

### _(new feature)_ new database resources

As part of the [preparation for v1](https://github.com/Snowflake-Labs/terraform-provider-snowflake/blob/main/ROADMAP.md#preparing-essential-ga-objects-for-the-provider-v1), we split up the database resource into multiple ones:

- Standard database - can be used as `snowflake_database` (replaces the old one and is used to create databases with optional ability to become a primary database ready for replication)
- Shared database - can be used as `snowflake_shared_database` (used to create databases from externally defined shares)
- Secondary database - can be used as `snowflake_secondary_database` (used to create replicas of databases from external sources)

All the field changes in comparison to the previous database resource are:

- `is_transient`
  - in `snowflake_shared_database`
    - removed: the field is removed from `snowflake_shared_database` as it doesn't have any effect on shared databases.
- `from_database` - database cloning was entirely removed and is not possible by any of the new database resources.
- `from_share` - the parameter was moved to the dedicated resource for databases created from shares `snowflake_shared_database`. Right now, it's a text field instead of a map. Additionally, instead of legacy account identifier format we're expecting the new one that with share looks like this: `<organization_name>.<account_name>.<share_name>`. For more information on account identifiers, visit the [official documentation](https://docs.snowflake.com/en/user-guide/admin-account-identifier).
- `from_replication` - the parameter was moved to the dedicated resource for databases created from primary databases `snowflake_secondary_database`
- `replication_configuration` - renamed: was renamed to `configuration` and is only available in the `snowflake_database`. Its internal schema changed that instead of list of accounts, we expect a list of nested objects with accounts for which replication (and optionally failover) should be enabled. More information about converting between both versions [here](#resource-renamed-snowflake_database---snowflake_database_old). Additionally, instead of legacy account identifier format we're expecting the new one that looks like this: `<organization_name>.<account_name>` (it will be automatically migrated to the recommended format by the state upgrader). For more information on account identifiers, visit the [official documentation](https://docs.snowflake.com/en/user-guide/admin-account-identifier).
- `data_retention_time_in_days`
  - in `snowflake_shared_database`
    - removed: the field is removed from `snowflake_shared_database` as it doesn't have any effect on shared databases.
  - in `snowflake_database` and `snowflake_secondary_database`
    - adjusted: now, it uses different approach that won't set it to -1 as a default value, but rather fills the field with the current value from Snowflake (this still can change).
- added: The following set of [parameters](https://docs.snowflake.com/en/sql-reference/parameters) was added to every database type:
  - `max_data_extension_time_in_days`
  - `external_volume`
  - `catalog`
  - `replace_invalid_characters`
  - `default_ddl_collation`
  - `storage_serialization_policy`
  - `log_level`
  - `trace_level`
  - `suspend_task_after_num_failures`
  - `task_auto_retry_attempts`
  - `user_task_managed_initial_warehouse_size`
  - `user_task_timeout_ms`
  - `user_task_minimum_trigger_interval_in_seconds`
  - `quoted_identifiers_ignore_case`
  - `enable_console_output`

The split was done (and will be done for several objects during the refactor) to simplify the resource on maintainability and usage level.
Its purpose was also to divide the resources by their specific purpose rather than cramping every use case of an object into one resource.

### _(behavior change)_ Resource renamed snowflake_database -> snowflake_database_old

We made a decision to use the existing `snowflake_database` resource for redesigning it into a standard database.
The previous `snowflake_database` was renamed to `snowflake_database_old` and the current `snowflake_database`
contains completely new implementation that follows our guidelines we set for V1.
When upgrading to the 0.93.0 version, the automatic state upgrader should cover the migration for databases that didn't have the following fields set:

- `from_share` (now, the new `snowflake_shared_database` should be used instead)
- `from_replica` (now, the new `snowflake_secondary_database` should be used instead)
- `replication_configuration`

For configurations containing `replication_configuraiton` like this one:

```terraform
resource "snowflake_database" "test" {
  name = "<name>"
  replication_configuration {
    accounts = ["<account_locator>", "<account_locator_2>"]
    ignore_edition_check = true
  }
}
```

You have to transform the configuration into the following format (notice the change from account locator into the new account identifier format):

```terraform
resource "snowflake_database" "test" {
  name = "%s"
  replication {
    enable_to_account {
      account_identifier = "<organization_name>.<account_name>"
      with_failover      = false
    }
    enable_to_account {
      account_identifier = "<organization_name_2>.<account_name_2>"
      with_failover      = false
    }
  }
  ignore_edition_check = true
}
```

If you had `from_database` set, you should follow our [resource migration guide](https://github.com/Snowflake-Labs/terraform-provider-snowflake/blob/main/docs/technical-documentation/resource_migration.md) to remove
the database from state to later import it in the newer version of the provider.
Otherwise, it may cause issues when migrating to v0.93.0.
For now, we're dropping the possibility to create a clone database from other databases.
The only way will be to clone a database manually and import it as `snowflake_database`, but if
cloned databases diverge in behavior from standard databases, it may cause issues.

For databases with one of the fields mentioned above, manual migration will be needed.
Please refer to our [migration guide](https://github.com/Snowflake-Labs/terraform-provider-snowflake/blob/main/docs/technical-documentation/resource_migration.md) to perform zero downtime migration.

If you would like to upgrade to the latest version and postpone the upgrade, you still have to perform the manual migration
to the `snowflake_database_old` resource by following the [zero downtime migrations document](https://github.com/Snowflake-Labs/terraform-provider-snowflake/blob/main/docs/technical-documentation/resource_migration.md).
The only difference would be that instead of writing/generating new configurations you have to just rename the existing ones to contain `_old` suffix.

### _(behavior change)_ snowflake_databases datasource

- `terse` and `history` fields were removed.
- `replication_configuration` field was removed from `databases`.
- `pattern` was replaced by `like` field.
- Additional filtering options added (`limit`).
- Added missing fields returned by SHOW DATABASES and enclosed its output in `show_output` field.
- Added outputs from **DESC DATABASE** and **SHOW PARAMETERS IN DATABASE** (they can be turned off by declaring `with_describe = false` and `with_parameters = false`, **they're turned on by default**).
  The additional parameters call **DESC DATABASE** (with `with_describe` turned on) and **SHOW PARAMETERS IN DATABASE** (with `with_parameters` turned on) **per database** returned by **SHOW DATABASES**.
  The outputs of both commands are held in `databases` entry, where **DESC DATABASE** is saved in the `describe_output` field, and **SHOW PARAMETERS IN DATABASE** in the `parameters` field.
  It's important to limit the records and calls to Snowflake to the minimum. That's why we recommend assessing which information you need from the data source and then providing strong filters and turning off additional fields for better plan performance.

## v0.89.0 ➞ v0.90.0

### snowflake_table resource changes

#### _(behavior change)_ Validation to column type added

While solving issue [#2733](https://github.com/Snowflake-Labs/terraform-provider-snowflake/issues/2733) we have introduced diff suppression for `column.type`. To make it work correctly we have also added a validation to it. It should not cause any problems, but it's worth noting in case of any data types used that the provider is not aware of.

### snowflake_procedure resource changes

#### _(behavior change)_ Validation to arguments type added

Diff suppression for `arguments.type` is needed for the same reason as above for `snowflake_table` resource.

### tag_masking_policy_association resource changes

Now the `tag_masking_policy_association` resource will only accept fully qualified names separated by dot `.` instead of pipe `|`.

Before

```terraform
resource "snowflake_tag_masking_policy_association" "name" {
    tag_id            = snowflake_tag.this.id
    masking_policy_id = snowflake_masking_policy.example_masking_policy.id
}
```

After

```terraform
resource "snowflake_tag_masking_policy_association" "name" {
    tag_id            = "\"${snowflake_tag.this.database}\".\"${snowflake_tag.this.schema}\".\"${snowflake_tag.this.name}\""
    masking_policy_id = "\"${snowflake_masking_policy.example_masking_policy.database}\".\"${snowflake_masking_policy.example_masking_policy.schema}\".\"${snowflake_masking_policy.example_masking_policy.name}\""
}
```

It's more verbose now, but after identifier rework it should be similar to the previous form.

## v0.88.0 ➞ v0.89.0

#### _(behavior change)_ ForceNew removed

The `ForceNew` field was removed in favor of in-place Update for `name` parameter in:

- `snowflake_file_format`
- `snowflake_masking_policy`
  So from now, these objects won't be re-created when the `name` changes, but instead only the name will be updated with `ALTER .. RENAME TO` statements.

## v0.87.0 ➞ v0.88.0

### snowflake_procedure resource changes

#### _(behavior change)_ Execute as validation added

From now on, the `snowflake_procedure`'s `execute_as` parameter allows only two values: OWNER and CALLER (case-insensitive). Setting other values earlier resulted in falling back to the Snowflake default (currently OWNER) and creating a permadiff.

### snowflake_grants datasource changes

`snowflake_grants` datasource was refreshed as part of the ongoing [Grants Redesign](https://github.com/Snowflake-Labs/terraform-provider-snowflake/blob/main/ROADMAP.md#redesigning-grants).

#### _(behavior change)_ role fields renames

To be aligned with the convention in other grant resources, `role` was renamed to `account_role` for the following fields:

- `grants_to.role`
- `grants_of.role`
- `future_grants_to.role`.

To migrate simply change `role` to `account_role` in the aforementioned fields.

#### _(behavior change)_ grants_to.share type change

`grants_to.share` was a text field. Because Snowflake introduced new syntax `SHOW GRANTS TO SHARE <share_name> IN APPLICATION PACKAGE <app_package_name>` (check more in the [docs](https://docs.snowflake.com/en/sql-reference/sql/show-grants#variants)) the type was changed to object. To migrate simply change:

```terraform
data "snowflake_grants" "example_to_share" {
  grants_to {
    share = "some_share"
  }
}
```

to

```terraform
data "snowflake_grants" "example_to_share" {
  grants_to {
    share {
      share_name = "some_share"
    }
  }
}
```

Note: `in_application_package` is not yet supported.

#### _(behavior change)_ future_grants_in.schema type change

`future_grants_in.schema` was an object field allowing to set required `schema_name` and optional `database_name`. Our strategy is to be explicit, so the schema field was changed to string and fully qualified name is expected. To migrate change:

```terraform
data "snowflake_grants" "example_future_in_schema" {
  future_grants_in {
    schema {
      database_name = "some_database"
      schema_name   = "some_schema"
    }
  }
}
```

to

```terraform
data "snowflake_grants" "example_future_in_schema" {
  future_grants_in {
    schema = "\"some_database\".\"some_schema\""
  }
}
```

#### _(new feature)_ grants_to new options

`grants_to` was enriched with three new options:

- `application`
- `application_role`
- `database_role`

No migration work is needed here.

#### _(new feature)_ grants_of new options

`grants_to` was enriched with two new options:

- `database_role`
- `application_role`

No migration work is needed here.

#### _(new feature)_ future_grants_to new options

`future_grants_to` was enriched with one new option:

- `database_role`

No migration work is needed here.

#### _(documentation)_ improvements

Descriptions of attributes were altered. More examples were added (both for old and new features).

## v0.86.0 ➞ v0.87.0

### snowflake_database resource changes

#### _(behavior change)_ External object identifier changes

Previously, in `snowflake_database` when creating a database form share, it was possible to provide `from_share.provider`
in the format of `<org_name>.<account_name>`. It worked even though we expected account locator because our "external" identifier wasn't quoting its string representation.
To be consistent with other identifier types, we quoted the output of "external" identifiers which makes such configurations break
(previously, they were working "by accident"). To fix it, the previous format of `<org_name>.<account_name>` has to be changed
to account locator format `<account_locator>` (mind that it's now case-sensitive). The account locator can be retrieved by calling `select current_account();` on the sharing account.
In the future we would like to eventually come back to the `<org_name>.<account_name>` format as it's recommended by Snowflake.

### Provider configuration changes

#### **IMPORTANT** _(bug fix)_ Configuration hierarchy

There were several issues reported about the configuration hierarchy, e.g. [#2294](https://github.com/Snowflake-Labs/terraform-provider-snowflake/issues/2294) and [#2242](https://github.com/Snowflake-Labs/terraform-provider-snowflake/issues/2242).
In fact, the order of precedence described in the docs was not followed. This have led to the incorrect behavior.

After migrating to this version, the hierarchy from the docs should be followed:

```text
The Snowflake provider will use the following order of precedence when determining which credentials to use:
1) Provider Configuration
2) Environment Variables
3) Config File
```

**BEWARE**: your configurations will be affected with that change because they may have been leveraging the incorrect configurations precedence. Please be sure to check all the configurations before running terraform.

### snowflake_failover_group resource changes

#### _(bug fix)_ ACCOUNT PARAMETERS is returned as PARAMETERS from SHOW FAILOVER GROUPS

Longer context in [#2517](https://github.com/Snowflake-Labs/terraform-provider-snowflake/issues/2517).
After this change, one apply may be required to update the state correctly for failover group resources using `ACCOUNT PARAMETERS`.

### snowflake_database, snowflake_schema, and snowflake_table resource changes

#### _(behavior change)_ Database `data_retention_time_in_days` + Schema `data_retention_days` + Table `data_retention_time_in_days`

For context [#2356](https://github.com/Snowflake-Labs/terraform-provider-snowflake/issues/2356).
To make data retention fields truly optional (previously they were producing plan every time when no value was set),
we added `-1` as a possible value, and it is set as default. That got rid of the unexpected plans when no value is set and added possibility to use default value assigned by Snowflake (see [the data retention period](https://docs.snowflake.com/en/user-guide/data-time-travel#data-retention-period)).

### snowflake_table resource changes

#### _(behavior change)_ Table `data_retention_days` field removed in favor of `data_retention_time_in_days`

For context [#2356](https://github.com/Snowflake-Labs/terraform-provider-snowflake/issues/2356).
To define data retention days for table `data_retention_time_in_days` should be used as deprecated `data_retention_days` field is being removed.

## v0.85.0 ➞ v0.86.0

### snowflake_table_constraint resource changes

#### _(behavior change)_ NOT NULL removed from possible types

The `type` of the constraint was limited back to `UNIQUE`, `PRIMARY KEY`, and `FOREIGN KEY`.
The reason for that is, that syntax for Out-of-Line constraint ([docs](https://docs.snowflake.com/en/sql-reference/sql/create-table-constraint#out-of-line-unique-primary-foreign-key)) does not contain `NOT NULL`.
It is noted as a behavior change but in some way it is not; with the previous implementation it did not work at all with `type` set to `NOT NULL` because the generated statement was not a valid Snowflake statement.

We will consider adding `NOT NULL` back because it can be set by `ALTER COLUMN columnX SET NOT NULL`, but first we want to revisit the whole resource design.

#### _(behavior change)_ table_id reference

The docs were inconsistent. Example prior to 0.86.0 version showed using the `table.id` as the `table_id` reference. The description of the `table_id` parameter never allowed such a value (`table.id` is a `|`-delimited identifier representation and only the `.`-separated values were listed in the docs: https://registry.terraform.io/providers/Snowflake-Labs/snowflake/0.85.0/docs/resources/table_constraint#required. The misuse of `table.id` parameter will result in error after migrating to 0.86.0. To make the config work, please remove and reimport the constraint resource from the state as described in [resource migration doc](./docs/technical-documentation/resource_migration.md).

After discussions in [#2535](https://github.com/Snowflake-Labs/terraform-provider-snowflake/issues/2535) we decided to provide a temporary workaround in 0.87.0 version, so that the manual migration is not necessary. It allows skipping the migration and jumping straight to 0.87.0 version. However, the temporary workaround will be gone in one of the future versions. Please adjust to the newly suggested reference with the new resources you create.

### snowflake_external_function resource changes

#### _(behavior change)_ return_null_allowed default is now true

The `return_null_allowed` attribute default value is now `true`. This is a behavior change because it was `false` before. The reason it was changed is to match the expected default value in the [documentation](https://docs.snowflake.com/en/sql-reference/sql/create-external-function#optional-parameters) `Default: The default is NULL (i.e. the function can return NULL values).`

#### _(behavior change)_ comment is no longer required

The `comment` attribute is now optional. It was required before, but it is not required in Snowflake API.

### snowflake_external_functions data source changes

#### _(behavior change)_ schema is now required with database

The `schema` attribute is now required with `database` attribute to match old implementation `SHOW EXTERNAL FUNCTIONS IN SCHEMA "<database>"."<schema>"`. In the future this may change to make schema optional.

## vX.XX.X -> v0.85.0

### Migration from old (grant) resources to new ones

In recent changes, we introduced a new grant resources to replace the old ones.
To aid with the migration, we wrote a guide to show one of the possible ways to migrate deprecated resources to their new counter-parts.
As the guide is more general and applies to every version (and provider), we moved it [here](./docs/technical-documentation/resource_migration.md).

### snowflake_procedure resource changes

#### _(deprecation)_ return_behavior

`return_behavior` parameter is deprecated because it is also deprecated in the Snowflake API.

### snowflake_function resource changes

#### _(behavior change)_ return_type

`return_type` has become force new because there is no way to alter it without dropping and recreating the function.

## v0.84.0 ➞ v0.85.0

### snowflake_stage resource changes

#### _(behavior change/regression)_ copy_options

Setting `copy_options` to `ON_ERROR = 'CONTINUE'` would result in a permadiff. Use `ON_ERROR = CONTINUE` (without single quotes) or bump to v0.89.0 in which the behavior was fixed.

### snowflake_notification_integration resource changes

#### _(behavior change)_ notification_provider

`notification_provider` becomes required and has three possible values `AZURE_STORAGE_QUEUE`, `AWS_SNS`, and `GCP_PUBSUB`.
It is still possible to set it to `AWS_SQS` but because there is no underlying SQL, so it will result in an error.
Attributes `aws_sqs_arn` and `aws_sqs_role_arn` will be ignored.
Computed attributes `aws_sqs_external_id` and `aws_sqs_iam_user_arn` won't be updated.

#### _(behavior change)_ force new for multiple attributes

Force new was added for the following attributes (because no usable SQL alter statements for them):

- `azure_storage_queue_primary_uri`
- `azure_tenant_id`
- `gcp_pubsub_subscription_name`
- `gcp_pubsub_topic_name`

#### _(deprecation)_ direction

`direction` parameter is deprecated because it is added automatically on the SDK level.

#### _(deprecation)_ type

`type` parameter is deprecated because it is added automatically on the SDK level (and basically it's always `QUEUE`).

## v0.73.0 ➞ v0.74.0

### Provider configuration changes

In this change we have done a provider refactor to make it more complete and customizable by supporting more options that
were already available in Golang Snowflake driver. This lead to several attributes being added and a few deprecated.
We will focus on the deprecated ones and show you how to adapt your current configuration to the new changes.

#### _(rename)_ username ➞ user

```terraform
provider "snowflake" {
  # before
  username = "username"

  # after
  user = "username"
}
```

#### _(structural change)_ OAuth API

```terraform
provider "snowflake" {
  # before
  browser_auth        = false
  oauth_access_token  = "<access_token>"
  oauth_refresh_token = "<refresh_token>"
  oauth_client_id     = "<client_id>"
  oauth_client_secret = "<client_secret>"
  oauth_endpoint      = "<endpoint>"
  oauth_redirect_url  = "<redirect_uri>"

  # after
  authenticator = "ExternalBrowser"
  token         = "<access_token>"
  token_accessor {
    refresh_token   = "<refresh_token>"
    client_id       = "<client_id>"
    client_secret   = "<client_secret>"
    token_endpoint  = "<endpoint>"
    redirect_uri    = "<redirect_uri>"
  }
}
```

#### _(remove redundant information)_ region

Specifying a region is a legacy thing and according to https://docs.snowflake.com/en/user-guide/admin-account-identifier
you can specify a region as a part of account parameter. Specifying account parameter with the region is also considered legacy,
but with this approach it will be easier to convert only your account identifier to the new preferred way of specifying account identifier.

```terraform
provider "snowflake" {
  # before
  region = "<cloud_region_id>"

  # after
  account = "<account_locator>.<cloud_region_id>"
}
```

#### _(todo)_ private key path

```terraform
provider "snowflake" {
  # before
  private_key_path = "<filepath>"

  # after
  private_key = file("<filepath>")
}
```

#### _(rename)_ session_params ➞ params

```terraform
provider "snowflake" {
  # before
  session_params = {}

  # after
  params = {}
}
```

#### _(behavior change)_ authenticator (JWT)

Before the change `authenticator` parameter did not have to be set for private key authentication and was deduced by the provider. The change is a result of the introduced configuration alignment with an underlying [gosnowflake driver](https://github.com/snowflakedb/gosnowflake). The authentication type is required there, and it defaults to user+password one. From this version, set `authenticator` to `JWT` explicitly.<|MERGE_RESOLUTION|>--- conflicted
+++ resolved
@@ -9,7 +9,6 @@
 
 ## v0.97.0 ➞ v0.98.0
 
-<<<<<<< HEAD
 ### _(new feature)_ connection resources
 
 Added a new resources for managing connections. We decided to split connection into two separate resources based on whether the connection is primary or a replica (secondary). i.e.:
@@ -21,12 +20,6 @@
 
 See reference [docs](https://docs.snowflake.com/en/sql-reference/sql/create-connection).
 
-### _(behavior change)_ handling copy_grants
-
-Currently, resources like `snowflake_view`, `snowflake_stream_on_table`, `snowflake_stream_on_external_table` and `snowflake_stream_on_directory_table` support `copy_grants` field corresponding with `COPY GRANTS` during `CREATE`. The current behavior is that, when a change leading for recreation is detected (meaning a change that can not be handled by ALTER, but only by `CREATE OR REPLACE`), `COPY GRANTS` are used during recreation when `copy_grants` is set to `true`. Changing this field without changes in other field results in a noop because in this case there is no need to recreate a resource.
-
-### _(new feature)_ recovering stale streams
-=======
 ### snowflake_streams data source changes
 New filtering options:
 - `like`
@@ -61,7 +54,6 @@
 
 ### *(behavior change)* handling copy_grants
 Currently, resources like `snowflake_view`, `snowflake_stream_on_table`, `snowflake_stream_on_external_table` and `snowflake_stream_on_directory_table`  support `copy_grants` field corresponding with `COPY GRANTS` during `CREATE`. The current behavior is that, when a change leading for recreation is detected (meaning a change that can not be handled by ALTER, but only by `CREATE OR REPLACE`), `COPY GRANTS` are used during recreation when `copy_grants` is set to `true`. Changing this field without changes in other field results in a noop because in this case there is no need to recreate a resource.
->>>>>>> 9fd8f887
 
 Starting from this version, the provider detects stale streams for `snowflake_stream_on_table`, `snowflake_stream_on_external_table` and `snowflake_stream_on_directory_table` and recreates them (optionally with `copy_grants`) to recover them. To handle this correctly, a new computed-only field `stale` has been added to these resource, indicating whether a stream is stale.
 
