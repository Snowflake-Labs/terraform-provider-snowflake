--- conflicted
+++ resolved
@@ -5,7 +5,6 @@
 across different versions.
 
 ## v0.95.0 ➞ v0.96.0
-<<<<<<< HEAD
 
 ### *(breaking change)* resource_monitor resource
 Removed fields:
@@ -18,20 +17,20 @@
 Changes:
 - New filtering option `like`
 - Now, the output of `SHOW RESOURCE MONITORS` is now inside `resource_monitors.*.show_output`. Here's the list of currently available fields:
-  - `name`
-  - `credit_quota`
-  - `used_credits`
-  - `remaining_credits`
-  - `level`
-  - `frequency`
-  - `start_time`
-  - `end_time`
-  - `suspend_at`
-  - `suspend_immediate_at`
-  - `created_on`
-  - `owner`
-  - `comment`
-=======
+    - `name`
+    - `credit_quota`
+    - `used_credits`
+    - `remaining_credits`
+    - `level`
+    - `frequency`
+    - `start_time`
+    - `end_time`
+    - `suspend_at`
+    - `suspend_immediate_at`
+    - `created_on`
+    - `owner`
+    - `comment`
+
 ### snowflake_row_access_policies data source changes
 New filtering options:
 - `in`
@@ -79,7 +78,6 @@
 Also, we added diff suppress function that prevents Terraform from showing differences, when only quoting is different.
 
 No change is required, the state will be migrated automatically.
->>>>>>> f39a68c7
 
 ## v0.94.x ➞ v0.95.0
 
