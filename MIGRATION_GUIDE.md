--- conflicted
+++ resolved
@@ -6,21 +6,6 @@
 
 ## v0.92.0 ➞ v0.93.0
 
-### general changes
-
-With this change we introduce the first resources redesigned for the V1. We have made a few design choices that will be reflected in these and in the further reworked resources. This includes:
-- Handling the [default values](./v1-preparations/CHANGES_BEFORE_V1.md#default-values).
-- Handling the ["empty" values](./v1-preparations/CHANGES_BEFORE_V1.md#empty-values).
-- Handling the [Snowflake parameters](./v1-preparations/CHANGES_BEFORE_V1.md#snowflake-parameters).
-- Saving the [config values in the state](./v1-preparations/CHANGES_BEFORE_V1.md#config-values-in-the-state).
-- Providing a ["raw Snowflake output"](./v1-preparations/CHANGES_BEFORE_V1.md#empty-values) for the managed resources.
-
-They are all described in short in the [changes before v1 doc](./v1-preparations/CHANGES_BEFORE_V1.md). Please familiarize yourself with these changes before the upgrade.
-
-### old grant resources removal
-Following the [announcement](https://github.com/Snowflake-Labs/terraform-provider-snowflake/discussions/2736) we have removed the old grant resources. The two resources [snowflake_role_ownership_grant](https://registry.terraform.io/providers/Snowflake-Labs/snowflake/latest/docs/resources/role_ownership_grant) and [snowflake_user_ownership_grant](https://registry.terraform.io/providers/Snowflake-Labs/snowflake/latest/docs/resources/user_ownership_grant) were not listed in the announcement, but they were also marked as deprecated ones. We are removing them too to conclude the grants redesign saga.
-
-<<<<<<< HEAD
 ### *(new feature)* refactored snowflake_network_policy resource
 
 No migration required.
@@ -41,7 +26,21 @@
 - Output from **DESC NETWORK POLICY** (which can be turned off by declaring `with_describe = false`, **it's turned on by default**) is enclosed in `describe_output` field inside `network_policies`.
   The additional parameters call **DESC NETWORK POLICY** (with `with_describe` turned on) **per network policy** returned by **SHOW NETWORK POLICIES**.
   It's important to limit the records and calls to Snowflake to the minimum. That's why we recommend assessing which information you need from the data source and then providing strong filters and turning off additional fields for better plan performance.
-=======
+
+### general changes
+
+With this change we introduce the first resources redesigned for the V1. We have made a few design choices that will be reflected in these and in the further reworked resources. This includes:
+- Handling the [default values](./v1-preparations/CHANGES_BEFORE_V1.md#default-values).
+- Handling the ["empty" values](./v1-preparations/CHANGES_BEFORE_V1.md#empty-values).
+- Handling the [Snowflake parameters](./v1-preparations/CHANGES_BEFORE_V1.md#snowflake-parameters).
+- Saving the [config values in the state](./v1-preparations/CHANGES_BEFORE_V1.md#config-values-in-the-state).
+- Providing a ["raw Snowflake output"](./v1-preparations/CHANGES_BEFORE_V1.md#empty-values) for the managed resources.
+
+They are all described in short in the [changes before v1 doc](./v1-preparations/CHANGES_BEFORE_V1.md). Please familiarize yourself with these changes before the upgrade.
+
+### old grant resources removal
+Following the [announcement](https://github.com/Snowflake-Labs/terraform-provider-snowflake/discussions/2736) we have removed the old grant resources. The two resources [snowflake_role_ownership_grant](https://registry.terraform.io/providers/Snowflake-Labs/snowflake/latest/docs/resources/role_ownership_grant) and [snowflake_user_ownership_grant](https://registry.terraform.io/providers/Snowflake-Labs/snowflake/latest/docs/resources/user_ownership_grant) were not listed in the announcement, but they were also marked as deprecated ones. We are removing them too to conclude the grants redesign saga.
+
 ### *(new feature)* Api authentication resources
 Added new api authentication resources, i.e.:
 - `snowflake_api_authentication_integration_with_authorization_code_grant`
@@ -57,7 +56,6 @@
 The newly introduced resources are aligned with the latest Snowflake documentation at the time of implementation, and adhere to our [new conventions](#general-changes). 
 This segregation was based on the `oauth_client` attribute, where `CUSTOM` corresponds to `snowflake_oauth_integration_for_custom_clients`, 
 while other attributes align with `snowflake_oauth_integration_for_partner_applications`.
->>>>>>> ef496c23
 
 ### *(new feature)* snowflake_security_integrations datasource
 Added a new datasource enabling querying and filtering all types of security integrations. Notes:
