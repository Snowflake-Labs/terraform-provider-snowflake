# Migration guide

This document is meant to help you migrate your Terraform config to the new newest version. In migration guides, we will only
describe deprecations or breaking changes and help you to change your configuration to keep the same (or similar) behavior
across different versions.

> [!TIP]
> We highly recommend upgrading the versions one by one instead of bulk upgrades.
<<<<<<< HEAD

## v0.99.0 ➞ v1.0.0

### Preview features flag
All of the preview features objects are now disabled by default. This includes:
- Resources
	- `snowflake_account_password_policy_attachment`
	- `snowflake_alert`
	- `snowflake_api_integration`
	- `snowflake_cortex_search_service`
	- `snowflake_dynamic_table`
	- `snowflake_external_function`
	- `snowflake_external_table`
	- `snowflake_external_volume`
	- `snowflake_failover_group`
	- `snowflake_file_format`
	- `snowflake_managed_account`
	- `snowflake_materialized_view`
	- `snowflake_network_policy_attachment`
	- `snowflake_network_rule`
	- `snowflake_email_notification_integration`
	- `snowflake_notification_integration`
	- `snowflake_object_parameter`
	- `snowflake_password_policy`
	- `snowflake_pipe`
	- `snowflake_sequence`
	- `snowflake_share`
	- `snowflake_stage`
	- `snowflake_storage_integration`
	- `snowflake_table_column_masking_policy_application`
	- `snowflake_table_constraint`
	- `snowflake_user_public_keys`
	- `snowflake_user_password_policy_attachment`
- Data sources
	- `snowflake_current_account`
	- `snowflake_alerts`
	- `snowflake_cortex_search_services`
	- `snowflake_database`
	- `snowflake_database_role`
	- `snowflake_dynamic_tables`
	- `snowflake_external_functions`
	- `snowflake_external_tables`
	- `snowflake_failover_groups`
	- `snowflake_file_formats`
	- `snowflake_materialized_views`
	- `snowflake_pipes`
	- `snowflake_current_role`
	- `snowflake_sequences`
	- `snowflake_shares`
	- `snowflake_parameters`
	- `snowflake_stages`
	- `snowflake_storage_integrations`
	- `snowflake_system_generate_scim_access_token`
	- `snowflake_system_get_aws_sns_iam_policy`
	- `snowflake_system_get_privatelink_config`
	- `snowflake_system_get_snowflake_platform_info`

If you want to have them enabled, add the feature name to the provider configuration (with `_datasource` or `_resource` suffix), like this:
```terraform
provider "snowflake" {
	preview_features_enabled = ["snowflake_current_account_datasource", "snowflake_alert_resource"]
}
```

### Removed deprecated objects
All of the deprecated objects are removed from v1 release. This includes:
<!-- TODO(next pr): link to entries in the migration guide regarding details for each of the resource/data source-->
- Resources
  - `snowflake_database_old`
  - `snowflake_role`
  - `snowflake_oauth_integration`
  - `snowflake_saml_integration`
  - `snowflake_session_parameter`
  - `snowflake_stream`
  - `snowflake_tag_masking_policy_association`
- Data sources
  - `snowflake_role`
- Fields in the provider configuration:
  - `account`
  - `oauth_access_token`
  - `oauth_client_id`
  - `oauth_client_secret`
  - `oauth_endpoint`
  - `oauth_redirect_url`
  - `oauth_refresh_token`
  - `private_key_path`
  - `region`
  - `session_params`
  - `username`

Additionally, `JWT` value is no longer available for `authenticator` field in the provider configuration.

=======
 
>>>>>>> 8210bb84
## v0.98.0 ➞ v0.99.0

### snowflake_tasks data source changes

New filtering options:
- `with_parameters`
- `like`
- `in`
- `starts_with`
- `root_only`
- `limit`

New output fields
- `show_output`
- `parameters`

Breaking changes:
- `database` and `schema` are right now under `in` field

Before:
```terraform
data "snowflake_tasks" "old_tasks" {
  database = "<database_name>"
  schema = "<schema_name>"
}
```
After:
```terraform
data "snowflake_tasks" "new_tasks" {
  in {
    # for IN SCHEMA specify:
    schema = "<database_name>.<schema_name>"
    
    # for IN DATABASE specify:
    database = "<database_name>"
  }
}
```
- `tasks` field now organizes output of show under `show_output` field and the output of show parameters under `parameters` field.

Before:
```terraform
output "simple_output" {
  value = data.snowflake_tasks.test.tasks[0].name
}
```
After:
```terraform
output "simple_output" {
  value = data.snowflake_tasks.test.tasks[0].show_output[0].name
}
```

### snowflake_task resource changes
New fields:
- `config` - enables to specify JSON-formatted metadata that can be retrieved in the `sql_statement` by using [SYSTEM$GET_TASK_GRAPH_CONFIG](https://docs.snowflake.com/en/sql-reference/functions/system_get_task_graph_config).
- `show_output` and `parameters` fields added for holding SHOW and SHOW PARAMETERS output (see [raw Snowflake output](./v1-preparations/CHANGES_BEFORE_V1.md#raw-snowflake-output)).
- Added support for finalizer tasks with `finalize` field. It conflicts with `after` and `schedule` (see [finalizer tasks](https://docs.snowflake.com/en/user-guide/tasks-graphs#release-and-cleanup-of-task-graphs)).
 
Changes:
- `enabled` field changed to `started` and type changed to string with only boolean values available (see ["empty" values](./v1-preparations/CHANGES_BEFORE_V1.md#empty-values)). It is also now required field, so make sure it's explicitly set (previously it was optional with the default value set to `false`).
- `allow_overlapping_execution` type was changed to string with only boolean values available (see ["empty" values](./v1-preparations/CHANGES_BEFORE_V1.md#empty-values)). Previously, it had the default set to `false` which will be migrated. If nothing will be set the provider will plan the change to `default` value. If you want to make sure it's turned off, set it explicitly to `false`.

Before:
```terraform
resource "snowflake_task" "example" {
  # ...
  enabled = true
  # ...
}
```
After:
```terraform
resource "snowflake_task" "example" {
  # ...
  started = true
  # ...
}
```
- `schedule` field changed from single value to a nested object that allows for specifying either minutes or cron

Before:
```terraform
resource "snowflake_task" "example" {
  # ...
  schedule = "5 MINUTES"
  # or
  schedule = "USING CRON * * * * * UTC"
  # ...
}
```
After:
```terraform
resource "snowflake_task" "example" {
  # ...
  schedule {
    minutes = 5
    # or
    using_cron = "* * * * * UTC"
  }
  # ...
}
```
- All task parameters defined in [the Snowflake documentation](https://docs.snowflake.com/en/sql-reference/parameters) added into the top-level schema and removed `session_parameters` map.

Before:
```terraform
resource "snowflake_task" "example" {
  # ...
  session_parameters = {
    QUERY_TAG = "<query_tag>"
  }
  # ...
}
```
After:
```terraform
resource "snowflake_task" "example" {
  # ...
  query_tag = "<query_tag>"
  # ...
}
```

- `after` field type was changed from `list` to `set` and the values were changed from names to fully qualified names.
 
Before:
```terraform
resource "snowflake_task" "example" {
  # ...
  after = ["<task_name>", snowflake_task.some_task.name]
  # ...
}
```
After:
```terraform
resource "snowflake_task" "example" {
  # ...
  after = ["<database_name>.<schema_name>.<task_name>", snowflake_task.some_task.fully_qualified_name]
  # ...
}
```

### *(new feature)* snowflake_tags datasource
Added a new datasource enabling querying and filtering tags. Notes:
- all results are stored in `tags` field.
- `like` field enables tags filtering by name.
- `in` field enables tags filtering by `account`, `database`, `schema`, `application` and `application_package`.
- `SHOW TAGS` output is enclosed in `show_output` field inside `tags`.

### snowflake_tag_masking_policy_association deprecation
`snowflake_tag_masking_policy_association` is now deprecated in favor of `snowflake_tag` with a new `masking_policy` field. It will be removed with the v1 release. Please adjust your configuration files.

### snowflake_tag resource changes
New fields:
  - `masking_policies` field that holds the associated masking policies.
  - `show_output` field that holds the response from SHOW TAGS.

#### *(breaking change)* Changed fields in snowflake_masking_policy resource
Changed fields:
  - `name` is now not marked as ForceNew. When this value is changed, the resource is renamed with `ALTER TAG`, instead of being recreated.
  - `allowed_values` type was changed from list to set. This causes different ordering to be ignored.
State will be migrated automatically.

#### *(breaking change)* Identifiers related changes
During [identifiers rework](https://github.com/Snowflake-Labs/terraform-provider-snowflake/blob/main/ROADMAP.md#identifiers-rework) we decided to
migrate resource ids from pipe-separated to regular Snowflake identifiers (e.g. `<database_name>|<schema_name>` -> `"<database_name>"."<schema_name>"`). Importing resources also needs to be adjusted (see [example](https://registry.terraform.io/providers/Snowflake-Labs/snowflake/latest/docs/resources/tag#import)).

Also, we added diff suppress function that prevents Terraform from showing differences, when only quoting is different.

No change is required, the state will be migrated automatically.

## v0.97.0 ➞ v0.98.0

### *(new feature)* snowflake_connections datasource
Added a new datasource enabling querying and filtering connections. Notes:
- all results are stored in `connections` field.
- `like` field enables connections filtering.
- SHOW CONNECTIONS output is enclosed in `show_output` field inside `connections`.
  It's important to limit the records and calls to Snowflake to the minimum. That's why we recommend assessing which information you need from the data source and then providing strong filters and turning off additional fields for better plan performance.


### *(new feature)* connection resources

Added a new resources for managing connections. We decided to split connection into two separate resources based on whether the connection is a primary or replicated (secondary). i.e.:

- `snowflake_primary_connection` is used to manage primary connection, with ability to enable failover to other accounts.
- `snowflake_secondary_connection` is used to manage replicated (secondary) connection.

To promote `snowflake_secondary_connection` to `snowflake_primary_connection`, resources need to be removed from the state, altered manually using:
```
ALTER CONNECTION <name> PRIMARY;
```
and then imported again, now as `snowflake_primary_connection`.

To demote `snowflake_primary_connection` back to `snowflake_secondary_connection`, resources need to be removed from the state, re-created manually using:
```
CREATE CONNECTION <name> AS REPLICA OF <organization_name>.<account_name>.<connection_name>;
```
and then imported as `snowflake_secondary_connection`.

For guidance on removing and importing resources into the state check [resource migration](https://github.com/Snowflake-Labs/terraform-provider-snowflake/blob/main/docs/technical-documentation/resource_migration.md).

See reference [docs](https://docs.snowflake.com/en/sql-reference/sql/create-connection).

### snowflake_streams data source changes
New filtering options:
- `like`
- `in`
- `starts_with`
- `limit`
- `with_describe`

New output fields
- `show_output`
- `describe_output`

Breaking changes:
- `database` and `schema` are right now under `in` field
- `streams` field now organizes output of show under `show_output` field and the output of describe under `describe_output` field.

Please adjust your Terraform configuration files.

### *(behavior change)* Provider configuration rework
On our road to v1, we have decided to rework configuration to address the most common issues (see a [roadmap entry](https://github.com/Snowflake-Labs/terraform-provider-snowflake/blob/main/ROADMAP.md#providers-configuration-rework)). We have created a list of topics we wanted to address before v1. We will prepare an announcement soon. The following subsections describe the things addressed in the v0.98.0.

#### *(behavior change)* new fields
We have added new fields to match the ones in [the driver](https://pkg.go.dev/github.com/snowflakedb/gosnowflake#Config) and to simplify setting account name. Specifically:
- `include_retry_reason`, `max_retry_count`, `driver_tracing`, `tmp_directory_path` and `disable_console_login` are the new fields that are supported in the driver
- `disable_saml_url_check` will be added to the provider after upgrading the driver
- `account_name` and `organization_name` were added to improve handling account names. Read more in [docs](https://docs.snowflake.com/en/user-guide/admin-account-identifier#using-an-account-name-as-an-identifier).

#### *(behavior change)* changed configuration of driver log level
To be more consistent with other configuration options, we have decided to add `driver_tracing` to the configuration schema. This value can also be configured by `SNOWFLAKE_DRIVER_TRACING` environmental variable and by `drivertracing` field in the TOML file. The previous `SF_TF_GOSNOWFLAKE_LOG_LEVEL` environmental variable is not supported now, and was removed from the provider.

#### *(behavior change)* deprecated fields
Because of new fields `account_name` and `organization_name`, `account` is now deprecated. It will be removed with the v1 release.
If you use Terraform configuration file, adjust it from
```terraform
provider "snowflake" {
	account = "ORGANIZATION-ACCOUNT"
}
```

to
```terraform
provider "snowflake" {
	organization_name = "ORGANIZATION"
	account_name    = "ACCOUNT"
}
```

If you use TOML configuration file, adjust it from
```toml
[default]
	account = "ORGANIZATION-ACCOUNT"
}
```

to
```toml
[default]
	organizationname = "ORGANIZATION"
	accountname    = "ACCOUNT"
}
```

If you use environmental variables, adjust them from
```bash
SNOWFLAKE_ACCOUNT = "ORGANIZATION-ACCOUNT"
```

```bash
SNOWFLAKE_ORGANIZATION_NAME = "ORGANIZATION"
SNOWFLAKE_ACCOUNT_NAME = "ACCOUNT"
```

#### *(behavior change)* changed behavior of some fields
For the fields that are not deprecated, we focused on improving validations and documentation. Also, we adjusted some fields to match our [driver's](https://github.com/snowflakedb/gosnowflake) defaults. Specifically:
- Relaxed validations for enum fields like `protocol` and `authenticator`. Now, the case on such fields is ignored.
- `user`, `warehouse`, `role` - added a validation for an account object identifier
- `validate_default_parameters`, `client_request_mfa_token`, `client_store_temporary_credential`, `ocsp_fail_open`,  - to easily handle three-value logic (true, false, unknown) in provider's config, type of these fields was changed from boolean to string. For more details about default values, please refer to the [changes before v1](https://github.com/Snowflake-Labs/terraform-provider-snowflake/blob/main/v1-preparations/CHANGES_BEFORE_V1.md#default-values) document.
- `client_ip` - added a validation for an IP address
- `port` - added a validation for a port number
- `okta_url`, `token_accessor.token_endpoint`, `client_store_temporary_credential` - added a validation for a URL address
- `login_timeout`, `request_timeout`, `jwt_expire_timeout`, `client_timeout`, `jwt_client_timeout`, `external_browser_timeout` - added a validation for setting this value to at least `0`
- `authenticator` - added a possibility to configure JWT flow with `SNOWFLAKE_JWT` (formerly, this was upported with `JWT`); the previous value `JWT` was left for compatibility, but will be removed before v1

### *(behavior change)* handling copy_grants
Currently, resources like `snowflake_view`, `snowflake_stream_on_table`, `snowflake_stream_on_external_table` and `snowflake_stream_on_directory_table`  support `copy_grants` field corresponding with `COPY GRANTS` during `CREATE`. The current behavior is that, when a change leading for recreation is detected (meaning a change that can not be handled by ALTER, but only by `CREATE OR REPLACE`), `COPY GRANTS` are used during recreation when `copy_grants` is set to `true`. Changing this field without changes in other field results in a noop because in this case there is no need to recreate a resource.

### *(new feature)* recovering stale streams
Starting from this version, the provider detects stale streams for `snowflake_stream_on_table`, `snowflake_stream_on_external_table` and `snowflake_stream_on_directory_table` and recreates them (optionally with `copy_grants`) to recover them. To handle this correctly, a new computed-only field `stale` has been added to these resource, indicating whether a stream is stale.

### *(new feature)* snowflake_stream_on_directory_table and snowflake_stream_on_view resource
Continuing changes made in [v0.97](#v0960--v0970), the new resource `snowflake_stream_on_directory_table` and `snowflake_stream_on_view` have been introduced to replace the previous `snowflake_stream` for streams on directory tables and streams on views.

To use the new `stream_on_directory_table`, change the old `stream` from
```terraform
resource "snowflake_stream" "stream" {
  name     = "stream"
  schema   = "schema"
  database = "database"

  on_stage    = snowflake_stage.stage.fully_qualified_name

  comment = "A stream."
}
```

to

```terraform
resource "snowflake_stream_on_directory_table" "stream" {
  name     = "stream"
  schema   = "schema"
  database = "database"

  stage             = snowflake_stage.stage.fully_qualified_name

  comment = "A stream."
}
```

To use the new `stream_on_view`, change the old `stream` from
```terraform
resource "snowflake_stream" "stream" {
  name     = "stream"
  schema   = "schema"
  database = "database"

  on_view    = snowflake_view.view.fully_qualified_name

  comment = "A stream."
}
```

to

```terraform
resource "snowflake_stream_on_view" "stream" {
  name     = "stream"
  schema   = "schema"
  database = "database"

  view             = snowflake_view.view.fully_qualified_name

  comment = "A stream."
}
```

Then, follow our [Resource migration guide](https://github.com/Snowflake-Labs/terraform-provider-snowflake/blob/main/docs/technical-documentation/resource_migration.md).

### *(new feature)* Secret resources
Added a new secrets resources for managing secrets.
We decided to split each secret flow into individual resources.
This segregation was based on the secret flows in CREATE SECRET. i.e.:
- `snowflake_secret_with_client_credentials`
- `snowflake_secret_with_authorization_code_grant`
- `snowflake_secret_with_basic_authentication`
- `snowflake_secret_with_generic_string`


See reference [docs](https://docs.snowflake.com/en/sql-reference/sql/create-secret).

### *(bugfix)* Handle BCR Bundle 2024_08 in snowflake_user resource

[bcr 2024_08](https://docs.snowflake.com/en/release-notes/bcr-bundles/2024_08/bcr-1798) changed the "empty" response in the `SHOW USERS` query. This provider version adapts to the new result types; it should be used if you want to have 2024_08 Bundle enabled on your account.

Note: Because [bcr 2024_07](https://docs.snowflake.com/en/release-notes/bcr-bundles/2024_07/bcr-1692) changes the way how the `default_secondary_roles` attribute behaves, drift may be reported when enabling 2024_08 Bundle. Check [Handling default secondary roles](#breaking-change-handling-default-secondary-roles) for more context.

Connected issues: [#3125](https://github.com/Snowflake-Labs/terraform-provider-snowflake/issues/3125)

### *(bugfix)* Handle user import correctly

#### Context before the change

Password is empty after the `snowflake_user` import; we can't read it from the config or from Snowflake.
During the next terraform plan+apply it's updated to the "same" value.
It results in an error on Snowflake side: `New password rejected by current password policy. Reason: 'PRIOR_USE'.`

#### After the change

The error will be ignored on the provider side (after all, it means that the password in state is the same as on Snowflake side). Still, plan+apply is needed after importing user.

## v0.96.0 ➞ v0.97.0

### *(new feature)* snowflake_stream_on_table, snowflake_stream_on_external_table resource

To enhance clarity and functionality, the new resources `snowflake_stream_on_table` and `snowflake_stream_on_external_table` have been introduced to replace the previous `snowflake_stream`. Recognizing that the old resource carried multiple responsibilities within a single entity, we opted to divide it into more specialized resources.
The newly introduced resources are aligned with the latest Snowflake documentation at the time of implementation, and adhere to our [new conventions](#general-changes).
This segregation was based on the object on which the stream is created. The mapping between SQL statements and the resources is the following:
- `ON TABLE <table_name>` -> `snowflake_stream_on_table`
- `ON EXTERNAL TABLE <external_table_name>` -> `snowflake_stream_on_external_table` (this was previously not supported)

The resources for streams on directory tables and streams on views will be implemented in the future releases.

To use the new `stream_on_table`, change the old `stream` from
```terraform
resource "snowflake_stream" "stream" {
  name     = "stream"
  schema   = "schema"
  database = "database"

  on_table    = snowflake_table.table.fully_qualified_name
  append_only = true

  comment = "A stream."
}
```

to

```terraform
resource "snowflake_stream_on_table" "stream" {
  name     = "stream"
  schema   = "schema"
  database = "database"

  table             = snowflake_table.table.fully_qualified_name
  append_only       = "true"

  comment = "A stream."
}
```


Then, follow our [Resource migration guide](https://github.com/Snowflake-Labs/terraform-provider-snowflake/blob/main/docs/technical-documentation/resource_migration.md).

### *(new feature)* new snowflake_service_user and snowflake_legacy_service_user resources

Release v0.95.0 introduced reworked `snowflake_user` resource. As [noted](#note-user-types), the new `SERVICE` and `LEGACY_SERVICE` user types were not supported.

This release introduces two new resources to handle these new user types: `snowflake_service_user` and `snowflake_legacy_service_user`.

Both resources have schemas almost identical to the `snowflake_user` resource with the following exceptions:
- `snowflake_service_user` does not contain the following fields (because they are not supported for the user of type `SERVICE` in Snowflake):
  - `password`
  - `first_name`
  - `middle_name`
  - `last_name`
  - `must_change_password`
  - `mins_to_bypass_mfa`
  - `disable_mfa`
- `snowflake_legacy_service_user` does not contain the following fields (because they are not supported for the user of type `LEGACY_SERVICE` in Snowflake):
  - `first_name`
  - `middle_name`
  - `last_name`
  - `mins_to_bypass_mfa`
  - `disable_mfa`

`snowflake_users` datasource was adjusted to handle different user types and `type` field was added to the `describe_output`.

If you used to manage service or legacy service users through `snowflake_user` resource (e.g. using `lifecycle.ignore_changes`) or `snowflake_unsafe_execute`, please migrate to the new resources following [our guidelines on resource migration](docs/technical-documentation/resource_migration.md).

E.g. change the old config from:

```terraform
resource "snowflake_user" "service_user" {
  lifecycle {
    ignore_changes = [user_type]
  }

  name         = "Snowflake Service User"
  login_name   = "service_user"
  email        = "service_user@snowflake.example"

  rsa_public_key   = "..."
  rsa_public_key_2 = "..."
}
```

to

```
resource "snowflake_service_user" "service_user" {
  name         = "Snowflake Service User"
  login_name   = "service_user"
  email        = "service_user@snowflake.example"

  rsa_public_key   = "..."
  rsa_public_key_2 = "..."
}

```

Then, follow our [resource migration guide](https://github.com/Snowflake-Labs/terraform-provider-snowflake/blob/main/docs/technical-documentation/resource_migration.md).

Connected issues: [#2951](https://github.com/Snowflake-Labs/terraform-provider-snowflake/issues/2951)

## v0.95.0 ➞ v0.96.0

### snowflake_masking_policies data source changes
New filtering options:
- `in`
- `limit`
- `with_describe`

New output fields
- `show_output`
- `describe_output`

Breaking changes:
- `database` and `schema` are right now under `in` field
- `masking_policies` field now organizes output of show under `show_output` field and the output of describe under `describe_output` field.

Please adjust your Terraform configuration files.

### snowflake_masking_policy resource changes
New fields:
  - `show_output` field that holds the response from SHOW MASKING POLICIES.
  - `describe_output` field that holds the response from DESCRIBE MASKING POLICY.

#### *(breaking change)* Renamed fields in snowflake_masking_policy resource
Renamed fields:
  - `masking_expression` to `body`
Please rename these fields in your configuration files. State will be migrated automatically.

#### *(breaking change)* Removed fields from snowflake_masking_policy resource
Removed fields:
- `or_replace`
- `if_not_exists`
The value of these field will be removed from the state automatically.

#### *(breaking change)* Adjusted schema of arguments/signature
The field `signature` is renamed to `arguments` to be consistent with other resources.
Now, arguments are stored without nested `column` field. Please adjust that in your configs, like in the example below. State is migrated automatically.

The old configuration looks like this:
```
  signature {
    column {
      name = "val"
      type = "VARCHAR"
    }
  }
```

The new configuration looks like this:
```
  argument {
    name = "val"
    type = "VARCHAR"
  }
```

#### *(breaking change)* Identifiers related changes
During [identifiers rework](https://github.com/Snowflake-Labs/terraform-provider-snowflake/blob/main/ROADMAP.md#identifiers-rework) we decided to
migrate resource ids from pipe-separated to regular Snowflake identifiers (e.g. `<database_name>|<schema_name>` -> `"<database_name>"."<schema_name>"`). Importing resources also needs to be adjusted (see [example](https://registry.terraform.io/providers/Snowflake-Labs/snowflake/latest/docs/resources/row_access_policy#import)).

Also, we added diff suppress function that prevents Terraform from showing differences, when only quoting is different.

No change is required, the state will be migrated automatically.

#### *(behavior change)* Boolean type changes
To easily handle three-value logic (true, false, unknown) in provider's configs, type of `exempt_other_policies` was changed from boolean to string.

For more details about default values, please refer to the [changes before v1](https://github.com/Snowflake-Labs/terraform-provider-snowflake/blob/main/v1-preparations/CHANGES_BEFORE_V1.md#default-values) document.

### *(breaking change)* resource_monitor resource
Removed fields:
- `set_for_account` (will be settable on account resource, right now, the preferred way is to set it through unsafe_execute resource)
- `warehouses` (can be set on warehouse resource, optionally through unsafe_execute resource only if the warehouse is not managed by Terraform)
- `suspend_triggers` (now, `suspend_trigger` should be used)
- `suspend_immediate_triggers` (now, `suspend_immediate_trigger` should be used)

### *(breaking change)* resource_monitor data source
Changes:
- New filtering option `like`
- Now, the output of `SHOW RESOURCE MONITORS` is now inside `resource_monitors.*.show_output`. Here's the list of currently available fields:
    - `name`
    - `credit_quota`
    - `used_credits`
    - `remaining_credits`
    - `level`
    - `frequency`
    - `start_time`
    - `end_time`
    - `suspend_at`
    - `suspend_immediate_at`
    - `created_on`
    - `owner`
    - `comment`

### snowflake_row_access_policies data source changes
New filtering options:
- `in`
- `limit`
- `with_describe`

New output fields
- `show_output`
- `describe_output`

Breaking changes:
- `database` and `schema` are right now under `in` field
- `row_access_policies` field now organizes output of show under `show_output` field and the output of describe under `describe_output` field.

Please adjust your Terraform configuration files.

### snowflake_row_access_policy resource changes
New fields:
  - `show_output` field that holds the response from SHOW ROW ACCESS POLICIES.
  - `describe_output` field that holds the response from DESCRIBE ROW ACCESS POLICY.

#### *(breaking change)* Renamed fields in snowflake_row_access_policy resource
Renamed fields:
  - `row_access_expression` to `body`
Please rename these fields in your configuration files. State will be migrated automatically.

#### *(breaking change)* Adjusted schema of arguments/signature
The field `signature` is renamed to `arguments` to be consistent with other resources.
Now, arguments are stored as a list, instead of a map. Please adjust that in your configs. State is migrated automatically. Also, this means that order of the items matters and may be adjusted.


The old configuration looks like this:
```
  signature = {
    A = "VARCHAR",
    B = "VARCHAR"
  }
```

The new configuration looks like this:
```
  argument {
    name = "A"
    type = "VARCHAR"
  }
  argument {
    name = "B"
    type = "VARCHAR"
  }
```

Argument names are now case sensitive. All policies created previously in the provider have upper case argument names. If you used lower case before, please adjust your configs. Values in the state will be migrated to uppercase automatically.

#### *(breaking change)* Adjusted behavior on changing name
Previously, after changing `name` field, the resource was recreated. Now, the object is renamed with `RENAME TO`.

#### *(breaking change)* Mitigating permadiff on `body`
Previously, `body` of a policy was compared as a raw string. This led to permament diff because of leading newlines (see https://github.com/Snowflake-Labs/terraform-provider-snowflake/issues/2053).

Now, similarly to handling statements in other resources, we replace blank characters with a space. The provider can cause false positives in cases where a change in case or run of whitespace is semantically significant.

#### *(breaking change)* Identifiers related changes
During [identifiers rework](https://github.com/Snowflake-Labs/terraform-provider-snowflake/blob/main/ROADMAP.md#identifiers-rework) we decided to
migrate resource ids from pipe-separated to regular Snowflake identifiers (e.g. `<database_name>|<schema_name>` -> `"<database_name>"."<schema_name>"`). Importing resources also needs to be adjusted (see [example](https://registry.terraform.io/providers/Snowflake-Labs/snowflake/latest/docs/resources/row_access_policy#import)).

Also, we added diff suppress function that prevents Terraform from showing differences, when only quoting is different.

No change is required, the state will be migrated automatically.

## v0.94.x ➞ v0.95.0

### *(breaking change)* database roles data source; field rename, schema structure changes, and adding missing filtering options

- `database` renamed to `in_database`
- Added `like` and `limit` filtering options
- `SHOW DATABASE ROLES` output is now put inside `database_roles.*.show_output`. Here's the list of currently available fields:
    - `created_on`
    - `name`
    - `is_default`
    - `is_current`
    - `is_inherited`
    - `granted_to_roles`
    - `granted_to_database_roles`
    - `granted_database_roles`
    - `owner`
    - `comment`
    - `owner_role_type`

### snowflake_views data source changes
New filtering options:
- `in`
- `like`
- `starts_with`
- `limit`
- `with_describe`

New output fields
- `show_output`
- `describe_output`

Breaking changes:
- `database` and `schema` are right now under `in` field
- `views` field now organizes output of show under `show_output` field and the output of describe under `describe_output` field.

### snowflake_view resource changes
New fields:
  - `row_access_policy`
  - `aggregation_policy`
  - `change_tracking`
  - `is_recursive`
  - `is_temporary`
  - `data_metric_schedule`
  - `data_metric_function`
  - `column`
- added `show_output` field that holds the response from SHOW VIEWS.
- added `describe_output` field that holds the response from DESCRIBE VIEW. Note that one needs to grant sufficient privileges e.g. with [grant_ownership](https://registry.terraform.io/providers/Snowflake-Labs/snowflake/latest/docs/resources/grant_ownership) on the tables used in this view. Otherwise, this field is not filled.

#### *(breaking change)* Removed fields from snowflake_view resource
Removed fields:
- `or_replace` - `OR REPLACE` is added by the provider automatically when `copy_grants` is set to `"true"`
- `tag` - Please, use [tag_association](https://registry.terraform.io/providers/Snowflake-Labs/snowflake/latest/docs/resources/tag_association) instead.
The value of these field will be removed from the state automatically.

#### *(breaking change)* Required warehouse
For this resource, the provider now uses [policy references](https://docs.snowflake.com/en/sql-reference/functions/policy_references) which requires a warehouse in the connection. Please, make sure you have either set a DEFAULT_WAREHOUSE for the user, or specified a warehouse in the provider configuration.

### Identifier changes

#### *(breaking change)* resource identifiers for schema and streamlit
During [identifiers rework](https://github.com/Snowflake-Labs/terraform-provider-snowflake/blob/main/ROADMAP.md#identifiers-rework) we decided to
migrate resource ids from pipe-separated to regular Snowflake identifiers (e.g. `<database_name>|<schema_name>` -> `"<database_name>"."<schema_name>"`).
Exception to that rule will be identifiers that consist of multiple parts (like in the case of [grant_privileges_to_account_role](https://registry.terraform.io/providers/Snowflake-Labs/snowflake/latest/docs/resources/grant_privileges_to_account_role#import)'s resource id).
The change was applied to already refactored resources (only in the case of `snowflake_schema` and `snowflake_streamlit` this will be a breaking change, because the rest of the objects are single part identifiers in the format of `<name>`):
- `snowflake_api_authentication_integration_with_authorization_code_grant`
- `snowflake_api_authentication_integration_with_client_credentials`
- `snowflake_api_authentication_integration_with_jwt_bearer`
- `snowflake_oauth_integration_for_custom_clients`
- `snowflake_oauth_integration_for_partner_applications`
- `snowflake_external_oauth_integration`
- `snowflake_saml2_integration`
- `snowflake_scim_integration`
- `snowflake_database`
- `snowflake_shared_database`
- `snowflake_secondary_database`
- `snowflake_account_role`
- `snowflake_network_policy`
- `snowflake_warehouse`

No change is required, the state will be migrated automatically.
The rest of the objects will be changed when working on them during [v1 object preparations](https://github.com/Snowflake-Labs/terraform-provider-snowflake/blob/main/ROADMAP.md#preparing-essential-ga-objects-for-the-provider-v1).

#### *(breaking change)* diff suppress for identifier quoting
(The same set of resources listed above was adjusted)
To prevent issues like [this one](https://github.com/Snowflake-Labs/terraform-provider-snowflake/issues/2982), we added diff suppress function that prevents Terraform from showing differences,
when only quoting is different. In some cases, Snowflake output (mostly from SHOW commands) was dictating which field should be additionally quoted and which shouldn't, but that should no longer be the case.
Like in the change above, the rest of the objects will be changed when working on them during [v1 object preparations](https://github.com/Snowflake-Labs/terraform-provider-snowflake/blob/main/ROADMAP.md#preparing-essential-ga-objects-for-the-provider-v1).

### New `fully_qualified_name` field in the resources.
We added a new `fully_qualified_name` to snowflake resources. This should help with referencing other resources in fields that expect a fully qualified name. For example, instead of
writing

```object_name = “\”${snowflake_table.database}\”.\”${snowflake_table.schema}\”.\”${snowflake_table.name}\””```

 now we can write

```object_name = snowflake_table.fully_qualified_name```

See more details in [identifiers guide](./docs/guides/identifiers.md#new-computed-fully-qualified-name-field-in-resources).

See [example usage](https://registry.terraform.io/providers/Snowflake-Labs/snowflake/latest/docs/resources/grant_privileges_to_account_role).

Some of the resources are excluded from this change:
- deprecated resources
  - `snowflake_database_old`
  - `snowflake_oauth_integration`
  - `snowflake_saml_integration`
- resources for which fully qualified name is not appropriate
  - `snowflake_account_parameter`
  - `snowflake_account_password_policy_attachment`
  - `snowflake_network_policy_attachment`
  - `snowflake_session_parameter`
  - `snowflake_table_constraint`
  - `snowflake_table_column_masking_policy_application`
  - `snowflake_tag_masking_policy_association`
  - `snowflake_tag_association`
  - `snowflake_user_password_policy_attachment`
  - `snowflake_user_public_keys`
  - grant resources

#### *(breaking change)* removed `qualified_name` from `snowflake_masking_policy`, `snowflake_network_rule`, `snowflake_password_policy` and `snowflake_table`
Because of introducing a new `fully_qualified_name` field for all of the resources, `qualified_name` was removed from `snowflake_masking_policy`, `snowflake_network_rule`,  `snowflake_password_policy` and `snowflake_table`. Please adjust your configurations. State is automatically migrated.

### snowflake_stage resource changes

#### *(bugfix)* Correctly handle renamed/deleted stage

Correctly handle the situation when stage was rename/deleted externally (earlier it resulted in a permanent loop). No action is required on the user's side.

Connected issues: [#2972](https://github.com/Snowflake-Labs/terraform-provider-snowflake/issues/2972)

### snowflake_table resource changes

#### *(bugfix)* Handle data type diff suppression better for text and number

Data types are not entirely correctly handled inside the provider (read more e.g. in [#2735](https://github.com/Snowflake-Labs/terraform-provider-snowflake/issues/2735)). It will be still improved with the upcoming function, procedure, and table rework. Currently, diff suppression was fixed for text and number data types in the table resource with the following assumptions/limitations:
- for numbers the default precision is 38 and the default scale is 0 (following the [docs](https://docs.snowflake.com/en/sql-reference/data-types-numeric#number))
- for number types the following types are treated as synonyms: `NUMBER`, `DECIMAL`, `NUMERIC`, `INT`, `INTEGER`, `BIGINT`, `SMALLINT`, `TINYINT`, `BYTEINT`
- for text the default length is 16777216 (following the [docs](https://docs.snowflake.com/en/sql-reference/data-types-text#varchar))
- for text types the following types are treated as synonyms: `VARCHAR`, `CHAR`, `CHARACTER`, `STRING`, `TEXT`
- whitespace and casing is ignored
- if the type arguments cannot be parsed the defaults are used and therefore diff may be suppressed unexpectedly (please report such cases)

No action is required on the user's side.

Connected issues: [#3007](https://github.com/Snowflake-Labs/terraform-provider-snowflake/issues/3007)

### snowflake_user resource changes

Because of the multiple changes in the resource, the easiest migration way is to follow our [migration guide](https://github.com/Snowflake-Labs/terraform-provider-snowflake/blob/main/docs/technical-documentation/resource_migration.md) to perform zero downtime migration. Alternatively, it is possible to follow some pointers below. Either way, familiarize yourself with the resource changes before version bumping. Also, check the [design decisions](./v1-preparations/CHANGES_BEFORE_V1.md).

#### *(breaking change)* user parameters added to snowflake_user resource

On our road to V1 we changed the approach to Snowflake parameters on the object level; now, we add them directly to the resource. This is a **breaking change** because now:
- Leaving the config empty does not set the default value on the object level but uses the one from hierarchy on Snowflake level instead (so after version bump, the diff running `UNSET` statements is expected).
- This change is not compatible with `snowflake_object_parameter` - you have to set the parameter inside `snowflake_user` resource **IF** you manage users through terraform **AND** you want to set the parameter on the user level.

For more details, check the [Snowflake parameters](./v1-preparations/CHANGES_BEFORE_V1.md#snowflake-parameters).

The following set of [parameters](https://docs.snowflake.com/en/sql-reference/parameters) was added to the `snowflake_user` resource:
 - [ABORT_DETACHED_QUERY](https://docs.snowflake.com/en/sql-reference/parameters#abort-detached-query)
 - [AUTOCOMMIT](https://docs.snowflake.com/en/sql-reference/parameters#autocommit)
 - [BINARY_INPUT_FORMAT](https://docs.snowflake.com/en/sql-reference/parameters#binary-input-format)
 - [BINARY_OUTPUT_FORMAT](https://docs.snowflake.com/en/sql-reference/parameters#binary-output-format)
 - [CLIENT_MEMORY_LIMIT](https://docs.snowflake.com/en/sql-reference/parameters#client-memory-limit)
 - [CLIENT_METADATA_REQUEST_USE_CONNECTION_CTX](https://docs.snowflake.com/en/sql-reference/parameters#client-metadata-request-use-connection-ctx)
 - [CLIENT_PREFETCH_THREADS](https://docs.snowflake.com/en/sql-reference/parameters#client-prefetch-threads)
 - [CLIENT_RESULT_CHUNK_SIZE](https://docs.snowflake.com/en/sql-reference/parameters#client-result-chunk-size)
 - [CLIENT_RESULT_COLUMN_CASE_INSENSITIVE](https://docs.snowflake.com/en/sql-reference/parameters#client-result-column-case-insensitive)
 - [CLIENT_SESSION_KEEP_ALIVE](https://docs.snowflake.com/en/sql-reference/parameters#client-session-keep-alive)
 - [CLIENT_SESSION_KEEP_ALIVE_HEARTBEAT_FREQUENCY](https://docs.snowflake.com/en/sql-reference/parameters#client-session-keep-alive-heartbeat-frequency)
 - [CLIENT_TIMESTAMP_TYPE_MAPPING](https://docs.snowflake.com/en/sql-reference/parameters#client-timestamp-type-mapping)
 - [DATE_INPUT_FORMAT](https://docs.snowflake.com/en/sql-reference/parameters#date-input-format)
 - [DATE_OUTPUT_FORMAT](https://docs.snowflake.com/en/sql-reference/parameters#date-output-format)
 - [ENABLE_UNLOAD_PHYSICAL_TYPE_OPTIMIZATION](https://docs.snowflake.com/en/sql-reference/parameters#enable-unload-physical-type-optimization)
 - [ERROR_ON_NONDETERMINISTIC_MERGE](https://docs.snowflake.com/en/sql-reference/parameters#error-on-nondeterministic-merge)
 - [ERROR_ON_NONDETERMINISTIC_UPDATE](https://docs.snowflake.com/en/sql-reference/parameters#error-on-nondeterministic-update)
 - [GEOGRAPHY_OUTPUT_FORMAT](https://docs.snowflake.com/en/sql-reference/parameters#geography-output-format)
 - [GEOMETRY_OUTPUT_FORMAT](https://docs.snowflake.com/en/sql-reference/parameters#geometry-output-format)
 - [JDBC_TREAT_DECIMAL_AS_INT](https://docs.snowflake.com/en/sql-reference/parameters#jdbc-treat-decimal-as-int)
 - [JDBC_TREAT_TIMESTAMP_NTZ_AS_UTC](https://docs.snowflake.com/en/sql-reference/parameters#jdbc-treat-timestamp-ntz-as-utc)
 - [JDBC_USE_SESSION_TIMEZONE](https://docs.snowflake.com/en/sql-reference/parameters#jdbc-use-session-timezone)
 - [JSON_INDENT](https://docs.snowflake.com/en/sql-reference/parameters#json-indent)
 - [LOCK_TIMEOUT](https://docs.snowflake.com/en/sql-reference/parameters#lock-timeout)
 - [LOG_LEVEL](https://docs.snowflake.com/en/sql-reference/parameters#log-level)
 - [MULTI_STATEMENT_COUNT](https://docs.snowflake.com/en/sql-reference/parameters#multi-statement-count)
 - [NOORDER_SEQUENCE_AS_DEFAULT](https://docs.snowflake.com/en/sql-reference/parameters#noorder-sequence-as-default)
 - [ODBC_TREAT_DECIMAL_AS_INT](https://docs.snowflake.com/en/sql-reference/parameters#odbc-treat-decimal-as-int)
 - [QUERY_TAG](https://docs.snowflake.com/en/sql-reference/parameters#query-tag)
 - [QUOTED_IDENTIFIERS_IGNORE_CASE](https://docs.snowflake.com/en/sql-reference/parameters#quoted-identifiers-ignore-case)
 - [ROWS_PER_RESULTSET](https://docs.snowflake.com/en/sql-reference/parameters#rows-per-resultset)
 - [S3_STAGE_VPCE_DNS_NAME](https://docs.snowflake.com/en/sql-reference/parameters#s3-stage-vpce-dns-name)
 - [SEARCH_PATH](https://docs.snowflake.com/en/sql-reference/parameters#search-path)
 - [SIMULATED_DATA_SHARING_CONSUMER](https://docs.snowflake.com/en/sql-reference/parameters#simulated-data-sharing-consumer)
 - [STATEMENT_QUEUED_TIMEOUT_IN_SECONDS](https://docs.snowflake.com/en/sql-reference/parameters#statement-queued-timeout-in-seconds)
 - [STATEMENT_TIMEOUT_IN_SECONDS](https://docs.snowflake.com/en/sql-reference/parameters#statement-timeout-in-seconds)
 - [STRICT_JSON_OUTPUT](https://docs.snowflake.com/en/sql-reference/parameters#strict-json-output)
 - [TIMESTAMP_DAY_IS_ALWAYS_24H](https://docs.snowflake.com/en/sql-reference/parameters#timestamp-day-is-always-24h)
 - [TIMESTAMP_INPUT_FORMAT](https://docs.snowflake.com/en/sql-reference/parameters#timestamp-input-format)
 - [TIMESTAMP_LTZ_OUTPUT_FORMAT](https://docs.snowflake.com/en/sql-reference/parameters#timestamp-ltz-output-format)
 - [TIMESTAMP_NTZ_OUTPUT_FORMAT](https://docs.snowflake.com/en/sql-reference/parameters#timestamp-ntz-output-format)
 - [TIMESTAMP_OUTPUT_FORMAT](https://docs.snowflake.com/en/sql-reference/parameters#timestamp-output-format)
 - [TIMESTAMP_TYPE_MAPPING](https://docs.snowflake.com/en/sql-reference/parameters#timestamp-type-mapping)
 - [TIMESTAMP_TZ_OUTPUT_FORMAT](https://docs.snowflake.com/en/sql-reference/parameters#timestamp-tz-output-format)
 - [TIMEZONE](https://docs.snowflake.com/en/sql-reference/parameters#timezone)
 - [TIME_INPUT_FORMAT](https://docs.snowflake.com/en/sql-reference/parameters#time-input-format)
 - [TIME_OUTPUT_FORMAT](https://docs.snowflake.com/en/sql-reference/parameters#time-output-format)
 - [TRACE_LEVEL](https://docs.snowflake.com/en/sql-reference/parameters#trace-level)
 - [TRANSACTION_ABORT_ON_ERROR](https://docs.snowflake.com/en/sql-reference/parameters#transaction-abort-on-error)
 - [TRANSACTION_DEFAULT_ISOLATION_LEVEL](https://docs.snowflake.com/en/sql-reference/parameters#transaction-default-isolation-level)
 - [TWO_DIGIT_CENTURY_START](https://docs.snowflake.com/en/sql-reference/parameters#two-digit-century-start)
 - [UNSUPPORTED_DDL_ACTION](https://docs.snowflake.com/en/sql-reference/parameters#unsupported-ddl-action)
 - [USE_CACHED_RESULT](https://docs.snowflake.com/en/sql-reference/parameters#use-cached-result)
 - [WEEK_OF_YEAR_POLICY](https://docs.snowflake.com/en/sql-reference/parameters#week-of-year-policy)
 - [WEEK_START](https://docs.snowflake.com/en/sql-reference/parameters#week-start)
 - [ENABLE_UNREDACTED_QUERY_SYNTAX_ERROR](https://docs.snowflake.com/en/sql-reference/parameters#enable-unredacted-query-syntax-error)
 - [NETWORK_POLICY](https://docs.snowflake.com/en/sql-reference/parameters#network-policy)
 - [PREVENT_UNLOAD_TO_INTERNAL_STAGES](https://docs.snowflake.com/en/sql-reference/parameters#prevent-unload-to-internal-stages)

Connected issues: [#2938](https://github.com/Snowflake-Labs/terraform-provider-snowflake/issues/2938)

#### *(breaking change)* Changes in sensitiveness of name, login_name, and display_name

According to https://docs.snowflake.com/en/sql-reference/functions/all_user_names#usage-notes, `NAME`s are not considered sensitive data and `LOGIN_NAME`s are. Previous versions of the provider had this the other way around. In this version, `name` attribute was unmarked as sensitive, whereas `login_name` was marked as sensitive. This may break your configuration if you were using `login_name`s before e.g. in a `for_each` loop.

The `display_name` attribute was marked as sensitive. It defaults to `name` if not provided on Snowflake side. Because `name` is no longer sensitive, we also change the setting for the `display_name`.

Connected issues: [#2662](https://github.com/Snowflake-Labs/terraform-provider-snowflake/issues/2662), [#2668](https://github.com/Snowflake-Labs/terraform-provider-snowflake/issues/2668).

#### *(bugfix)* Correctly handle `default_warehouse`, `default_namespace`, and `default_role`

During the [identifiers rework](https://github.com/Snowflake-Labs/terraform-provider-snowflake/blob/main/ROADMAP.md#identifiers-rework), we generalized how we compute the differences correctly for the identifier fields (read more in [this document](https://github.com/Snowflake-Labs/terraform-provider-snowflake/blob/main/docs/technical-documentation/identifiers_rework_design_decisions.md)). Proper suppressor was applied to `default_warehouse`, `default_namespace`, and `default_role`. Also, all these three attributes were corrected (e.g. handling spaces/hyphens in names).

Connected issues: [#2836](https://github.com/Snowflake-Labs/terraform-provider-snowflake/pull/2836), [#2942](https://github.com/Snowflake-Labs/terraform-provider-snowflake/issues/2942)

#### *(bugfix)* Correctly handle failed update

Not every attribute can be updated in the state during read (like `password` in the `snowflake_user` resource). In situations where update fails, we may end up with an incorrect state (read more in https://github.com/hashicorp/terraform-plugin-sdk/issues/476). We use a deprecated method from the plugin SDK, and now, for partially failed updates, we preserve the resource's previous state. It fixed this kind of situations for `snowflake_user` resource.

Connected issues: [#2970](https://github.com/Snowflake-Labs/terraform-provider-snowflake/pull/2970)

#### *(breaking change)* Handling default secondary roles

Old field `default_secondary_roles` was removed in favour of the new, easier, `default_secondary_roles_option` because the only possible options that can be currently set are `('ALL')` and `()`.  The logic to handle set element changes was convoluted and error-prone. Additionally, [bcr 2024_07](https://docs.snowflake.com/en/release-notes/bcr-bundles/2024_07/bcr-1692) complicated the matter even more.

Now:
- the default value is `DEFAULT` - it falls back to Snowflake default (so `()` before and `('ALL')` after the BCR)
- to explicitly set to `('ALL')` use `ALL`
- to explicitly set to `()` use `NONE`

While migrating, the old `default_secondary_roles` will be removed from the state automatically and `default_secondary_roles_option` will be constructed based on the previous value (in some cases apply may be necessary).

Connected issues: [#3038](https://github.com/Snowflake-Labs/terraform-provider-snowflake/pull/3038)

#### *(breaking change)* Attributes changes

Attributes that are no longer computed:
- `login_name`
- `display_name`
- `disabled`
- `default_role`

New fields:
- `middle_name`
- `days_to_expiry`
- `mins_to_unlock`
- `mins_to_bypass_mfa`
- `disable_mfa`
- `default_secondary_roles_option`
- `show_output` - holds the response from `SHOW USERS`. Remember that the field will be only recomputed if one of the user attributes is changed.
- `parameters` - holds the response from `SHOW PARAMETERS IN USER`.

Removed fields:
- `has_rsa_public_key`
- `default_secondary_roles` - replaced with `default_secondary_roles_option`

Default changes:
- `must_change_password`
- `disabled`

Type changes:
- `must_change_password`: bool -> string (To easily handle three-value logic (true, false, unknown) in provider's configs, read more in https://github.com/Snowflake-Labs/terraform-provider-snowflake/blob/751239b7d2fee4757471db6c03b952d4728ee099/v1-preparations/CHANGES_BEFORE_V1.md?plain=1#L24)
- `disabled`: bool -> string (To easily handle three-value logic (true, false, unknown) in provider's configs, read more in https://github.com/Snowflake-Labs/terraform-provider-snowflake/blob/751239b7d2fee4757471db6c03b952d4728ee099/v1-preparations/CHANGES_BEFORE_V1.md?plain=1#L24)

#### *(breaking change)* refactored snowflake_users datasource
> **IMPORTANT NOTE:** when querying users you don't have permissions to, the querying options are limited.
You won't get almost any field in `show_output` (only empty or default values), the DESCRIBE command cannot be called, so you have to set `with_describe = false`.
Only `parameters` output is not affected by the lack of privileges.

Changes:
- account checking logic was entirely removed
- `pattern` renamed to `like`
- `like`, `starts_with`, and `limit` filters added
- `SHOW USERS` output is enclosed in `show_output` field inside `users` (all the previous fields in `users` map were removed)
- Added outputs from **DESC USER** and **SHOW PARAMETERS IN USER** (they can be turned off by declaring `with_describe = false` and `with_parameters = false`, **they're turned on by default**).
  The additional parameters call **DESC USER** (with `with_describe` turned on) and **SHOW PARAMETERS IN USER** (with `with_parameters` turned on) **per user** returned by **SHOW USERS**.
  The outputs of both commands are held in `users` entry, where **DESC USER** is saved in the `describe_output` field, and **SHOW PARAMETERS IN USER** in the `parameters` field.
  It's important to limit the records and calls to Snowflake to the minimum. That's why we recommend assessing which information you need from the data source and then providing strong filters and turning off additional fields for better plan performance.

Connected issues: [#2902](https://github.com/Snowflake-Labs/terraform-provider-snowflake/pull/2902)

#### *(breaking change)* snowflake_user_public_keys usage with snowflake_user

`snowflake_user_public_keys` is a resource allowing to set keys for the given user. Before this version, it was possible to have `snowflake_user` and `snowflake_user_public_keys` used next to each other.
Because the logic handling the keys in `snowflake_user` was fixed, it is advised to use `snowflake_user_public_keys` only when user is not managed through terraform. Having both resources configured for the same user will result in improper behavior.

To migrate, in case of having two resources:
- copy the keys to `rsa_public_key` and `rsa_public_key2` in `snowflake_user`
- remove `snowflake_user_public_keys` from state (following https://github.com/Snowflake-Labs/terraform-provider-snowflake/blob/main/docs/technical-documentation/resource_migration.md#resource-migration)
- remove `snowflake_user_public_keys` from config

#### *(breaking change)* snowflake_network_policy_attachment usage with snowflake_user

`snowflake_network_policy_attachment` changes are similar to the changes to `snowflake_user_public_keys` above. It is advised to use `snowflake_network_policy_attachment` only when user is not managed through terraform. Having both resources configured for the same user will result in improper behavior.

To migrate, in case of having two resources:
- copy network policy to [network_policy](https://registry.terraform.io/providers/Snowflake-Labs/snowflake/0.95.0/docs/resources/user#network_policy) attribute in the `snowflake_user` resource
- remove `snowflake_network_policy_attachment` from state (following https://github.com/Snowflake-Labs/terraform-provider-snowflake/blob/main/docs/technical-documentation/resource_migration.md#resource-migration)
- remove `snowflake_network_policy_attachment` from config

References: [#3048](https://github.com/Snowflake-Labs/terraform-provider-snowflake/discussions/3048), [#3058](https://github.com/Snowflake-Labs/terraform-provider-snowflake/issues/3058)

#### *(note)* snowflake_user_password_policy_attachment and other user policies

`snowflake_user_password_policy_attachment` is not addressed in the current version.
Attaching other user policies is not addressed in the current version.

Both topics will be addressed in the following versions.

#### *(note)* user types

`service` and `legacy_service` user types are currently not supported. They will be supported in the following versions as separate resources (namely `snowflake_service_user` and `snowflake_legacy_service_user`).

## v0.94.0 ➞ v0.94.1
### changes in snowflake_schema

In order to avoid dropping `PUBLIC` schemas, we have decided to use `ALTER` instead of `OR REPLACE` during creation. In the future we are planning to use `CREATE OR ALTER` when it becomes available for schems.

## v0.93.0 ➞ v0.94.0
### *(breaking change)* changes in snowflake_scim_integration

In order to fix issues in v0.93.0, when a resource has Azure scim client, `sync_password` field is now set to `default` value in the state. State will be migrated automatically.

### *(breaking change)* refactored snowflake_schema resource

Renamed fields:
- renamed `is_managed` to `with_managed_access`
- renamed `data_retention_days` to `data_retention_time_in_days`

Please rename these fields in your configuration files. State will be migrated automatically.

Removed fields:
- `tag`
The value of this field will be removed from the state automatically. Please, use [tag_association](https://registry.terraform.io/providers/Snowflake-Labs/snowflake/latest/docs/resources/tag_association) instead.

New fields:
- the following set of [parameters](https://docs.snowflake.com/en/sql-reference/parameters) was added:
    - `max_data_extension_time_in_days`
    - `external_volume`
    - `catalog`
    - `replace_invalid_characters`
    - `default_ddl_collation`
    - `storage_serialization_policy`
    - `log_level`
    - `trace_level`
    - `suspend_task_after_num_failures`
    - `task_auto_retry_attempts`
    - `user_task_managed_initial_warehouse_size`
    - `user_task_timeout_ms`
    - `user_task_minimum_trigger_interval_in_seconds`
    - `quoted_identifiers_ignore_case`
    - `enable_console_output`
    - `pipe_execution_paused`
- added `show_output` field that holds the response from SHOW SCHEMAS.
- added `describe_output` field that holds the response from DESCRIBE SCHEMA. Note that one needs to grant sufficient privileges e.g. with [grant_ownership](https://registry.terraform.io/providers/Snowflake-Labs/snowflake/latest/docs/resources/grant_ownership) on all objects in the schema. Otherwise, this field is not filled.
- added `parameters` field that holds the response from SHOW PARAMETERS IN SCHEMA.

We allow creating and managing `PUBLIC` schemas now. When the name of the schema is `PUBLIC`, it's created with `OR_REPLACE`. Please be careful with this operation, because you may experience data loss. `OR_REPLACE` does `DROP` before `CREATE`, so all objects in the schema will be dropped and this is not visible in Terraform plan. To restore data-related objects that might have been accidentally or intentionally deleted, pleas read about [Time Travel](https://docs.snowflake.com/en/user-guide/data-time-travel). The alternative is to import `PUBLIC` schema manually and then manage it with Terraform. We've decided this based on [#2826](https://github.com/Snowflake-Labs/terraform-provider-snowflake/issues/2826).

#### *(behavior change)* Boolean type changes
To easily handle three-value logic (true, false, unknown) in provider's configs, type of `is_transient` and `with_managed_access` was changed from boolean to string.

Terraform should recreate resources for configs lacking `is_transient` (`DROP` and then `CREATE` will be run underneath). To prevent this behavior, please set `is_transient` field.
For more details about default values, please refer to the [changes before v1](https://github.com/Snowflake-Labs/terraform-provider-snowflake/blob/main/v1-preparations/CHANGES_BEFORE_V1.md#default-values) document.

Terraform should perform an action for configs lacking `with_managed_access` (`ALTER SCHEMA DISABLE MANAGED ACCESS` will be run underneath which should not affect the Snowflake object, because `MANAGED ACCESS` is not set by default)
### *(breaking change)* refactored snowflake_schemas datasource
Changes:
- `database` is removed and can be specified inside `in` field.
- `like`, `in`, `starts_with`, and `limit` fields enable filtering.
- SHOW SCHEMAS output is enclosed in `show_output` field inside `schemas`.
- Added outputs from **DESC SCHEMA** and **SHOW PARAMETERS IN SCHEMA** (they can be turned off by declaring `with_describe = false` and `with_parameters = false`, **they're turned on by default**).
  The additional parameters call **DESC SCHEMA** (with `with_describe` turned on) and **SHOW PARAMETERS IN SCHEMA** (with `with_parameters` turned on) **per schema** returned by **SHOW SCHEMAS**.
  The outputs of both commands are held in `schemas` entry, where **DESC SCHEMA** is saved in the `describe_output` field, and **SHOW PARAMETERS IN SCHEMA** in the `parameters` field.
  It's important to limit the records and calls to Snowflake to the minimum. That's why we recommend assessing which information you need from the data source and then providing strong filters and turning off additional fields for better plan performance.

### *(new feature)* new snowflake_account_role resource

Already existing `snowflake_role` was deprecated in favor of the new `snowflake_account_role`. The old resource got upgraded to
have the same features as the new one. The only difference is the deprecation message on the old resource.

New fields:
- added `show_output` field that holds the response from SHOW ROLES. Remember that the field will be only recomputed if one of the fields (`name` or `comment`) are changed.

### *(breaking change)* refactored snowflake_roles data source

Changes:
- New `in_class` filtering option to filter out roles by class name, e.g. `in_class = "SNOWFLAKE.CORE.BUDGET"`
- `pattern` was renamed to `like`
- output of SHOW is enclosed in `show_output`, so before, e.g. `roles.0.comment` is now `roles.0.show_output.0.comment`

### *(new feature)* new snowflake_account_role resource

Already existing `snowflake_role` was deprecated in favor of the new `snowflake_account_role`. The old resource got upgraded to
have the same features as the new one. The only difference is the deprecation message on the old resource.

New fields:
- added `show_output` field that holds the response from SHOW ROLES. Remember that the field will be only recomputed if one of the fields (`name` or `comment`) are changed.

### *(breaking change)* refactored snowflake_roles data source

Changes:
- New `in_class` filtering option to filter out roles by class name, e.g. `in_class = "SNOWFLAKE.CORE.BUDGET"`
- `pattern` was renamed to `like`
- output of SHOW is enclosed in `show_output`, so before, e.g. `roles.0.comment` is now `roles.0.show_output.0.comment`

### *(new feature)* snowflake_streamlit resource
Added a new resource for managing streamlits. See reference [docs](https://docs.snowflake.com/en/sql-reference/sql/create-streamlit). In this resource, we decided to split `ROOT_LOCATION` in Snowflake to two fields: `stage` representing stage fully qualified name and `directory_location` containing a path within this stage to root location.

### *(new feature)* snowflake_streamlits datasource
Added a new datasource enabling querying and filtering stremlits. Notes:
- all results are stored in `streamlits` field.
- `like`, `in`, and `limit` fields enable streamlits filtering.
- SHOW STREAMLITS output is enclosed in `show_output` field inside `streamlits`.
- Output from **DESC STREAMLIT** (which can be turned off by declaring `with_describe = false`, **it's turned on by default**) is enclosed in `describe_output` field inside `streamlits`.
  The additional parameters call **DESC STREAMLIT** (with `with_describe` turned on) **per streamlit** returned by **SHOW STREAMLITS**.
  It's important to limit the records and calls to Snowflake to the minimum. That's why we recommend assessing which information you need from the data source and then providing strong filters and turning off additional fields for better plan performance.

### *(new feature)* refactored snowflake_network_policy resource

No migration required.

New behavior:
- `name` is no longer marked as ForceNew parameter. When changed, now it will perform ALTER RENAME operation, instead of re-creating with the new name.
- Additional validation was added to `blocked_ip_list` to inform about specifying `0.0.0.0/0` ip. More details in the [official documentation](https://docs.snowflake.com/en/sql-reference/sql/create-network-policy#usage-notes).

New fields:
- `show_output` and `describe_output` added to hold the results returned by `SHOW` and `DESCRIBE` commands. Those fields will only be recomputed when specified fields change

### *(new feature)* snowflake_network_policies datasource

Added a new datasource enabling querying and filtering network policies. Notes:
- all results are stored in `network_policies` field.
- `like` field enables filtering.
- SHOW NETWORK POLICIES output is enclosed in `show_output` field inside `network_policies`.
- Output from **DESC NETWORK POLICY** (which can be turned off by declaring `with_describe = false`, **it's turned on by default**) is enclosed in `describe_output` field inside `network_policies`.
  The additional parameters call **DESC NETWORK POLICY** (with `with_describe` turned on) **per network policy** returned by **SHOW NETWORK POLICIES**.
  It's important to limit the records and calls to Snowflake to the minimum. That's why we recommend assessing which information you need from the data source and then providing strong filters and turning off additional fields for better plan performance.

### *(fix)* snowflake_warehouse resource

Because of the issue [#2948](https://github.com/Snowflake-Labs/terraform-provider-snowflake/issues/2948), we are relaxing the validations for the Snowflake parameter values. Read more in [CHANGES_BEFORE_V1.md](v1-preparations/CHANGES_BEFORE_V1.md#validations).

## v0.92.0 ➞ v0.93.0

### general changes

With this change we introduce the first resources redesigned for the V1. We have made a few design choices that will be reflected in these and in the further reworked resources. This includes:
- Handling the [default values](./v1-preparations/CHANGES_BEFORE_V1.md#default-values).
- Handling the ["empty" values](./v1-preparations/CHANGES_BEFORE_V1.md#empty-values).
- Handling the [Snowflake parameters](./v1-preparations/CHANGES_BEFORE_V1.md#snowflake-parameters).
- Saving the [config values in the state](./v1-preparations/CHANGES_BEFORE_V1.md#config-values-in-the-state).
- Providing a ["raw Snowflake output"](./v1-preparations/CHANGES_BEFORE_V1.md#empty-values) for the managed resources.

They are all described in short in the [changes before v1 doc](./v1-preparations/CHANGES_BEFORE_V1.md). Please familiarize yourself with these changes before the upgrade.

### old grant resources removal
Following the [announcement](https://github.com/Snowflake-Labs/terraform-provider-snowflake/discussions/2736) we have removed the old grant resources. The two resources [snowflake_role_ownership_grant](https://registry.terraform.io/providers/Snowflake-Labs/snowflake/latest/docs/resources/role_ownership_grant) and [snowflake_user_ownership_grant](https://registry.terraform.io/providers/Snowflake-Labs/snowflake/latest/docs/resources/user_ownership_grant) were not listed in the announcement, but they were also marked as deprecated ones. We are removing them too to conclude the grants redesign saga.

### *(new feature)* Api authentication resources
Added new api authentication resources, i.e.:
- `snowflake_api_authentication_integration_with_authorization_code_grant`
- `snowflake_api_authentication_integration_with_client_credentials`
- `snowflake_api_authentication_integration_with_jwt_bearer`

See reference [doc](https://docs.snowflake.com/en/sql-reference/sql/create-security-integration-api-auth).

### *(new feature)* snowflake_oauth_integration_for_custom_clients and snowflake_oauth_integration_for_partner_applications resources

To enhance clarity and functionality, the new resources `snowflake_oauth_integration_for_custom_clients` and `snowflake_oauth_integration_for_partner_applications` have been introduced
to replace the previous `snowflake_oauth_integration`. Recognizing that the old resource carried multiple responsibilities within a single entity, we opted to divide it into two more specialized resources.
The newly introduced resources are aligned with the latest Snowflake documentation at the time of implementation, and adhere to our [new conventions](#general-changes).
This segregation was based on the `oauth_client` attribute, where `CUSTOM` corresponds to `snowflake_oauth_integration_for_custom_clients`,
while other attributes align with `snowflake_oauth_integration_for_partner_applications`.

### *(new feature)* snowflake_security_integrations datasource
Added a new datasource enabling querying and filtering all types of security integrations. Notes:
- all results are stored in `security_integrations` field.
- `like` field enables security integrations filtering.
- SHOW SECURITY INTEGRATIONS output is enclosed in `show_output` field inside `security_integrations`.
- Output from **DESC SECURITY INTEGRATION** (which can be turned off by declaring `with_describe = false`, **it's turned on by default**) is enclosed in `describe_output` field inside `security_integrations`.
  **DESC SECURITY INTEGRATION** returns different properties based on the integration type. Consult the documentation to check which ones will be filled for which integration.
  The additional parameters call **DESC SECURITY INTEGRATION** (with `with_describe` turned on) **per security integration** returned by **SHOW SECURITY INTEGRATIONS**.
  It's important to limit the records and calls to Snowflake to the minimum. That's why we recommend assessing which information you need from the data source and then providing strong filters and turning off additional fields for better plan performance.

### snowflake_external_oauth_integration resource changes

#### *(behavior change)* Renamed fields
Renamed fields:
- `type` to `external_oauth_type`
- `issuer` to `external_oauth_issuer`
- `token_user_mapping_claims` to `external_oauth_token_user_mapping_claim`
- `snowflake_user_mapping_attribute` to `external_oauth_snowflake_user_mapping_attribute`
- `scope_mapping_attribute` to `external_oauth_scope_mapping_attribute`
- `jws_keys_urls` to `external_oauth_jws_keys_url`
- `rsa_public_key` to `external_oauth_rsa_public_key`
- `rsa_public_key_2` to `external_oauth_rsa_public_key_2`
- `blocked_roles` to `external_oauth_blocked_roles_list`
- `allowed_roles` to `external_oauth_allowed_roles_list`
- `audience_urls` to `external_oauth_audience_list`
- `any_role_mode` to `external_oauth_any_role_mode`
- `scope_delimiter` to `external_oauth_scope_delimiter`
to align with Snowflake docs. Please rename this field in your configuration files. State will be migrated automatically.

#### *(behavior change)* Force new for multiple attributes after removing from config
Conditional force new was added for the following attributes when they are removed from config. There are no alter statements supporting UNSET on these fields.
- `external_oauth_rsa_public_key`
- `external_oauth_rsa_public_key_2`
- `external_oauth_scope_mapping_attribute`
- `external_oauth_jws_keys_url`
- `external_oauth_token_user_mapping_claim`

#### *(behavior change)* Conflicting fields
Fields listed below can not be set at the same time in Snowflake. They are marked as conflicting fields.
- `external_oauth_jws_keys_url` <-> `external_oauth_rsa_public_key`
- `external_oauth_jws_keys_url` <-> `external_oauth_rsa_public_key_2`
- `external_oauth_allowed_roles_list` <-> `external_oauth_blocked_roles_list`

#### *(behavior change)* Changed diff suppress for some fields
The fields listed below had diff suppress which removed '-' from strings. Now, this behavior is removed, so if you had '-' in these strings, please remove them. Note that '-' in these values is not allowed by Snowflake.
- `external_oauth_snowflake_user_mapping_attribute`
- `external_oauth_type`
- `external_oauth_any_role_mode`

### *(new feature)* snowflake_saml2_integration resource

The new `snowflake_saml2_integration` is introduced and deprecates `snowflake_saml_integration`. It contains new fields
and follows our new conventions making it more stable. The old SAML integration wasn't changed, so no migration needed,
but we recommend to eventually migrate to the newer counterpart.

### snowflake_scim_integration resource changes
#### *(behavior change)* Changed behavior of `sync_password`

Now, the `sync_password` field will set the state value to `default` whenever the value is not set in the config. This indicates that the value on the Snowflake side is set to the Snowflake default.

> [!WARNING]
> This change causes issues for Azure scim client (see [#2946](https://github.com/Snowflake-Labs/terraform-provider-snowflake/issues/2946)). The workaround is to remove the resource from the state with `terraform state rm`, add `sync_password = true` to the config, and import with `terraform import "snowflake_scim_integration.test" "aad_provisioning"`. After these steps, there should be no errors and no diff on this field. This behavior is fixed in v0.94 with state upgrader.


#### *(behavior change)* Renamed fields

Renamed field `provisioner_role` to `run_as_role` to align with Snowflake docs. Please rename this field in your configuration files. State will be migrated automatically.

#### *(new feature)* New fields
Fields added to the resource:
- `enabled`
- `sync_password`
- `comment`

#### *(behavior change)* Changed behavior of `enabled`
New field `enabled` is required. Previously the default value during create in Snowflake was `true`. If you created a resource with Terraform, please add `enabled = true` to have the same value.

#### *(behavior change)* Force new for multiple attributes
ForceNew was added for the following attributes (because there are no usable SQL alter statements for them):
- `scim_client`
- `run_as_role`

### snowflake_warehouse resource changes

Because of the multiple changes in the resource, the easiest migration way is to follow our [migration guide](https://github.com/Snowflake-Labs/terraform-provider-snowflake/blob/main/docs/technical-documentation/resource_migration.md) to perform zero downtime migration. Alternatively, it is possible to follow some pointers below. Either way, familiarize yourself with the resource changes before version bumping. Also, check the [design decisions](./v1-preparations/CHANGES_BEFORE_V1.md).

#### *(potential behavior change)* Default values removed
As part of the [redesign](https://github.com/Snowflake-Labs/terraform-provider-snowflake/blob/main/ROADMAP.md#preparing-essential-ga-objects-for-the-provider-v1) we are removing the default values for attributes having their defaults on Snowflake side to reduce coupling with the provider (read more in [default values](./v1-preparations/CHANGES_BEFORE_V1.md#default-values)). Because of that the following defaults were removed:
- `comment` (previously `""`)
- `enable_query_acceleration` (previously `false`)
- `query_acceleration_max_scale_factor` (previously `8`)
- `warehouse_type` (previously `"STANDARD"`)
- `max_concurrency_level` (previously `8`)
- `statement_queued_timeout_in_seconds` (previously `0`)
- `statement_timeout_in_seconds` (previously `172800`)

**Beware!** For attributes being Snowflake parameters (in case of warehouse: `max_concurrency_level`, `statement_queued_timeout_in_seconds`, and `statement_timeout_in_seconds`), this is a breaking change (read more in [Snowflake parameters](./v1-preparations/CHANGES_BEFORE_V1.md#snowflake-parameters)). Previously, not setting a value for them was treated as a fallback to values hardcoded on the provider side. This caused warehouse creation with these parameters set on the warehouse level (and not using the Snowflake default from hierarchy; read more in the [parameters documentation](https://docs.snowflake.com/en/sql-reference/parameters)). To keep the previous values, fill in your configs to the default values listed above.

All previous defaults were aligned with the current Snowflake ones, however it's not possible to distinguish between filled out value and no value in the automatic state upgrader. Therefore, if the given attribute is not filled out in your configuration, terraform will try to perform update after the change (to UNSET the given attribute to the Snowflake default); it should result in no changes on Snowflake object side, but it is required to make Terraform state aligned with your config. **All** other optional fields that were not set inside the config at all (because of the change in handling state logic on our provider side) will follow the same logic. To avoid the need for the changes, fill out the default fields in your config. Alternatively, run `terraform apply`; no further changes should be shown as a part of the plan.

#### *(note)* Automatic state migrations
There are three migrations that should happen automatically with the version bump:
- incorrect `2XLARGE`, `3XLARGE`, `4XLARGE`, `5XLARGE`, `6XLARGE` values for warehouse size are changed to the proper ones
- deprecated `wait_for_provisioning` attribute is removed from the state
- old empty resource monitor attribute is cleaned (earlier it was set to `"null"` string)

#### *(fix)* Warehouse size UNSET

Before the changes, removing warehouse size from the config was not handled properly. Because UNSET is not supported for warehouse size (check the [docs](https://docs.snowflake.com/en/sql-reference/sql/alter-warehouse#properties-parameters) - usage notes for unset) and there are multiple defaults possible, removing the size from config will result in the resource recreation.

#### *(behavior change)* Validation changes
As part of the [redesign](https://github.com/Snowflake-Labs/terraform-provider-snowflake/blob/main/ROADMAP.md#preparing-essential-ga-objects-for-the-provider-v1) we are adjusting validations or removing them to reduce coupling between Snowflake and the provider. Because of that the following validations were removed/adjusted/added:
- `max_cluster_count` - adjusted: added higher bound (10) according to Snowflake docs
- `min_cluster_count` - adjusted: added higher bound (10) according to Snowflake docs
- `auto_suspend` - adjusted: added `0` as valid value
- `warehouse_size` - adjusted: removed incorrect `2XLARGE`, `3XLARGE`, `4XLARGE`, `5XLARGE`, `6XLARGE` values
- `resource_monitor` - added: validation for a valid identifier (still subject to change during [identifiers rework](https://github.com/Snowflake-Labs/terraform-provider-snowflake/blob/main/ROADMAP.md#identifiers-rework))
- `max_concurrency_level` - added: validation according to MAX_CONCURRENCY_LEVEL parameter docs
- `statement_queued_timeout_in_seconds` - added: validation according to STATEMENT_QUEUED_TIMEOUT_IN_SECONDS parameter docs
- `statement_timeout_in_seconds` - added: validation according to STATEMENT_TIMEOUT_IN_SECONDS parameter docs

#### *(behavior change)* Deprecated `wait_for_provisioning` field removed
`wait_for_provisioning` field was deprecated a long time ago. It's high time it was removed from the schema.

#### *(behavior change)* `query_acceleration_max_scale_factor` conditional logic removed
Previously, the `query_acceleration_max_scale_factor` was depending on `enable_query_acceleration` parameter, but it is not required on Snowflake side. After migration, `terraform plan` should suggest changes if `enable_query_acceleration` was earlier set to false (manually or from default) and if `query_acceleration_max_scale_factor` was set in config.

#### *(behavior change)* `initially_suspended` forceNew removed
Previously, the `initially_suspended` attribute change caused the resource recreation. This attribute is used only during creation (to create suspended warehouse). There is no reason to recreate the whole object just to have initial state changed.

#### *(behavior change)* Boolean type changes
To easily handle three-value logic (true, false, unknown) in provider's configs, type of `auto_resume` and `enable_query_acceleration` was changed from boolean to string. This should not require updating existing configs (boolean/int value should be accepted and state will be migrated to string automatically), however we recommend changing config values to strings. Terraform should perform an action for configs lacking `auto_resume` or `enable_query_acceleration` (`ALTER WAREHOUSE UNSET AUTO_RESUME` and/or `ALTER WAREHOUSE UNSET ENABLE_QUERY_ACCELERATION` will be run underneath which should not affect the Snowflake object, because `auto_resume` and `enable_query_acceleration` are false by default).

#### *(note)* `resource_monitor` validation and diff suppression
`resource_monitor` is an identifier and handling logic may be still slightly changed as part of https://github.com/Snowflake-Labs/terraform-provider-snowflake/blob/main/ROADMAP.md#identifiers-rework. It should be handled automatically (without needed manual actions on user side), though, but it is not guaranteed.

#### *(behavior change)* snowflake_warehouses datasource
- Added `like` field to enable warehouse filtering
- Added missing fields returned by SHOW WAREHOUSES and enclosed its output in `show_output` field.
- Added outputs from **DESC WAREHOUSE** and **SHOW PARAMETERS IN WAREHOUSE** (they can be turned off by declaring `with_describe = false` and `with_parameters = false`, **they're turned on by default**).
  The additional parameters call **DESC WAREHOUSE** (with `with_describe` turned on) and **SHOW PARAMETERS IN WAREHOUSE** (with `with_parameters` turned on) **per warehouse** returned by **SHOW WAREHOUSES**.
  The outputs of both commands are held in `warehouses` entry, where **DESC WAREHOUSE** is saved in the `describe_output` field, and **SHOW PARAMETERS IN WAREHOUSE** in the `parameters` field.
  It's important to limit the records and calls to Snowflake to the minimum. That's why we recommend assessing which information you need from the data source and then providing strong filters and turning off additional fields for better plan performance.

You can read more in ["raw Snowflake output"](./v1-preparations/CHANGES_BEFORE_V1.md#empty-values).

### *(new feature)* new database resources
As part of the [preparation for v1](https://github.com/Snowflake-Labs/terraform-provider-snowflake/blob/main/ROADMAP.md#preparing-essential-ga-objects-for-the-provider-v1), we split up the database resource into multiple ones:
- Standard database - can be used as `snowflake_database` (replaces the old one and is used to create databases with optional ability to become a primary database ready for replication)
- Shared database - can be used as `snowflake_shared_database` (used to create databases from externally defined shares)
- Secondary database - can be used as `snowflake_secondary_database` (used to create replicas of databases from external sources)

All the field changes in comparison to the previous database resource are:
- `is_transient`
    - in `snowflake_shared_database`
        - removed: the field is removed from `snowflake_shared_database` as it doesn't have any effect on shared databases.
- `from_database` - database cloning was entirely removed and is not possible by any of the new database resources.
- `from_share` - the parameter was moved to the dedicated resource for databases created from shares `snowflake_shared_database`. Right now, it's a text field instead of a map. Additionally, instead of legacy account identifier format we're expecting the new one that with share looks like this: `<organization_name>.<account_name>.<share_name>`. For more information on account identifiers, visit the [official documentation](https://docs.snowflake.com/en/user-guide/admin-account-identifier).
- `from_replication` - the parameter was moved to the dedicated resource for databases created from primary databases `snowflake_secondary_database`
- `replication_configuration` - renamed: was renamed to `configuration` and is only available in the `snowflake_database`. Its internal schema changed that instead of list of accounts, we expect a list of nested objects with accounts for which replication (and optionally failover) should be enabled. More information about converting between both versions [here](#resource-renamed-snowflake_database---snowflake_database_old). Additionally, instead of legacy account identifier format we're expecting the new one that looks like this: `<organization_name>.<account_name>` (it will be automatically migrated to the recommended format by the state upgrader). For more information on account identifiers, visit the [official documentation](https://docs.snowflake.com/en/user-guide/admin-account-identifier).
- `data_retention_time_in_days`
  - in `snowflake_shared_database`
      - removed: the field is removed from `snowflake_shared_database` as it doesn't have any effect on shared databases.
  - in `snowflake_database` and `snowflake_secondary_database`
    - adjusted: now, it uses different approach that won't set it to -1 as a default value, but rather fills the field with the current value from Snowflake (this still can change).
- added: The following set of [parameters](https://docs.snowflake.com/en/sql-reference/parameters) was added to every database type:
    - `max_data_extension_time_in_days`
    - `external_volume`
    - `catalog`
    - `replace_invalid_characters`
    - `default_ddl_collation`
    - `storage_serialization_policy`
    - `log_level`
    - `trace_level`
    - `suspend_task_after_num_failures`
    - `task_auto_retry_attempts`
    - `user_task_managed_initial_warehouse_size`
    - `user_task_timeout_ms`
    - `user_task_minimum_trigger_interval_in_seconds`
    - `quoted_identifiers_ignore_case`
    - `enable_console_output`

The split was done (and will be done for several objects during the refactor) to simplify the resource on maintainability and usage level.
Its purpose was also to divide the resources by their specific purpose rather than cramping every use case of an object into one resource.

### *(behavior change)* Resource renamed snowflake_database -> snowflake_database_old
We made a decision to use the existing `snowflake_database` resource for redesigning it into a standard database.
The previous `snowflake_database` was renamed to `snowflake_database_old` and the current `snowflake_database`
contains completely new implementation that follows our guidelines we set for V1.
When upgrading to the 0.93.0 version, the automatic state upgrader should cover the migration for databases that didn't have the following fields set:
- `from_share` (now, the new `snowflake_shared_database` should be used instead)
- `from_replica` (now, the new `snowflake_secondary_database` should be used instead)
- `replication_configuration`

For configurations containing `replication_configuraiton` like this one:
```terraform
resource "snowflake_database" "test" {
  name = "<name>"
  replication_configuration {
    accounts = ["<account_locator>", "<account_locator_2>"]
    ignore_edition_check = true
  }
}
```

You have to transform the configuration into the following format (notice the change from account locator into the new account identifier format):
```terraform
resource "snowflake_database" "test" {
  name = "%s"
  replication {
    enable_to_account {
      account_identifier = "<organization_name>.<account_name>"
      with_failover      = false
    }
    enable_to_account {
      account_identifier = "<organization_name_2>.<account_name_2>"
      with_failover      = false
    }
  }
  ignore_edition_check = true
}
```

If you had `from_database` set, you should follow our [resource migration guide](https://github.com/Snowflake-Labs/terraform-provider-snowflake/blob/main/docs/technical-documentation/resource_migration.md) to remove
the database from state to later import it in the newer version of the provider.
Otherwise, it may cause issues when migrating to v0.93.0.
For now, we're dropping the possibility to create a clone database from other databases.
The only way will be to clone a database manually and import it as `snowflake_database`, but if
cloned databases diverge in behavior from standard databases, it may cause issues.

For databases with one of the fields mentioned above, manual migration will be needed.
Please refer to our [migration guide](https://github.com/Snowflake-Labs/terraform-provider-snowflake/blob/main/docs/technical-documentation/resource_migration.md) to perform zero downtime migration.

If you would like to upgrade to the latest version and postpone the upgrade, you still have to perform the manual migration
to the `snowflake_database_old` resource by following the [zero downtime migrations document](https://github.com/Snowflake-Labs/terraform-provider-snowflake/blob/main/docs/technical-documentation/resource_migration.md).
The only difference would be that instead of writing/generating new configurations you have to just rename the existing ones to contain `_old` suffix.

### *(behavior change)* snowflake_databases datasource
- `terse` and `history` fields were removed.
- `replication_configuration` field was removed from `databases`.
- `pattern` was replaced by `like` field.
- Additional filtering options added (`limit`).
- Added missing fields returned by SHOW DATABASES and enclosed its output in `show_output` field.
- Added outputs from **DESC DATABASE** and **SHOW PARAMETERS IN DATABASE** (they can be turned off by declaring `with_describe = false` and `with_parameters = false`, **they're turned on by default**).
The additional parameters call **DESC DATABASE** (with `with_describe` turned on) and **SHOW PARAMETERS IN DATABASE** (with `with_parameters` turned on) **per database** returned by **SHOW DATABASES**.
The outputs of both commands are held in `databases` entry, where **DESC DATABASE** is saved in the `describe_output` field, and **SHOW PARAMETERS IN DATABASE** in the `parameters` field.
It's important to limit the records and calls to Snowflake to the minimum. That's why we recommend assessing which information you need from the data source and then providing strong filters and turning off additional fields for better plan performance.

## v0.89.0 ➞ v0.90.0
### snowflake_table resource changes
#### *(behavior change)* Validation to column type added
While solving issue [#2733](https://github.com/Snowflake-Labs/terraform-provider-snowflake/issues/2733) we have introduced diff suppression for `column.type`. To make it work correctly we have also added a validation to it. It should not cause any problems, but it's worth noting in case of any data types used that the provider is not aware of.

### snowflake_procedure resource changes
#### *(behavior change)* Validation to arguments type added
Diff suppression for `arguments.type` is needed for the same reason as above for `snowflake_table` resource.

### tag_masking_policy_association resource changes
Now the `tag_masking_policy_association` resource will only accept fully qualified names separated by dot `.` instead of pipe `|`.

Before
```terraform
resource "snowflake_tag_masking_policy_association" "name" {
    tag_id            = snowflake_tag.this.id
    masking_policy_id = snowflake_masking_policy.example_masking_policy.id
}
```

After
```terraform
resource "snowflake_tag_masking_policy_association" "name" {
    tag_id            = "\"${snowflake_tag.this.database}\".\"${snowflake_tag.this.schema}\".\"${snowflake_tag.this.name}\""
    masking_policy_id = "\"${snowflake_masking_policy.example_masking_policy.database}\".\"${snowflake_masking_policy.example_masking_policy.schema}\".\"${snowflake_masking_policy.example_masking_policy.name}\""
}
```

It's more verbose now, but after identifier rework it should be similar to the previous form.

## v0.88.0 ➞ v0.89.0
#### *(behavior change)* ForceNew removed
The `ForceNew` field was removed in favor of in-place Update for `name` parameter in:
- `snowflake_file_format`
- `snowflake_masking_policy`
So from now, these objects won't be re-created when the `name` changes, but instead only the name will be updated with `ALTER .. RENAME TO` statements.

## v0.87.0 ➞ v0.88.0
### snowflake_procedure resource changes
#### *(behavior change)* Execute as validation added
From now on, the `snowflake_procedure`'s `execute_as` parameter allows only two values: OWNER and CALLER (case-insensitive). Setting other values earlier resulted in falling back to the Snowflake default (currently OWNER) and creating a permadiff.

### snowflake_grants datasource changes
`snowflake_grants` datasource was refreshed as part of the ongoing [Grants Redesign](https://github.com/Snowflake-Labs/terraform-provider-snowflake/blob/main/ROADMAP.md#redesigning-grants).

#### *(behavior change)* role fields renames
To be aligned with the convention in other grant resources, `role` was renamed to `account_role` for the following fields:
- `grants_to.role`
- `grants_of.role`
- `future_grants_to.role`.

To migrate simply change `role` to `account_role` in the aforementioned fields.

#### *(behavior change)* grants_to.share type change
`grants_to.share` was a text field. Because Snowflake introduced new syntax `SHOW GRANTS TO SHARE <share_name> IN APPLICATION PACKAGE <app_package_name>` (check more in the [docs](https://docs.snowflake.com/en/sql-reference/sql/show-grants#variants)) the type was changed to object. To migrate simply change:
```terraform
data "snowflake_grants" "example_to_share" {
  grants_to {
    share = "some_share"
  }
}
```
to
```terraform
data "snowflake_grants" "example_to_share" {
  grants_to {
    share {
      share_name = "some_share"
    }
  }
}
```
Note: `in_application_package` is not yet supported.

#### *(behavior change)* future_grants_in.schema type change
`future_grants_in.schema` was an object field allowing to set required `schema_name` and optional `database_name`. Our strategy is to be explicit, so the schema field was changed to string and fully qualified name is expected. To migrate change:
```terraform
data "snowflake_grants" "example_future_in_schema" {
  future_grants_in {
    schema {
      database_name = "some_database"
      schema_name   = "some_schema"
    }
  }
}
```
to
```terraform
data "snowflake_grants" "example_future_in_schema" {
  future_grants_in {
    schema = "\"some_database\".\"some_schema\""
  }
}
```
#### *(new feature)* grants_to new options
`grants_to` was enriched with three new options:
- `application`
- `application_role`
- `database_role`

No migration work is needed here.

#### *(new feature)* grants_of new options
`grants_to` was enriched with two new options:
- `database_role`
- `application_role`

No migration work is needed here.

#### *(new feature)* future_grants_to new options
`future_grants_to` was enriched with one new option:
- `database_role`

No migration work is needed here.

#### *(documentation)* improvements
Descriptions of attributes were altered. More examples were added (both for old and new features).

## v0.86.0 ➞ v0.87.0
### snowflake_database resource changes
#### *(behavior change)* External object identifier changes

Previously, in `snowflake_database` when creating a database form share, it was possible to provide `from_share.provider`
in the format of `<org_name>.<account_name>`. It worked even though we expected account locator because our "external" identifier wasn't quoting its string representation.
To be consistent with other identifier types, we quoted the output of "external" identifiers which makes such configurations break
(previously, they were working "by accident"). To fix it, the previous format of `<org_name>.<account_name>` has to be changed
to account locator format `<account_locator>` (mind that it's now case-sensitive). The account locator can be retrieved by calling `select current_account();` on the sharing account.
In the future we would like to eventually come back to the `<org_name>.<account_name>` format as it's recommended by Snowflake.

### Provider configuration changes

#### **IMPORTANT** *(bug fix)* Configuration hierarchy
There were several issues reported about the configuration hierarchy, e.g. [#2294](https://github.com/Snowflake-Labs/terraform-provider-snowflake/issues/2294) and [#2242](https://github.com/Snowflake-Labs/terraform-provider-snowflake/issues/2242).
In fact, the order of precedence described in the docs was not followed. This have led to the incorrect behavior.

After migrating to this version, the hierarchy from the docs should be followed:
```text
The Snowflake provider will use the following order of precedence when determining which credentials to use:
1) Provider Configuration
2) Environment Variables
3) Config File
```

**BEWARE**: your configurations will be affected with that change because they may have been leveraging the incorrect configurations precedence. Please be sure to check all the configurations before running terraform.

### snowflake_failover_group resource changes
#### *(bug fix)* ACCOUNT PARAMETERS is returned as PARAMETERS from SHOW FAILOVER GROUPS
Longer context in [#2517](https://github.com/Snowflake-Labs/terraform-provider-snowflake/issues/2517).
After this change, one apply may be required to update the state correctly for failover group resources using `ACCOUNT PARAMETERS`.

### snowflake_database, snowflake_schema, and snowflake_table resource changes
#### *(behavior change)* Database `data_retention_time_in_days` + Schema `data_retention_days` + Table `data_retention_time_in_days`
For context [#2356](https://github.com/Snowflake-Labs/terraform-provider-snowflake/issues/2356).
To make data retention fields truly optional (previously they were producing plan every time when no value was set),
we added `-1` as a possible value, and it is set as default. That got rid of the unexpected plans when no value is set and added possibility to use default value assigned by Snowflake (see [the data retention period](https://docs.snowflake.com/en/user-guide/data-time-travel#data-retention-period)).

### snowflake_table resource changes
#### *(behavior change)* Table `data_retention_days` field removed in favor of `data_retention_time_in_days`
For context [#2356](https://github.com/Snowflake-Labs/terraform-provider-snowflake/issues/2356).
To define data retention days for table `data_retention_time_in_days` should be used as deprecated `data_retention_days` field is being removed.

## v0.85.0 ➞ v0.86.0
### snowflake_table_constraint resource changes

#### *(behavior change)* NOT NULL removed from possible types
The `type` of the constraint was limited back to `UNIQUE`, `PRIMARY KEY`, and `FOREIGN KEY`.
The reason for that is, that syntax for Out-of-Line constraint ([docs](https://docs.snowflake.com/en/sql-reference/sql/create-table-constraint#out-of-line-unique-primary-foreign-key)) does not contain `NOT NULL`.
It is noted as a behavior change but in some way it is not; with the previous implementation it did not work at all with `type` set to `NOT NULL` because the generated statement was not a valid Snowflake statement.

We will consider adding `NOT NULL` back because it can be set by `ALTER COLUMN columnX SET NOT NULL`, but first we want to revisit the whole resource design.

#### *(behavior change)* table_id reference
The docs were inconsistent. Example prior to 0.86.0 version showed using the `table.id` as the `table_id` reference. The description of the `table_id` parameter never allowed such a value (`table.id` is a `|`-delimited identifier representation and only the `.`-separated values were listed in the docs: https://registry.terraform.io/providers/Snowflake-Labs/snowflake/0.85.0/docs/resources/table_constraint#required. The misuse of `table.id` parameter will result in error after migrating to 0.86.0. To make the config work, please remove and reimport the constraint resource from the state as described in [resource migration doc](./docs/technical-documentation/resource_migration.md).

After discussions in [#2535](https://github.com/Snowflake-Labs/terraform-provider-snowflake/issues/2535) we decided to provide a temporary workaround in 0.87.0 version, so that the manual migration is not necessary. It allows skipping the migration and jumping straight to 0.87.0 version. However, the temporary workaround will be gone in one of the future versions. Please adjust to the newly suggested reference with the new resources you create.

### snowflake_external_function resource changes

#### *(behavior change)* return_null_allowed default is now true
The `return_null_allowed` attribute default value is now `true`. This is a behavior change because it was `false` before. The reason it was changed is to match the expected default value in the [documentation](https://docs.snowflake.com/en/sql-reference/sql/create-external-function#optional-parameters) `Default: The default is NULL (i.e. the function can return NULL values).`

#### *(behavior change)* comment is no longer required
The `comment` attribute is now optional. It was required before, but it is not required in Snowflake API.

### snowflake_external_functions data source changes

#### *(behavior change)* schema is now required with database
The `schema` attribute is now required with `database` attribute to match old implementation `SHOW EXTERNAL FUNCTIONS IN SCHEMA "<database>"."<schema>"`. In the future this may change to make schema optional.

## vX.XX.X -> v0.85.0

### Migration from old (grant) resources to new ones

In recent changes, we introduced a new grant resources to replace the old ones.
To aid with the migration, we wrote a guide to show one of the possible ways to migrate deprecated resources to their new counter-parts.
As the guide is more general and applies to every version (and provider), we moved it [here](./docs/technical-documentation/resource_migration.md).

### snowflake_procedure resource changes
#### *(deprecation)* return_behavior
`return_behavior` parameter is deprecated because it is also deprecated in the Snowflake API.

### snowflake_function resource changes
#### *(behavior change)* return_type
`return_type` has become force new because there is no way to alter it without dropping and recreating the function.

## v0.84.0 ➞ v0.85.0

### snowflake_stage resource changes

#### *(behavior change/regression)* copy_options
Setting `copy_options` to `ON_ERROR = 'CONTINUE'` would result in a permadiff. Use `ON_ERROR = CONTINUE` (without single quotes) or bump to v0.89.0 in which the behavior was fixed.

### snowflake_notification_integration resource changes
#### *(behavior change)* notification_provider
`notification_provider` becomes required and has three possible values `AZURE_STORAGE_QUEUE`, `AWS_SNS`, and `GCP_PUBSUB`.
It is still possible to set it to `AWS_SQS` but because there is no underlying SQL, so it will result in an error.
Attributes `aws_sqs_arn` and `aws_sqs_role_arn` will be ignored.
Computed attributes `aws_sqs_external_id` and `aws_sqs_iam_user_arn` won't be updated.

#### *(behavior change)* force new for multiple attributes
Force new was added for the following attributes (because no usable SQL alter statements for them):
- `azure_storage_queue_primary_uri`
- `azure_tenant_id`
- `gcp_pubsub_subscription_name`
- `gcp_pubsub_topic_name`

#### *(deprecation)* direction
`direction` parameter is deprecated because it is added automatically on the SDK level.

#### *(deprecation)* type
`type` parameter is deprecated because it is added automatically on the SDK level (and basically it's always `QUEUE`).

## v0.73.0 ➞ v0.74.0
### Provider configuration changes

In this change we have done a provider refactor to make it more complete and customizable by supporting more options that
were already available in Golang Snowflake driver. This lead to several attributes being added and a few deprecated.
We will focus on the deprecated ones and show you how to adapt your current configuration to the new changes.

#### *(rename)* username ➞ user

```terraform
provider "snowflake" {
  # before
  username = "username"

  # after
  user = "username"
}
```

#### *(structural change)* OAuth API

```terraform
provider "snowflake" {
  # before
  browser_auth        = false
  oauth_access_token  = "<access_token>"
  oauth_refresh_token = "<refresh_token>"
  oauth_client_id     = "<client_id>"
  oauth_client_secret = "<client_secret>"
  oauth_endpoint      = "<endpoint>"
  oauth_redirect_url  = "<redirect_uri>"

  # after
  authenticator = "ExternalBrowser"
  token         = "<access_token>"
  token_accessor {
    refresh_token   = "<refresh_token>"
    client_id       = "<client_id>"
    client_secret   = "<client_secret>"
    token_endpoint  = "<endpoint>"
    redirect_uri    = "<redirect_uri>"
  }
}
```

#### *(remove redundant information)* region

Specifying a region is a legacy thing and according to https://docs.snowflake.com/en/user-guide/admin-account-identifier
you can specify a region as a part of account parameter. Specifying account parameter with the region is also considered legacy,
but with this approach it will be easier to convert only your account identifier to the new preferred way of specifying account identifier.

```terraform
provider "snowflake" {
  # before
  region = "<cloud_region_id>"

  # after
  account = "<account_locator>.<cloud_region_id>"
}
```

#### *(todo)* private key path

```terraform
provider "snowflake" {
  # before
  private_key_path = "<filepath>"

  # after
  private_key = file("<filepath>")
}
```

#### *(rename)* session_params ➞ params

```terraform
provider "snowflake" {
  # before
  session_params = {}

  # after
  params = {}
}
```

#### *(behavior change)* authenticator (JWT)

Before the change `authenticator` parameter did not have to be set for private key authentication and was deduced by the provider. The change is a result of the introduced configuration alignment with an underlying [gosnowflake driver](https://github.com/snowflakedb/gosnowflake). The authentication type is required there, and it defaults to user+password one. From this version, set `authenticator` to `JWT` explicitly.<|MERGE_RESOLUTION|>--- conflicted
+++ resolved
@@ -6,7 +6,6 @@
 
 > [!TIP]
 > We highly recommend upgrading the versions one by one instead of bulk upgrades.
-<<<<<<< HEAD
 
 ## v0.99.0 ➞ v1.0.0
 
@@ -99,9 +98,7 @@
 
 Additionally, `JWT` value is no longer available for `authenticator` field in the provider configuration.
 
-=======
- 
->>>>>>> 8210bb84
+
 ## v0.98.0 ➞ v0.99.0
 
 ### snowflake_tasks data source changes
@@ -134,7 +131,7 @@
   in {
     # for IN SCHEMA specify:
     schema = "<database_name>.<schema_name>"
-    
+
     # for IN DATABASE specify:
     database = "<database_name>"
   }
@@ -160,7 +157,7 @@
 - `config` - enables to specify JSON-formatted metadata that can be retrieved in the `sql_statement` by using [SYSTEM$GET_TASK_GRAPH_CONFIG](https://docs.snowflake.com/en/sql-reference/functions/system_get_task_graph_config).
 - `show_output` and `parameters` fields added for holding SHOW and SHOW PARAMETERS output (see [raw Snowflake output](./v1-preparations/CHANGES_BEFORE_V1.md#raw-snowflake-output)).
 - Added support for finalizer tasks with `finalize` field. It conflicts with `after` and `schedule` (see [finalizer tasks](https://docs.snowflake.com/en/user-guide/tasks-graphs#release-and-cleanup-of-task-graphs)).
- 
+
 Changes:
 - `enabled` field changed to `started` and type changed to string with only boolean values available (see ["empty" values](./v1-preparations/CHANGES_BEFORE_V1.md#empty-values)). It is also now required field, so make sure it's explicitly set (previously it was optional with the default value set to `false`).
 - `allow_overlapping_execution` type was changed to string with only boolean values available (see ["empty" values](./v1-preparations/CHANGES_BEFORE_V1.md#empty-values)). Previously, it had the default set to `false` which will be migrated. If nothing will be set the provider will plan the change to `default` value. If you want to make sure it's turned off, set it explicitly to `false`.
@@ -227,7 +224,7 @@
 ```
 
 - `after` field type was changed from `list` to `set` and the values were changed from names to fully qualified names.
- 
+
 Before:
 ```terraform
 resource "snowflake_task" "example" {
