# Migration guide

This document is meant to help you migrate your Terraform config to the new newest version. In migration guides, we will only
describe deprecations or breaking changes and help you to change your configuration to keep the same (or similar) behavior
across different versions.

## v0.94.x ➞ v0.95.0

<<<<<<< HEAD
### snowflake_view resource changes
New fields:
  - `row_access_policy`
  - `aggregation_policy`
  - `change_tracking`
  - `is_recursive`
  - `is_temporary`
- added `show_output` field that holds the response from SHOW VIEWS.
- added `describe_output` field that holds the response from DESCRIBE VIEW. Note that one needs to grant sufficient privileges e.g. with [grant_ownership](https://registry.terraform.io/providers/Snowflake-Labs/snowflake/latest/docs/resources/grant_ownership) on the tables used in this view. Otherwise, this field is not filled.

#### *(breaking change)* Removed fields from snowflake_view resource
Removed fields:
- `tag`
The value of this field will be removed from the state automatically. Please, use [tag_association](https://registry.terraform.io/providers/Snowflake-Labs/snowflake/latest/docs/resources/tag_association) instead.
=======
### Identifier changes

#### *(breaking change)* resource identifiers for schema and streamlit
During [identifiers rework](https://github.com/Snowflake-Labs/terraform-provider-snowflake/blob/main/ROADMAP.md#identifiers-rework) we decided to
migrate resource ids from pipe-separated to regular Snowflake identifiers (e.g. `<database_name>|<schema_name>` -> `"<database_name>"."<schema_name>"`). 
Exception to that rule will be identifiers that consist of multiple parts (like in the case of [grant_privileges_to_account_role](https://registry.terraform.io/providers/Snowflake-Labs/snowflake/latest/docs/resources/grant_privileges_to_account_role#import)'s resource id).
The change was applied to already refactored resources (only in the case of `snowflake_schema` and `snowflake_streamlit` this will be a breaking change, because the rest of the objects are single part identifiers in the format of `<name>`):
- `snowflake_api_authentication_integration_with_authorization_code_grant`
- `snowflake_api_authentication_integration_with_client_credentials`
- `snowflake_api_authentication_integration_with_jwt_bearer`
- `snowflake_oauth_integration_for_custom_clients`
- `snowflake_oauth_integration_for_partner_applications`
- `snowflake_external_oauth_integration`
- `snowflake_saml2_integration`
- `snowflake_scim_integration`
- `snowflake_database`
- `snowflake_shared_database`
- `snowflake_secondary_database`
- `snowflake_account_role`
- `snowflake_network_policy`
- `snowflake_warehouse`

No change is required, the state will be migrated automatically. 
The rest of the objects will be changed when working on them during [v1 object preparations](https://github.com/Snowflake-Labs/terraform-provider-snowflake/blob/main/ROADMAP.md#preparing-essential-ga-objects-for-the-provider-v1).

#### *(breaking change)* diff suppress for identifier quoting
(The same set of resources listed above was adjusted)
To prevent issues like [this one](https://github.com/Snowflake-Labs/terraform-provider-snowflake/issues/2982), we added diff suppress function that prevents Terraform from showing differences,
when only quoting is different. In some cases, Snowflake output (mostly from SHOW commands) was dictating which field should be additionally quoted and which shouldn't, but that should no longer be the case.
Like in the change above, the rest of the objects will be changed when working on them during [v1 object preparations](https://github.com/Snowflake-Labs/terraform-provider-snowflake/blob/main/ROADMAP.md#preparing-essential-ga-objects-for-the-provider-v1).
>>>>>>> d7780aed

### New `fully_qualified_name` field in the resources.
We added a new `fully_qualified_name` to snowflake resources. This should help with referencing other resources in fields that expect a fully qualified name. For example, instead of
writing

```object_name = “\”${snowflake_table.database}\”.\”${snowflake_table.schema}\”.\”${snowflake_table.name}\””```

 now we can write

```object_name = snowflake_table.fully_qualified_name```

See more details in [identifiers guide](./docs/guides/identifiers.md#new-computed-fully-qualified-name-field-in-resources).

See [example usage](https://registry.terraform.io/providers/Snowflake-Labs/snowflake/latest/docs/resources/grant_privileges_to_account_role).

Some of the resources are excluded from this change:
- deprecated resources
  - `snowflake_database_old`
  - `snowflake_oauth_integration`
  - `snowflake_saml_integration`
- resources for which fully qualified name is not appropriate
  - `snowflake_account_parameter`
  - `snowflake_account_password_policy_attachment`
  - `snowflake_network_policy_attachment`
  - `snowflake_session_parameter`
  - `snowflake_table_constraint`
  - `snowflake_table_column_masking_policy_application`
  - `snowflake_tag_masking_policy_association`
  - `snowflake_tag_association`
  - `snowflake_user_password_policy_attachment`
  - `snowflake_user_public_keys`
  - grant resources

#### *(breaking change)* removed `qualified_name` from `snowflake_masking_policy`, `snowflake_network_rule`, `snowflake_password_policy` and `snowflake_table`
Because of introducing a new `fully_qualified_name` field for all of the resources, `qualified_name` was removed from `snowflake_masking_policy`, `snowflake_network_rule`,  `snowflake_password_policy` and `snowflake_table`. Please adjust your configurations. State is automatically migrated.

### snowflake_user resource changes

#### *(breaking change)* user parameters added to snowflake_user resource

On our road to V1 we changed the approach to Snowflake parameters on the object level; now, we add them directly to the resource. This is a **breaking change** because now:
- Leaving the config empty does not set the default value on the object level but uses the one from hierarchy on Snowflake level instead (so after version bump, the diff running `UNSET` statements is expected).
- This change is not compatible with `snowflake_object_parameter` - you have to set the parameter inside `snowflake_user` resource **IF** you manage users through terraform **AND** you want to set the parameter on the user level.

For more details, check the [Snowflake parameters](./v1-preparations/CHANGES_BEFORE_V1.md#snowflake-parameters).

The following set of [parameters](https://docs.snowflake.com/en/sql-reference/parameters) was added to the `snowflake_user` resource:
 - [ABORT_DETACHED_QUERY](https://docs.snowflake.com/en/sql-reference/parameters#abort-detached-query)
 - [AUTOCOMMIT](https://docs.snowflake.com/en/sql-reference/parameters#autocommit)
 - [BINARY_INPUT_FORMAT](https://docs.snowflake.com/en/sql-reference/parameters#binary-input-format)
 - [BINARY_OUTPUT_FORMAT](https://docs.snowflake.com/en/sql-reference/parameters#binary-output-format)
 - [CLIENT_MEMORY_LIMIT](https://docs.snowflake.com/en/sql-reference/parameters#client-memory-limit)
 - [CLIENT_METADATA_REQUEST_USE_CONNECTION_CTX](https://docs.snowflake.com/en/sql-reference/parameters#client-metadata-request-use-connection-ctx)
 - [CLIENT_PREFETCH_THREADS](https://docs.snowflake.com/en/sql-reference/parameters#client-prefetch-threads)
 - [CLIENT_RESULT_CHUNK_SIZE](https://docs.snowflake.com/en/sql-reference/parameters#client-result-chunk-size)
 - [CLIENT_RESULT_COLUMN_CASE_INSENSITIVE](https://docs.snowflake.com/en/sql-reference/parameters#client-result-column-case-insensitive)
 - [CLIENT_SESSION_KEEP_ALIVE](https://docs.snowflake.com/en/sql-reference/parameters#client-session-keep-alive)
 - [CLIENT_SESSION_KEEP_ALIVE_HEARTBEAT_FREQUENCY](https://docs.snowflake.com/en/sql-reference/parameters#client-session-keep-alive-heartbeat-frequency)
 - [CLIENT_TIMESTAMP_TYPE_MAPPING](https://docs.snowflake.com/en/sql-reference/parameters#client-timestamp-type-mapping)
 - [DATE_INPUT_FORMAT](https://docs.snowflake.com/en/sql-reference/parameters#date-input-format)
 - [DATE_OUTPUT_FORMAT](https://docs.snowflake.com/en/sql-reference/parameters#date-output-format)
 - [ENABLE_UNLOAD_PHYSICAL_TYPE_OPTIMIZATION](https://docs.snowflake.com/en/sql-reference/parameters#enable-unload-physical-type-optimization)
 - [ERROR_ON_NONDETERMINISTIC_MERGE](https://docs.snowflake.com/en/sql-reference/parameters#error-on-nondeterministic-merge)
 - [ERROR_ON_NONDETERMINISTIC_UPDATE](https://docs.snowflake.com/en/sql-reference/parameters#error-on-nondeterministic-update)
 - [GEOGRAPHY_OUTPUT_FORMAT](https://docs.snowflake.com/en/sql-reference/parameters#geography-output-format)
 - [GEOMETRY_OUTPUT_FORMAT](https://docs.snowflake.com/en/sql-reference/parameters#geometry-output-format)
 - [JDBC_TREAT_DECIMAL_AS_INT](https://docs.snowflake.com/en/sql-reference/parameters#jdbc-treat-decimal-as-int)
 - [JDBC_TREAT_TIMESTAMP_NTZ_AS_UTC](https://docs.snowflake.com/en/sql-reference/parameters#jdbc-treat-timestamp-ntz-as-utc)
 - [JDBC_USE_SESSION_TIMEZONE](https://docs.snowflake.com/en/sql-reference/parameters#jdbc-use-session-timezone)
 - [JSON_INDENT](https://docs.snowflake.com/en/sql-reference/parameters#json-indent)
 - [LOCK_TIMEOUT](https://docs.snowflake.com/en/sql-reference/parameters#lock-timeout)
 - [LOG_LEVEL](https://docs.snowflake.com/en/sql-reference/parameters#log-level)
 - [MULTI_STATEMENT_COUNT](https://docs.snowflake.com/en/sql-reference/parameters#multi-statement-count)
 - [NOORDER_SEQUENCE_AS_DEFAULT](https://docs.snowflake.com/en/sql-reference/parameters#noorder-sequence-as-default)
 - [ODBC_TREAT_DECIMAL_AS_INT](https://docs.snowflake.com/en/sql-reference/parameters#odbc-treat-decimal-as-int)
 - [QUERY_TAG](https://docs.snowflake.com/en/sql-reference/parameters#query-tag)
 - [QUOTED_IDENTIFIERS_IGNORE_CASE](https://docs.snowflake.com/en/sql-reference/parameters#quoted-identifiers-ignore-case)
 - [ROWS_PER_RESULTSET](https://docs.snowflake.com/en/sql-reference/parameters#rows-per-resultset)
 - [S3_STAGE_VPCE_DNS_NAME](https://docs.snowflake.com/en/sql-reference/parameters#s3-stage-vpce-dns-name)
 - [SEARCH_PATH](https://docs.snowflake.com/en/sql-reference/parameters#search-path)
 - [SIMULATED_DATA_SHARING_CONSUMER](https://docs.snowflake.com/en/sql-reference/parameters#simulated-data-sharing-consumer)
 - [STATEMENT_QUEUED_TIMEOUT_IN_SECONDS](https://docs.snowflake.com/en/sql-reference/parameters#statement-queued-timeout-in-seconds)
 - [STATEMENT_TIMEOUT_IN_SECONDS](https://docs.snowflake.com/en/sql-reference/parameters#statement-timeout-in-seconds)
 - [STRICT_JSON_OUTPUT](https://docs.snowflake.com/en/sql-reference/parameters#strict-json-output)
 - [TIMESTAMP_DAY_IS_ALWAYS_24H](https://docs.snowflake.com/en/sql-reference/parameters#timestamp-day-is-always-24h)
 - [TIMESTAMP_INPUT_FORMAT](https://docs.snowflake.com/en/sql-reference/parameters#timestamp-input-format)
 - [TIMESTAMP_LTZ_OUTPUT_FORMAT](https://docs.snowflake.com/en/sql-reference/parameters#timestamp-ltz-output-format)
 - [TIMESTAMP_NTZ_OUTPUT_FORMAT](https://docs.snowflake.com/en/sql-reference/parameters#timestamp-ntz-output-format)
 - [TIMESTAMP_OUTPUT_FORMAT](https://docs.snowflake.com/en/sql-reference/parameters#timestamp-output-format)
 - [TIMESTAMP_TYPE_MAPPING](https://docs.snowflake.com/en/sql-reference/parameters#timestamp-type-mapping)
 - [TIMESTAMP_TZ_OUTPUT_FORMAT](https://docs.snowflake.com/en/sql-reference/parameters#timestamp-tz-output-format)
 - [TIMEZONE](https://docs.snowflake.com/en/sql-reference/parameters#timezone)
 - [TIME_INPUT_FORMAT](https://docs.snowflake.com/en/sql-reference/parameters#time-input-format)
 - [TIME_OUTPUT_FORMAT](https://docs.snowflake.com/en/sql-reference/parameters#time-output-format)
 - [TRACE_LEVEL](https://docs.snowflake.com/en/sql-reference/parameters#trace-level)
 - [TRANSACTION_ABORT_ON_ERROR](https://docs.snowflake.com/en/sql-reference/parameters#transaction-abort-on-error)
 - [TRANSACTION_DEFAULT_ISOLATION_LEVEL](https://docs.snowflake.com/en/sql-reference/parameters#transaction-default-isolation-level)
 - [TWO_DIGIT_CENTURY_START](https://docs.snowflake.com/en/sql-reference/parameters#two-digit-century-start)
 - [UNSUPPORTED_DDL_ACTION](https://docs.snowflake.com/en/sql-reference/parameters#unsupported-ddl-action)
 - [USE_CACHED_RESULT](https://docs.snowflake.com/en/sql-reference/parameters#use-cached-result)
 - [WEEK_OF_YEAR_POLICY](https://docs.snowflake.com/en/sql-reference/parameters#week-of-year-policy)
 - [WEEK_START](https://docs.snowflake.com/en/sql-reference/parameters#week-start)
 - [ENABLE_UNREDACTED_QUERY_SYNTAX_ERROR](https://docs.snowflake.com/en/sql-reference/parameters#enable-unredacted-query-syntax-error)
 - [NETWORK_POLICY](https://docs.snowflake.com/en/sql-reference/parameters#network-policy)
 - [PREVENT_UNLOAD_TO_INTERNAL_STAGES](https://docs.snowflake.com/en/sql-reference/parameters#prevent-unload-to-internal-stages)

## v0.94.0 ➞ v0.94.1
### changes in snowflake_schema

In order to avoid dropping `PUBLIC` schemas, we have decided to use `ALTER` instead of `OR REPLACE` during creation. In the future we are planning to use `CREATE OR ALTER` when it becomes available for schems.

## v0.93.0 ➞ v0.94.0
### *(breaking change)* changes in snowflake_scim_integration

In order to fix issues in v0.93.0, when a resource has Azure scim client, `sync_password` field is now set to `default` value in the state. State will be migrated automatically.


### *(breaking change)* refactored snowflake_schema resource

Renamed fields:
- renamed `is_managed` to `with_managed_access`
- renamed `data_retention_days` to `data_retention_time_in_days`

Please rename these fields in your configuration files. State will be migrated automatically.

Removed fields:
- `tag`
The value of this field will be removed from the state automatically. Please, use [tag_association](https://registry.terraform.io/providers/Snowflake-Labs/snowflake/latest/docs/resources/tag_association) instead.

New fields:
- the following set of [parameters](https://docs.snowflake.com/en/sql-reference/parameters) was added:
    - `max_data_extension_time_in_days`
    - `external_volume`
    - `catalog`
    - `replace_invalid_characters`
    - `default_ddl_collation`
    - `storage_serialization_policy`
    - `log_level`
    - `trace_level`
    - `suspend_task_after_num_failures`
    - `task_auto_retry_attempts`
    - `user_task_managed_initial_warehouse_size`
    - `user_task_timeout_ms`
    - `user_task_minimum_trigger_interval_in_seconds`
    - `quoted_identifiers_ignore_case`
    - `enable_console_output`
    - `pipe_execution_paused`
- added `show_output` field that holds the response from SHOW SCHEMAS.
- added `describe_output` field that holds the response from DESCRIBE SCHEMA. Note that one needs to grant sufficient privileges e.g. with [grant_ownership](https://registry.terraform.io/providers/Snowflake-Labs/snowflake/latest/docs/resources/grant_ownership) on all objects in the schema. Otherwise, this field is not filled.
- added `parameters` field that holds the response from SHOW PARAMETERS IN SCHEMA.

We allow creating and managing `PUBLIC` schemas now. When the name of the schema is `PUBLIC`, it's created with `OR_REPLACE`. Please be careful with this operation, because you may experience data loss. `OR_REPLACE` does `DROP` before `CREATE`, so all objects in the schema will be dropped and this is not visible in Terraform plan. To restore data-related objects that might have been accidentally or intentionally deleted, pleas read about [Time Travel](https://docs.snowflake.com/en/user-guide/data-time-travel). The alternative is to import `PUBLIC` schema manually and then manage it with Terraform. We've decided this based on [#2826](https://github.com/Snowflake-Labs/terraform-provider-snowflake/issues/2826).

#### *(behavior change)* Boolean type changes
To easily handle three-value logic (true, false, unknown) in provider's configs, type of `is_transient` and `with_managed_access` was changed from boolean to string. This should not require updating existing configs (boolean value should be accepted and state will be migrated to string automatically), however we recommend changing config values to strings.

Terraform should recreate resources for configs lacking `is_transient` (`DROP` and then `CREATE` will be run underneath). To prevent this behavior, please set `is_transient` field.

Terraform should perform an action for configs lacking `with_managed_access` (`ALTER SCHEMA DISABLE MANAGED ACCESS` will be run underneath which should not affect the Snowflake object, because `MANAGED ACCESS` is not set by default)
### *(breaking change)* refactored snowflake_schemas datasource
Changes:
- `database` is removed and can be specified inside `in` field.
- `like`, `in`, `starts_with`, and `limit` fields enable filtering.
- SHOW SCHEMAS output is enclosed in `show_output` field inside `schemas`.
- Added outputs from **DESC SCHEMA** and **SHOW PARAMETERS IN SCHEMA** (they can be turned off by declaring `with_describe = false` and `with_parameters = false`, **they're turned on by default**).
  The additional parameters call **DESC SCHEMA** (with `with_describe` turned on) and **SHOW PARAMETERS IN SCHEMA** (with `with_parameters` turned on) **per schema** returned by **SHOW SCHEMAS**.
  The outputs of both commands are held in `schemas` entry, where **DESC SCHEMA** is saved in the `describe_output` field, and **SHOW PARAMETERS IN SCHEMA** in the `parameters` field.
  It's important to limit the records and calls to Snowflake to the minimum. That's why we recommend assessing which information you need from the data source and then providing strong filters and turning off additional fields for better plan performance.

### *(new feature)* new snowflake_account_role resource

Already existing `snowflake_role` was deprecated in favor of the new `snowflake_account_role`. The old resource got upgraded to
have the same features as the new one. The only difference is the deprecation message on the old resource.

New fields:
- added `show_output` field that holds the response from SHOW ROLES. Remember that the field will be only recomputed if one of the fields (`name` or `comment`) are changed.

### *(breaking change)* refactored snowflake_roles data source

Changes:
- New `in_class` filtering option to filter out roles by class name, e.g. `in_class = "SNOWFLAKE.CORE.BUDGET"`
- `pattern` was renamed to `like`
- output of SHOW is enclosed in `show_output`, so before, e.g. `roles.0.comment` is now `roles.0.show_output.0.comment`

### *(new feature)* new snowflake_account_role resource

Already existing `snowflake_role` was deprecated in favor of the new `snowflake_account_role`. The old resource got upgraded to
have the same features as the new one. The only difference is the deprecation message on the old resource.

New fields:
- added `show_output` field that holds the response from SHOW ROLES. Remember that the field will be only recomputed if one of the fields (`name` or `comment`) are changed.

### *(breaking change)* refactored snowflake_roles data source

Changes:
- New `in_class` filtering option to filter out roles by class name, e.g. `in_class = "SNOWFLAKE.CORE.BUDGET"`
- `pattern` was renamed to `like`
- output of SHOW is enclosed in `show_output`, so before, e.g. `roles.0.comment` is now `roles.0.show_output.0.comment`

### *(new feature)* snowflake_streamlit resource
Added a new resource for managing streamlits. See reference [docs](https://docs.snowflake.com/en/sql-reference/sql/create-streamlit). In this resource, we decided to split `ROOT_LOCATION` in Snowflake to two fields: `stage` representing stage fully qualified name and `directory_location` containing a path within this stage to root location.

### *(new feature)* snowflake_streamlits datasource
Added a new datasource enabling querying and filtering stremlits. Notes:
- all results are stored in `streamlits` field.
- `like`, `in`, and `limit` fields enable streamlits filtering.
- SHOW STREAMLITS output is enclosed in `show_output` field inside `streamlits`.
- Output from **DESC STREAMLIT** (which can be turned off by declaring `with_describe = false`, **it's turned on by default**) is enclosed in `describe_output` field inside `streamlits`.
  The additional parameters call **DESC STREAMLIT** (with `with_describe` turned on) **per streamlit** returned by **SHOW STREAMLITS**.
  It's important to limit the records and calls to Snowflake to the minimum. That's why we recommend assessing which information you need from the data source and then providing strong filters and turning off additional fields for better plan performance.

### *(new feature)* refactored snowflake_network_policy resource

No migration required.

New behavior:
- `name` is no longer marked as ForceNew parameter. When changed, now it will perform ALTER RENAME operation, instead of re-creating with the new name.
- Additional validation was added to `blocked_ip_list` to inform about specifying `0.0.0.0/0` ip. More details in the [official documentation](https://docs.snowflake.com/en/sql-reference/sql/create-network-policy#usage-notes).

New fields:
- `show_output` and `describe_output` added to hold the results returned by `SHOW` and `DESCRIBE` commands. Those fields will only be recomputed when specified fields change

### *(new feature)* snowflake_network_policies datasource

Added a new datasource enabling querying and filtering network policies. Notes:
- all results are stored in `network_policies` field.
- `like` field enables filtering.
- SHOW NETWORK POLICIES output is enclosed in `show_output` field inside `network_policies`.
- Output from **DESC NETWORK POLICY** (which can be turned off by declaring `with_describe = false`, **it's turned on by default**) is enclosed in `describe_output` field inside `network_policies`.
  The additional parameters call **DESC NETWORK POLICY** (with `with_describe` turned on) **per network policy** returned by **SHOW NETWORK POLICIES**.
  It's important to limit the records and calls to Snowflake to the minimum. That's why we recommend assessing which information you need from the data source and then providing strong filters and turning off additional fields for better plan performance.

### *(fix)* snowflake_warehouse resource

Because of the issue [#2948](https://github.com/Snowflake-Labs/terraform-provider-snowflake/issues/2948), we are relaxing the validations for the Snowflake parameter values. Read more in [CHANGES_BEFORE_V1.md](v1-preparations/CHANGES_BEFORE_V1.md#validations).

## v0.92.0 ➞ v0.93.0

### general changes

With this change we introduce the first resources redesigned for the V1. We have made a few design choices that will be reflected in these and in the further reworked resources. This includes:
- Handling the [default values](./v1-preparations/CHANGES_BEFORE_V1.md#default-values).
- Handling the ["empty" values](./v1-preparations/CHANGES_BEFORE_V1.md#empty-values).
- Handling the [Snowflake parameters](./v1-preparations/CHANGES_BEFORE_V1.md#snowflake-parameters).
- Saving the [config values in the state](./v1-preparations/CHANGES_BEFORE_V1.md#config-values-in-the-state).
- Providing a ["raw Snowflake output"](./v1-preparations/CHANGES_BEFORE_V1.md#empty-values) for the managed resources.

They are all described in short in the [changes before v1 doc](./v1-preparations/CHANGES_BEFORE_V1.md). Please familiarize yourself with these changes before the upgrade.

### old grant resources removal
Following the [announcement](https://github.com/Snowflake-Labs/terraform-provider-snowflake/discussions/2736) we have removed the old grant resources. The two resources [snowflake_role_ownership_grant](https://registry.terraform.io/providers/Snowflake-Labs/snowflake/latest/docs/resources/role_ownership_grant) and [snowflake_user_ownership_grant](https://registry.terraform.io/providers/Snowflake-Labs/snowflake/latest/docs/resources/user_ownership_grant) were not listed in the announcement, but they were also marked as deprecated ones. We are removing them too to conclude the grants redesign saga.

### *(new feature)* Api authentication resources
Added new api authentication resources, i.e.:
- `snowflake_api_authentication_integration_with_authorization_code_grant`
- `snowflake_api_authentication_integration_with_client_credentials`
- `snowflake_api_authentication_integration_with_jwt_bearer`

See reference [doc](https://docs.snowflake.com/en/sql-reference/sql/create-security-integration-api-auth).

### *(new feature)* snowflake_oauth_integration_for_custom_clients and snowflake_oauth_integration_for_partner_applications resources

To enhance clarity and functionality, the new resources `snowflake_oauth_integration_for_custom_clients` and `snowflake_oauth_integration_for_partner_applications` have been introduced
to replace the previous `snowflake_oauth_integration`. Recognizing that the old resource carried multiple responsibilities within a single entity, we opted to divide it into two more specialized resources.
The newly introduced resources are aligned with the latest Snowflake documentation at the time of implementation, and adhere to our [new conventions](#general-changes).
This segregation was based on the `oauth_client` attribute, where `CUSTOM` corresponds to `snowflake_oauth_integration_for_custom_clients`,
while other attributes align with `snowflake_oauth_integration_for_partner_applications`.

### *(new feature)* snowflake_security_integrations datasource
Added a new datasource enabling querying and filtering all types of security integrations. Notes:
- all results are stored in `security_integrations` field.
- `like` field enables security integrations filtering.
- SHOW SECURITY INTEGRATIONS output is enclosed in `show_output` field inside `security_integrations`.
- Output from **DESC SECURITY INTEGRATION** (which can be turned off by declaring `with_describe = false`, **it's turned on by default**) is enclosed in `describe_output` field inside `security_integrations`.
  **DESC SECURITY INTEGRATION** returns different properties based on the integration type. Consult the documentation to check which ones will be filled for which integration.
  The additional parameters call **DESC SECURITY INTEGRATION** (with `with_describe` turned on) **per security integration** returned by **SHOW SECURITY INTEGRATIONS**.
  It's important to limit the records and calls to Snowflake to the minimum. That's why we recommend assessing which information you need from the data source and then providing strong filters and turning off additional fields for better plan performance.

### snowflake_external_oauth_integration resource changes

#### *(behavior change)* Renamed fields
Renamed fields:
- `type` to `external_oauth_type`
- `issuer` to `external_oauth_issuer`
- `token_user_mapping_claims` to `external_oauth_token_user_mapping_claim`
- `snowflake_user_mapping_attribute` to `external_oauth_snowflake_user_mapping_attribute`
- `scope_mapping_attribute` to `external_oauth_scope_mapping_attribute`
- `jws_keys_urls` to `external_oauth_jws_keys_url`
- `rsa_public_key` to `external_oauth_rsa_public_key`
- `rsa_public_key_2` to `external_oauth_rsa_public_key_2`
- `blocked_roles` to `external_oauth_blocked_roles_list`
- `allowed_roles` to `external_oauth_allowed_roles_list`
- `audience_urls` to `external_oauth_audience_list`
- `any_role_mode` to `external_oauth_any_role_mode`
- `scope_delimiter` to `external_oauth_scope_delimiter`
to align with Snowflake docs. Please rename this field in your configuration files. State will be migrated automatically.

#### *(behavior change)* Force new for multiple attributes after removing from config
Conditional force new was added for the following attributes when they are removed from config. There are no alter statements supporting UNSET on these fields.
- `external_oauth_rsa_public_key`
- `external_oauth_rsa_public_key_2`
- `external_oauth_scope_mapping_attribute`
- `external_oauth_jws_keys_url`
- `external_oauth_token_user_mapping_claim`

#### *(behavior change)* Conflicting fields
Fields listed below can not be set at the same time in Snowflake. They are marked as conflicting fields.
- `external_oauth_jws_keys_url` <-> `external_oauth_rsa_public_key`
- `external_oauth_jws_keys_url` <-> `external_oauth_rsa_public_key_2`
- `external_oauth_allowed_roles_list` <-> `external_oauth_blocked_roles_list`

#### *(behavior change)* Changed diff suppress for some fields
The fields listed below had diff suppress which removed '-' from strings. Now, this behavior is removed, so if you had '-' in these strings, please remove them. Note that '-' in these values is not allowed by Snowflake.
- `external_oauth_snowflake_user_mapping_attribute`
- `external_oauth_type`
- `external_oauth_any_role_mode`

### *(new feature)* snowflake_saml2_integration resource

The new `snowflake_saml2_integration` is introduced and deprecates `snowflake_saml_integration`. It contains new fields
and follows our new conventions making it more stable. The old SAML integration wasn't changed, so no migration needed,
but we recommend to eventually migrate to the newer counterpart.

### snowflake_scim_integration resource changes
#### *(behavior change)* Changed behavior of `sync_password`

Now, the `sync_password` field will set the state value to `default` whenever the value is not set in the config. This indicates that the value on the Snowflake side is set to the Snowflake default.

> [!WARNING]
> This change causes issues for Azure scim client (see [#2946](https://github.com/Snowflake-Labs/terraform-provider-snowflake/issues/2946)). The workaround is to remove the resource from the state with `terraform state rm`, add `sync_password = true` to the config, and import with `terraform import "snowflake_scim_integration.test" "aad_provisioning"`. After these steps, there should be no errors and no diff on this field. This behavior is fixed in v0.94 with state upgrader.


#### *(behavior change)* Renamed fields

Renamed field `provisioner_role` to `run_as_role` to align with Snowflake docs. Please rename this field in your configuration files. State will be migrated automatically.

#### *(new feature)* New fields
Fields added to the resource:
- `enabled`
- `sync_password`
- `comment`

#### *(behavior change)* Changed behavior of `enabled`
New field `enabled` is required. Previously the default value during create in Snowflake was `true`. If you created a resource with Terraform, please add `enabled = true` to have the same value.

#### *(behavior change)* Force new for multiple attributes
ForceNew was added for the following attributes (because there are no usable SQL alter statements for them):
- `scim_client`
- `run_as_role`

### snowflake_warehouse resource changes

Because of the multiple changes in the resource, the easiest migration way is to follow our [migration guide](https://github.com/Snowflake-Labs/terraform-provider-snowflake/blob/main/docs/technical-documentation/resource_migration.md) to perform zero downtime migration. Alternatively, it is possible to follow some pointers below. Either way, familiarize yourself with the resource changes before version bumping. Also, check the [design decisions](./v1-preparations/CHANGES_BEFORE_V1.md).

#### *(potential behavior change)* Default values removed
As part of the [redesign](https://github.com/Snowflake-Labs/terraform-provider-snowflake/blob/main/ROADMAP.md#preparing-essential-ga-objects-for-the-provider-v1) we are removing the default values for attributes having their defaults on Snowflake side to reduce coupling with the provider (read more in [default values](./v1-preparations/CHANGES_BEFORE_V1.md#default-values)). Because of that the following defaults were removed:
- `comment` (previously `""`)
- `enable_query_acceleration` (previously `false`)
- `query_acceleration_max_scale_factor` (previously `8`)
- `warehouse_type` (previously `"STANDARD"`)
- `max_concurrency_level` (previously `8`)
- `statement_queued_timeout_in_seconds` (previously `0`)
- `statement_timeout_in_seconds` (previously `172800`)

**Beware!** For attributes being Snowflake parameters (in case of warehouse: `max_concurrency_level`, `statement_queued_timeout_in_seconds`, and `statement_timeout_in_seconds`), this is a breaking change (read more in [Snowflake parameters](./v1-preparations/CHANGES_BEFORE_V1.md#snowflake-parameters)). Previously, not setting a value for them was treated as a fallback to values hardcoded on the provider side. This caused warehouse creation with these parameters set on the warehouse level (and not using the Snowflake default from hierarchy; read more in the [parameters documentation](https://docs.snowflake.com/en/sql-reference/parameters)). To keep the previous values, fill in your configs to the default values listed above.

All previous defaults were aligned with the current Snowflake ones, however it's not possible to distinguish between filled out value and no value in the automatic state upgrader. Therefore, if the given attribute is not filled out in your configuration, terraform will try to perform update after the change (to UNSET the given attribute to the Snowflake default); it should result in no changes on Snowflake object side, but it is required to make Terraform state aligned with your config. **All** other optional fields that were not set inside the config at all (because of the change in handling state logic on our provider side) will follow the same logic. To avoid the need for the changes, fill out the default fields in your config. Alternatively, run `terraform apply`; no further changes should be shown as a part of the plan.

#### *(note)* Automatic state migrations
There are three migrations that should happen automatically with the version bump:
- incorrect `2XLARGE`, `3XLARGE`, `4XLARGE`, `5XLARGE`, `6XLARGE` values for warehouse size are changed to the proper ones
- deprecated `wait_for_provisioning` attribute is removed from the state
- old empty resource monitor attribute is cleaned (earlier it was set to `"null"` string)

#### *(fix)* Warehouse size UNSET

Before the changes, removing warehouse size from the config was not handled properly. Because UNSET is not supported for warehouse size (check the [docs](https://docs.snowflake.com/en/sql-reference/sql/alter-warehouse#properties-parameters) - usage notes for unset) and there are multiple defaults possible, removing the size from config will result in the resource recreation.

#### *(behavior change)* Validation changes
As part of the [redesign](https://github.com/Snowflake-Labs/terraform-provider-snowflake/blob/main/ROADMAP.md#preparing-essential-ga-objects-for-the-provider-v1) we are adjusting validations or removing them to reduce coupling between Snowflake and the provider. Because of that the following validations were removed/adjusted/added:
- `max_cluster_count` - adjusted: added higher bound (10) according to Snowflake docs
- `min_cluster_count` - adjusted: added higher bound (10) according to Snowflake docs
- `auto_suspend` - adjusted: added `0` as valid value
- `warehouse_size` - adjusted: removed incorrect `2XLARGE`, `3XLARGE`, `4XLARGE`, `5XLARGE`, `6XLARGE` values
- `resource_monitor` - added: validation for a valid identifier (still subject to change during [identifiers rework](https://github.com/Snowflake-Labs/terraform-provider-snowflake/blob/main/ROADMAP.md#identifiers-rework))
- `max_concurrency_level` - added: validation according to MAX_CONCURRENCY_LEVEL parameter docs
- `statement_queued_timeout_in_seconds` - added: validation according to STATEMENT_QUEUED_TIMEOUT_IN_SECONDS parameter docs
- `statement_timeout_in_seconds` - added: validation according to STATEMENT_TIMEOUT_IN_SECONDS parameter docs

#### *(behavior change)* Deprecated `wait_for_provisioning` field removed
`wait_for_provisioning` field was deprecated a long time ago. It's high time it was removed from the schema.

#### *(behavior change)* `query_acceleration_max_scale_factor` conditional logic removed
Previously, the `query_acceleration_max_scale_factor` was depending on `enable_query_acceleration` parameter, but it is not required on Snowflake side. After migration, `terraform plan` should suggest changes if `enable_query_acceleration` was earlier set to false (manually or from default) and if `query_acceleration_max_scale_factor` was set in config.

#### *(behavior change)* `initially_suspended` forceNew removed
Previously, the `initially_suspended` attribute change caused the resource recreation. This attribute is used only during creation (to create suspended warehouse). There is no reason to recreate the whole object just to have initial state changed.

#### *(behavior change)* Boolean type changes
To easily handle three-value logic (true, false, unknown) in provider's configs, type of `auto_resume` and `enable_query_acceleration` was changed from boolean to string. This should not require updating existing configs (boolean/int value should be accepted and state will be migrated to string automatically), however we recommend changing config values to strings. Terraform should perform an action for configs lacking `auto_resume` or `enable_query_acceleration` (`ALTER WAREHOUSE UNSET AUTO_RESUME` and/or `ALTER WAREHOUSE UNSET ENABLE_QUERY_ACCELERATION` will be run underneath which should not affect the Snowflake object, because `auto_resume` and `enable_query_acceleration` are false by default).

#### *(note)* `resource_monitor` validation and diff suppression
`resource_monitor` is an identifier and handling logic may be still slightly changed as part of https://github.com/Snowflake-Labs/terraform-provider-snowflake/blob/main/ROADMAP.md#identifiers-rework. It should be handled automatically (without needed manual actions on user side), though, but it is not guaranteed.

#### *(behavior change)* snowflake_warehouses datasource
- Added `like` field to enable warehouse filtering
- Added missing fields returned by SHOW WAREHOUSES and enclosed its output in `show_output` field.
- Added outputs from **DESC WAREHOUSE** and **SHOW PARAMETERS IN WAREHOUSE** (they can be turned off by declaring `with_describe = false` and `with_parameters = false`, **they're turned on by default**).
  The additional parameters call **DESC WAREHOUSE** (with `with_describe` turned on) and **SHOW PARAMETERS IN WAREHOUSE** (with `with_parameters` turned on) **per warehouse** returned by **SHOW WAREHOUSES**.
  The outputs of both commands are held in `warehouses` entry, where **DESC WAREHOUSE** is saved in the `describe_output` field, and **SHOW PARAMETERS IN WAREHOUSE** in the `parameters` field.
  It's important to limit the records and calls to Snowflake to the minimum. That's why we recommend assessing which information you need from the data source and then providing strong filters and turning off additional fields for better plan performance.

You can read more in ["raw Snowflake output"](./v1-preparations/CHANGES_BEFORE_V1.md#empty-values).

### *(new feature)* new database resources
As part of the [preparation for v1](https://github.com/Snowflake-Labs/terraform-provider-snowflake/blob/main/ROADMAP.md#preparing-essential-ga-objects-for-the-provider-v1), we split up the database resource into multiple ones:
- Standard database - can be used as `snowflake_database` (replaces the old one and is used to create databases with optional ability to become a primary database ready for replication)
- Shared database - can be used as `snowflake_shared_database` (used to create databases from externally defined shares)
- Secondary database - can be used as `snowflake_secondary_database` (used to create replicas of databases from external sources)

All the field changes in comparison to the previous database resource are:
- `is_transient`
    - in `snowflake_shared_database`
        - removed: the field is removed from `snowflake_shared_database` as it doesn't have any effect on shared databases.
- `from_database` - database cloning was entirely removed and is not possible by any of the new database resources.
- `from_share` - the parameter was moved to the dedicated resource for databases created from shares `snowflake_shared_database`. Right now, it's a text field instead of a map. Additionally, instead of legacy account identifier format we're expecting the new one that with share looks like this: `<organization_name>.<account_name>.<share_name>`. For more information on account identifiers, visit the [official documentation](https://docs.snowflake.com/en/user-guide/admin-account-identifier).
- `from_replication` - the parameter was moved to the dedicated resource for databases created from primary databases `snowflake_secondary_database`
- `replication_configuration` - renamed: was renamed to `configuration` and is only available in the `snowflake_database`. Its internal schema changed that instead of list of accounts, we expect a list of nested objects with accounts for which replication (and optionally failover) should be enabled. More information about converting between both versions [here](#resource-renamed-snowflake_database---snowflake_database_old). Additionally, instead of legacy account identifier format we're expecting the new one that looks like this: `<organization_name>.<account_name>` (it will be automatically migrated to the recommended format by the state upgrader). For more information on account identifiers, visit the [official documentation](https://docs.snowflake.com/en/user-guide/admin-account-identifier).
- `data_retention_time_in_days`
  - in `snowflake_shared_database`
      - removed: the field is removed from `snowflake_shared_database` as it doesn't have any effect on shared databases.
  - in `snowflake_database` and `snowflake_secondary_database`
    - adjusted: now, it uses different approach that won't set it to -1 as a default value, but rather fills the field with the current value from Snowflake (this still can change).
- added: The following set of [parameters](https://docs.snowflake.com/en/sql-reference/parameters) was added to every database type:
    - `max_data_extension_time_in_days`
    - `external_volume`
    - `catalog`
    - `replace_invalid_characters`
    - `default_ddl_collation`
    - `storage_serialization_policy`
    - `log_level`
    - `trace_level`
    - `suspend_task_after_num_failures`
    - `task_auto_retry_attempts`
    - `user_task_managed_initial_warehouse_size`
    - `user_task_timeout_ms`
    - `user_task_minimum_trigger_interval_in_seconds`
    - `quoted_identifiers_ignore_case`
    - `enable_console_output`

The split was done (and will be done for several objects during the refactor) to simplify the resource on maintainability and usage level.
Its purpose was also to divide the resources by their specific purpose rather than cramping every use case of an object into one resource.

### *(behavior change)* Resource renamed snowflake_database -> snowflake_database_old
We made a decision to use the existing `snowflake_database` resource for redesigning it into a standard database.
The previous `snowflake_database` was renamed to `snowflake_database_old` and the current `snowflake_database`
contains completely new implementation that follows our guidelines we set for V1.
When upgrading to the 0.93.0 version, the automatic state upgrader should cover the migration for databases that didn't have the following fields set:
- `from_share` (now, the new `snowflake_shared_database` should be used instead)
- `from_replica` (now, the new `snowflake_secondary_database` should be used instead)
- `replication_configuration`

For configurations containing `replication_configuraiton` like this one:
```terraform
resource "snowflake_database" "test" {
  name = "<name>"
  replication_configuration {
    accounts = ["<account_locator>", "<account_locator_2>"]
    ignore_edition_check = true
  }
}
```

You have to transform the configuration into the following format (notice the change from account locator into the new account identifier format):
```terraform
resource "snowflake_database" "test" {
  name = "%s"
  replication {
    enable_to_account {
      account_identifier = "<organization_name>.<account_name>"
      with_failover      = false
    }
    enable_to_account {
      account_identifier = "<organization_name_2>.<account_name_2>"
      with_failover      = false
    }
  }
  ignore_edition_check = true
}
```

If you had `from_database` set, you should follow our [resource migration guide](https://github.com/Snowflake-Labs/terraform-provider-snowflake/blob/main/docs/technical-documentation/resource_migration.md) to remove
the database from state to later import it in the newer version of the provider.
Otherwise, it may cause issues when migrating to v0.93.0.
For now, we're dropping the possibility to create a clone database from other databases.
The only way will be to clone a database manually and import it as `snowflake_database`, but if
cloned databases diverge in behavior from standard databases, it may cause issues.

For databases with one of the fields mentioned above, manual migration will be needed.
Please refer to our [migration guide](https://github.com/Snowflake-Labs/terraform-provider-snowflake/blob/main/docs/technical-documentation/resource_migration.md) to perform zero downtime migration.

If you would like to upgrade to the latest version and postpone the upgrade, you still have to perform the manual migration
to the `snowflake_database_old` resource by following the [zero downtime migrations document](https://github.com/Snowflake-Labs/terraform-provider-snowflake/blob/main/docs/technical-documentation/resource_migration.md).
The only difference would be that instead of writing/generating new configurations you have to just rename the existing ones to contain `_old` suffix.

### *(behavior change)* snowflake_databases datasource
- `terse` and `history` fields were removed.
- `replication_configuration` field was removed from `databases`.
- `pattern` was replaced by `like` field.
- Additional filtering options added (`limit`).
- Added missing fields returned by SHOW DATABASES and enclosed its output in `show_output` field.
- Added outputs from **DESC DATABASE** and **SHOW PARAMETERS IN DATABASE** (they can be turned off by declaring `with_describe = false` and `with_parameters = false`, **they're turned on by default**).
The additional parameters call **DESC DATABASE** (with `with_describe` turned on) and **SHOW PARAMETERS IN DATABASE** (with `with_parameters` turned on) **per database** returned by **SHOW DATABASES**.
The outputs of both commands are held in `databases` entry, where **DESC DATABASE** is saved in the `describe_output` field, and **SHOW PARAMETERS IN DATABASE** in the `parameters` field.
It's important to limit the records and calls to Snowflake to the minimum. That's why we recommend assessing which information you need from the data source and then providing strong filters and turning off additional fields for better plan performance.

## v0.89.0 ➞ v0.90.0
### snowflake_table resource changes
#### *(behavior change)* Validation to column type added
While solving issue [#2733](https://github.com/Snowflake-Labs/terraform-provider-snowflake/issues/2733) we have introduced diff suppression for `column.type`. To make it work correctly we have also added a validation to it. It should not cause any problems, but it's worth noting in case of any data types used that the provider is not aware of.

### snowflake_procedure resource changes
#### *(behavior change)* Validation to arguments type added
Diff suppression for `arguments.type` is needed for the same reason as above for `snowflake_table` resource.

### tag_masking_policy_association resource changes
Now the `tag_masking_policy_association` resource will only accept fully qualified names separated by dot `.` instead of pipe `|`.

Before
```terraform
resource "snowflake_tag_masking_policy_association" "name" {
    tag_id            = snowflake_tag.this.id
    masking_policy_id = snowflake_masking_policy.example_masking_policy.id
}
```

After
```terraform
resource "snowflake_tag_masking_policy_association" "name" {
    tag_id            = "\"${snowflake_tag.this.database}\".\"${snowflake_tag.this.schema}\".\"${snowflake_tag.this.name}\""
    masking_policy_id = "\"${snowflake_masking_policy.example_masking_policy.database}\".\"${snowflake_masking_policy.example_masking_policy.schema}\".\"${snowflake_masking_policy.example_masking_policy.name}\""
}
```

It's more verbose now, but after identifier rework it should be similar to the previous form.

## v0.88.0 ➞ v0.89.0
#### *(behavior change)* ForceNew removed
The `ForceNew` field was removed in favor of in-place Update for `name` parameter in:
- `snowflake_file_format`
- `snowflake_masking_policy`
So from now, these objects won't be re-created when the `name` changes, but instead only the name will be updated with `ALTER .. RENAME TO` statements.

## v0.87.0 ➞ v0.88.0
### snowflake_procedure resource changes
#### *(behavior change)* Execute as validation added
From now on, the `snowflake_procedure`'s `execute_as` parameter allows only two values: OWNER and CALLER (case-insensitive). Setting other values earlier resulted in falling back to the Snowflake default (currently OWNER) and creating a permadiff.

### snowflake_grants datasource changes
`snowflake_grants` datasource was refreshed as part of the ongoing [Grants Redesign](https://github.com/Snowflake-Labs/terraform-provider-snowflake/blob/main/ROADMAP.md#redesigning-grants).

#### *(behavior change)* role fields renames
To be aligned with the convention in other grant resources, `role` was renamed to `account_role` for the following fields:
- `grants_to.role`
- `grants_of.role`
- `future_grants_to.role`.

To migrate simply change `role` to `account_role` in the aforementioned fields.

#### *(behavior change)* grants_to.share type change
`grants_to.share` was a text field. Because Snowflake introduced new syntax `SHOW GRANTS TO SHARE <share_name> IN APPLICATION PACKAGE <app_package_name>` (check more in the [docs](https://docs.snowflake.com/en/sql-reference/sql/show-grants#variants)) the type was changed to object. To migrate simply change:
```terraform
data "snowflake_grants" "example_to_share" {
  grants_to {
    share = "some_share"
  }
}
```
to
```terraform
data "snowflake_grants" "example_to_share" {
  grants_to {
    share {
      share_name = "some_share"
    }
  }
}
```
Note: `in_application_package` is not yet supported.

#### *(behavior change)* future_grants_in.schema type change
`future_grants_in.schema` was an object field allowing to set required `schema_name` and optional `database_name`. Our strategy is to be explicit, so the schema field was changed to string and fully qualified name is expected. To migrate change:
```terraform
data "snowflake_grants" "example_future_in_schema" {
  future_grants_in {
    schema {
      database_name = "some_database"
      schema_name   = "some_schema"
    }
  }
}
```
to
```terraform
data "snowflake_grants" "example_future_in_schema" {
  future_grants_in {
    schema = "\"some_database\".\"some_schema\""
  }
}
```
#### *(new feature)* grants_to new options
`grants_to` was enriched with three new options:
- `application`
- `application_role`
- `database_role`

No migration work is needed here.

#### *(new feature)* grants_of new options
`grants_to` was enriched with two new options:
- `database_role`
- `application_role`

No migration work is needed here.

#### *(new feature)* future_grants_to new options
`future_grants_to` was enriched with one new option:
- `database_role`

No migration work is needed here.

#### *(documentation)* improvements
Descriptions of attributes were altered. More examples were added (both for old and new features).

## v0.86.0 ➞ v0.87.0
### snowflake_database resource changes
#### *(behavior change)* External object identifier changes

Previously, in `snowflake_database` when creating a database form share, it was possible to provide `from_share.provider`
in the format of `<org_name>.<account_name>`. It worked even though we expected account locator because our "external" identifier wasn't quoting its string representation.
To be consistent with other identifier types, we quoted the output of "external" identifiers which makes such configurations break
(previously, they were working "by accident"). To fix it, the previous format of `<org_name>.<account_name>` has to be changed
to account locator format `<account_locator>` (mind that it's now case-sensitive). The account locator can be retrieved by calling `select current_account();` on the sharing account.
In the future we would like to eventually come back to the `<org_name>.<account_name>` format as it's recommended by Snowflake.

### Provider configuration changes

#### **IMPORTANT** *(bug fix)* Configuration hierarchy
There were several issues reported about the configuration hierarchy, e.g. [#2294](https://github.com/Snowflake-Labs/terraform-provider-snowflake/issues/2294) and [#2242](https://github.com/Snowflake-Labs/terraform-provider-snowflake/issues/2242).
In fact, the order of precedence described in the docs was not followed. This have led to the incorrect behavior.

After migrating to this version, the hierarchy from the docs should be followed:
```text
The Snowflake provider will use the following order of precedence when determining which credentials to use:
1) Provider Configuration
2) Environment Variables
3) Config File
```

**BEWARE**: your configurations will be affected with that change because they may have been leveraging the incorrect configurations precedence. Please be sure to check all the configurations before running terraform.

### snowflake_failover_group resource changes
#### *(bug fix)* ACCOUNT PARAMETERS is returned as PARAMETERS from SHOW FAILOVER GROUPS
Longer context in [#2517](https://github.com/Snowflake-Labs/terraform-provider-snowflake/issues/2517).
After this change, one apply may be required to update the state correctly for failover group resources using `ACCOUNT PARAMETERS`.

### snowflake_database, snowflake_schema, and snowflake_table resource changes
#### *(behavior change)* Database `data_retention_time_in_days` + Schema `data_retention_days` + Table `data_retention_time_in_days`
For context [#2356](https://github.com/Snowflake-Labs/terraform-provider-snowflake/issues/2356).
To make data retention fields truly optional (previously they were producing plan every time when no value was set),
we added `-1` as a possible value, and it is set as default. That got rid of the unexpected plans when no value is set and added possibility to use default value assigned by Snowflake (see [the data retention period](https://docs.snowflake.com/en/user-guide/data-time-travel#data-retention-period)).

### snowflake_table resource changes
#### *(behavior change)* Table `data_retention_days` field removed in favor of `data_retention_time_in_days`
For context [#2356](https://github.com/Snowflake-Labs/terraform-provider-snowflake/issues/2356).
To define data retention days for table `data_retention_time_in_days` should be used as deprecated `data_retention_days` field is being removed.

## v0.85.0 ➞ v0.86.0
### snowflake_table_constraint resource changes

#### *(behavior change)* NOT NULL removed from possible types
The `type` of the constraint was limited back to `UNIQUE`, `PRIMARY KEY`, and `FOREIGN KEY`.
The reason for that is, that syntax for Out-of-Line constraint ([docs](https://docs.snowflake.com/en/sql-reference/sql/create-table-constraint#out-of-line-unique-primary-foreign-key)) does not contain `NOT NULL`.
It is noted as a behavior change but in some way it is not; with the previous implementation it did not work at all with `type` set to `NOT NULL` because the generated statement was not a valid Snowflake statement.

We will consider adding `NOT NULL` back because it can be set by `ALTER COLUMN columnX SET NOT NULL`, but first we want to revisit the whole resource design.

#### *(behavior change)* table_id reference
The docs were inconsistent. Example prior to 0.86.0 version showed using the `table.id` as the `table_id` reference. The description of the `table_id` parameter never allowed such a value (`table.id` is a `|`-delimited identifier representation and only the `.`-separated values were listed in the docs: https://registry.terraform.io/providers/Snowflake-Labs/snowflake/0.85.0/docs/resources/table_constraint#required. The misuse of `table.id` parameter will result in error after migrating to 0.86.0. To make the config work, please remove and reimport the constraint resource from the state as described in [resource migration doc](./docs/technical-documentation/resource_migration.md).

After discussions in [#2535](https://github.com/Snowflake-Labs/terraform-provider-snowflake/issues/2535) we decided to provide a temporary workaround in 0.87.0 version, so that the manual migration is not necessary. It allows skipping the migration and jumping straight to 0.87.0 version. However, the temporary workaround will be gone in one of the future versions. Please adjust to the newly suggested reference with the new resources you create.

### snowflake_external_function resource changes

#### *(behavior change)* return_null_allowed default is now true
The `return_null_allowed` attribute default value is now `true`. This is a behavior change because it was `false` before. The reason it was changed is to match the expected default value in the [documentation](https://docs.snowflake.com/en/sql-reference/sql/create-external-function#optional-parameters) `Default: The default is NULL (i.e. the function can return NULL values).`

#### *(behavior change)* comment is no longer required
The `comment` attribute is now optional. It was required before, but it is not required in Snowflake API.

### snowflake_external_functions data source changes

#### *(behavior change)* schema is now required with database
The `schema` attribute is now required with `database` attribute to match old implementation `SHOW EXTERNAL FUNCTIONS IN SCHEMA "<database>"."<schema>"`. In the future this may change to make schema optional.

## vX.XX.X -> v0.85.0

### Migration from old (grant) resources to new ones

In recent changes, we introduced a new grant resources to replace the old ones.
To aid with the migration, we wrote a guide to show one of the possible ways to migrate deprecated resources to their new counter-parts.
As the guide is more general and applies to every version (and provider), we moved it [here](./docs/technical-documentation/resource_migration.md).

### snowflake_procedure resource changes
#### *(deprecation)* return_behavior
`return_behavior` parameter is deprecated because it is also deprecated in the Snowflake API.

### snowflake_function resource changes
#### *(behavior change)* return_type
`return_type` has become force new because there is no way to alter it without dropping and recreating the function.

## v0.84.0 ➞ v0.85.0

### snowflake_stage resource changes

#### *(behavior change/regression)* copy_options
Setting `copy_options` to `ON_ERROR = 'CONTINUE'` would result in a permadiff. Use `ON_ERROR = CONTINUE` (without single quotes) or bump to v0.89.0 in which the behavior was fixed.

### snowflake_notification_integration resource changes
#### *(behavior change)* notification_provider
`notification_provider` becomes required and has three possible values `AZURE_STORAGE_QUEUE`, `AWS_SNS`, and `GCP_PUBSUB`.
It is still possible to set it to `AWS_SQS` but because there is no underlying SQL, so it will result in an error.
Attributes `aws_sqs_arn` and `aws_sqs_role_arn` will be ignored.
Computed attributes `aws_sqs_external_id` and `aws_sqs_iam_user_arn` won't be updated.

#### *(behavior change)* force new for multiple attributes
Force new was added for the following attributes (because no usable SQL alter statements for them):
- `azure_storage_queue_primary_uri`
- `azure_tenant_id`
- `gcp_pubsub_subscription_name`
- `gcp_pubsub_topic_name`

#### *(deprecation)* direction
`direction` parameter is deprecated because it is added automatically on the SDK level.

#### *(deprecation)* type
`type` parameter is deprecated because it is added automatically on the SDK level (and basically it's always `QUEUE`).

## v0.73.0 ➞ v0.74.0
### Provider configuration changes

In this change we have done a provider refactor to make it more complete and customizable by supporting more options that
were already available in Golang Snowflake driver. This lead to several attributes being added and a few deprecated.
We will focus on the deprecated ones and show you how to adapt your current configuration to the new changes.

#### *(rename)* username ➞ user

```terraform
provider "snowflake" {
  # before
  username = "username"

  # after
  user = "username"
}
```

#### *(structural change)* OAuth API

```terraform
provider "snowflake" {
  # before
  browser_auth        = false
  oauth_access_token  = "<access_token>"
  oauth_refresh_token = "<refresh_token>"
  oauth_client_id     = "<client_id>"
  oauth_client_secret = "<client_secret>"
  oauth_endpoint      = "<endpoint>"
  oauth_redirect_url  = "<redirect_uri>"

  # after
  authenticator = "ExternalBrowser"
  token         = "<access_token>"
  token_accessor {
    refresh_token   = "<refresh_token>"
    client_id       = "<client_id>"
    client_secret   = "<client_secret>"
    token_endpoint  = "<endpoint>"
    redirect_uri    = "<redirect_uri>"
  }
}
```

#### *(remove redundant information)* region

Specifying a region is a legacy thing and according to https://docs.snowflake.com/en/user-guide/admin-account-identifier
you can specify a region as a part of account parameter. Specifying account parameter with the region is also considered legacy,
but with this approach it will be easier to convert only your account identifier to the new preferred way of specifying account identifier.

```terraform
provider "snowflake" {
  # before
  region = "<cloud_region_id>"

  # after
  account = "<account_locator>.<cloud_region_id>"
}
```

#### *(todo)* private key path

```terraform
provider "snowflake" {
  # before
  private_key_path = "<filepath>"

  # after
  private_key = file("<filepath>")
}
```

#### *(rename)* session_params ➞ params

```terraform
provider "snowflake" {
  # before
  session_params = {}

  # after
  params = {}
}
```

#### *(behavior change)* authenticator (JWT)

Before the change `authenticator` parameter did not have to be set for private key authentication and was deduced by the provider. The change is a result of the introduced configuration alignment with an underlying [gosnowflake driver](https://github.com/snowflakedb/gosnowflake). The authentication type is required there, and it defaults to user+password one. From this version, set `authenticator` to `JWT` explicitly.<|MERGE_RESOLUTION|>--- conflicted
+++ resolved
@@ -6,7 +6,6 @@
 
 ## v0.94.x ➞ v0.95.0
 
-<<<<<<< HEAD
 ### snowflake_view resource changes
 New fields:
   - `row_access_policy`
@@ -21,12 +20,12 @@
 Removed fields:
 - `tag`
 The value of this field will be removed from the state automatically. Please, use [tag_association](https://registry.terraform.io/providers/Snowflake-Labs/snowflake/latest/docs/resources/tag_association) instead.
-=======
+
 ### Identifier changes
 
 #### *(breaking change)* resource identifiers for schema and streamlit
 During [identifiers rework](https://github.com/Snowflake-Labs/terraform-provider-snowflake/blob/main/ROADMAP.md#identifiers-rework) we decided to
-migrate resource ids from pipe-separated to regular Snowflake identifiers (e.g. `<database_name>|<schema_name>` -> `"<database_name>"."<schema_name>"`). 
+migrate resource ids from pipe-separated to regular Snowflake identifiers (e.g. `<database_name>|<schema_name>` -> `"<database_name>"."<schema_name>"`).
 Exception to that rule will be identifiers that consist of multiple parts (like in the case of [grant_privileges_to_account_role](https://registry.terraform.io/providers/Snowflake-Labs/snowflake/latest/docs/resources/grant_privileges_to_account_role#import)'s resource id).
 The change was applied to already refactored resources (only in the case of `snowflake_schema` and `snowflake_streamlit` this will be a breaking change, because the rest of the objects are single part identifiers in the format of `<name>`):
 - `snowflake_api_authentication_integration_with_authorization_code_grant`
@@ -44,7 +43,7 @@
 - `snowflake_network_policy`
 - `snowflake_warehouse`
 
-No change is required, the state will be migrated automatically. 
+No change is required, the state will be migrated automatically.
 The rest of the objects will be changed when working on them during [v1 object preparations](https://github.com/Snowflake-Labs/terraform-provider-snowflake/blob/main/ROADMAP.md#preparing-essential-ga-objects-for-the-provider-v1).
 
 #### *(breaking change)* diff suppress for identifier quoting
@@ -52,7 +51,6 @@
 To prevent issues like [this one](https://github.com/Snowflake-Labs/terraform-provider-snowflake/issues/2982), we added diff suppress function that prevents Terraform from showing differences,
 when only quoting is different. In some cases, Snowflake output (mostly from SHOW commands) was dictating which field should be additionally quoted and which shouldn't, but that should no longer be the case.
 Like in the change above, the rest of the objects will be changed when working on them during [v1 object preparations](https://github.com/Snowflake-Labs/terraform-provider-snowflake/blob/main/ROADMAP.md#preparing-essential-ga-objects-for-the-provider-v1).
->>>>>>> d7780aed
 
 ### New `fully_qualified_name` field in the resources.
 We added a new `fully_qualified_name` to snowflake resources. This should help with referencing other resources in fields that expect a fully qualified name. For example, instead of
