--- conflicted
+++ resolved
@@ -9,7 +9,6 @@
 
 ## v0.99.0 ➞ v0.100.0
 
-<<<<<<< HEAD
 ### snowflake_account_parameter resource changes
 
 #### *(behavior change)* resource deletion
@@ -17,7 +16,7 @@
 
 #### *(behavior change)* changes in `key` field
 The value of `key` field is now case-insensitive and is validated. The list of supported values is available in the resource documentation.
-=======
+
 ### snowflake_oauth_integration_for_partner_applications and snowflake_oauth_integration_for_custom_clients resource changes
 #### *(behavior change)* `blocked_roles_list` field is no longer required
 
@@ -30,7 +29,6 @@
 #### *(behavior change)* new field `related_parameters`
 
 To handle `blocked_roles_list` field properly in both of the resources, we introduce `related_parameters` field. This field is a list of parameters related to OAuth integrations. It is a computed-only field containing value of `OAUTH_ADD_PRIVILEGED_ROLES_TO_BLOCKED_LIST` account parameter (see [docs](https://docs.snowflake.com/en/sql-reference/parameters#oauth-add-privileged-roles-to-blocked-list)).
->>>>>>> 7197b57c
 
 ### snowflake_account resource changes
 
