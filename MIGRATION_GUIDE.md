# Migration guide

This document is meant to help you migrate your Terraform config to the new newest version. In migration guides, we will only
describe deprecations or breaking changes and help you to change your configuration to keep the same (or similar) behavior
across different versions.

> [!TIP]
> We highly recommend upgrading the versions one by one instead of bulk upgrades.

## v0.99.0 ➞ v1.0.0

### Preview features flag
All of the preview features objects are now disabled by default. This includes:
- Resources
	- `snowflake_account_password_policy_attachment`
	- `snowflake_alert`
	- `snowflake_api_integration`
	- `snowflake_cortex_search_service`
	- `snowflake_dynamic_table`
	- `snowflake_external_function`
	- `snowflake_external_table`
	- `snowflake_external_volume`
	- `snowflake_failover_group`
	- `snowflake_file_format`
	- `snowflake_managed_account`
	- `snowflake_materialized_view`
	- `snowflake_network_policy_attachment`
	- `snowflake_network_rule`
	- `snowflake_email_notification_integration`
	- `snowflake_notification_integration`
	- `snowflake_object_parameter`
	- `snowflake_password_policy`
	- `snowflake_pipe`
	- `snowflake_sequence`
	- `snowflake_share`
	- `snowflake_stage`
	- `snowflake_storage_integration`
	- `snowflake_table_column_masking_policy_application`
	- `snowflake_table_constraint`
	- `snowflake_user_public_keys`
	- `snowflake_user_password_policy_attachment`
- Data sources
	- `snowflake_current_account`
	- `snowflake_alerts`
	- `snowflake_cortex_search_services`
	- `snowflake_database`
	- `snowflake_database_role`
	- `snowflake_dynamic_tables`
	- `snowflake_external_functions`
	- `snowflake_external_tables`
	- `snowflake_failover_groups`
	- `snowflake_file_formats`
	- `snowflake_materialized_views`
	- `snowflake_pipes`
	- `snowflake_current_role`
	- `snowflake_sequences`
	- `snowflake_shares`
	- `snowflake_parameters`
	- `snowflake_stages`
	- `snowflake_storage_integrations`
	- `snowflake_system_generate_scim_access_token`
	- `snowflake_system_get_aws_sns_iam_policy`
	- `snowflake_system_get_privatelink_config`
	- `snowflake_system_get_snowflake_platform_info`

If you want to have them enabled, add the feature name to the provider configuration (with `_datasource` or `_resource` suffix), like this:
```terraform
provider "snowflake" {
	preview_features_enabled = ["snowflake_current_account_datasource", "snowflake_alert_resource"]
}
```

### Removed deprecated objects
All of the deprecated objects are removed from v1 release. This includes:
<!-- TODO(next pr): link to entries in the migration guide regarding details for each of the resource/data source-->
- Resources
  - `snowflake_database_old`
  - `snowflake_role`
  - `snowflake_oauth_integration`
  - `snowflake_saml_integration`
  - `snowflake_session_parameter`
  - `snowflake_stream`
  - `snowflake_tag_masking_policy_association`
- Data sources
  - `snowflake_role`
- Fields in the provider configuration:
  - `account`
  - `oauth_access_token`
  - `oauth_client_id`
  - `oauth_client_secret`
  - `oauth_endpoint`
  - `oauth_redirect_url`
  - `oauth_refresh_token`
  - `private_key_path`
  - `region`
  - `session_params`
  - `username`

Additionally, `JWT` value is no longer available for `authenticator` field in the provider configuration.



## v0.99.0 ➞ v0.100.0

### snowflake_account resource changes

Changes:
- `admin_user_type` is now supported. No action required during the migration.
- `grace_period_in_days` is now required. The field should be explicitly set in the following versions.
- Account renaming is now supported.
- `is_org_admin` is a settable field (previously it was read-only field). Changing its value is also supported.
- `must_change_password` and `is_org_admin` type was changed from `bool` to bool-string (more on that [here](https://github.com/Snowflake-Labs/terraform-provider-snowflake/blob/main/v1-preparations/CHANGES_BEFORE_V1.md#empty-values)). No action required during the migration. 
- The underlying resource identifier was changed from `<account_locator>` to `<organization_name>.<account_name>`. Migration will be done automatically. Notice this introduces changes in how `snowflake_account` resource is imported.
- New `show_output` field was added (see [raw Snowflake output](./v1-preparations/CHANGES_BEFORE_V1.md#raw-snowflake-output)).

### snowflake_tag_association resource changes
#### *(behavior change)* new id format
To provide more functionality for tagging objects, we have changed the resource id from `"TAG_DATABASE"."TAG_SCHEMA"."TAG_NAME"` to `"TAG_DATABASE"."TAG_SCHEMA"."TAG_NAME"|TAG_VALUE|OBJECT_TYPE`. This allows to group tags associations per tag ID, tag value and object type in one resource.
```
resource "snowflake_tag_association" "gold_warehouses" {
  object_identifiers = [snowflake_warehouse.w1.fully_qualified_name, snowflake_warehouse.w2.fully_qualified_name]
  object_type = "WAREHOUSE"
  tag_id      = snowflake_tag.tier.fully_qualified_name
  tag_value   = "gold"
}
resource "snowflake_tag_association" "silver_warehouses" {
  object_identifiers = [snowflake_warehouse.w3.fully_qualified_name]
  object_type = "WAREHOUSE"
  tag_id      = snowflake_tag.tier.fully_qualified_name
  tag_value   = "silver"
}
resource "snowflake_tag_association" "silver_databases" {
  object_identifiers = [snowflake_database.d1.fully_qualified_name]
  object_type = "DATABASE"
  tag_id      = snowflake_tag.tier.fully_qualified_name
  tag_value   = "silver"
}
```

Note that if you want to promote silver instances to gold, you can not simply change `tag_value` in `silver_warehouses`. Instead, you should first remove `object_identifiers` from `silver_warehouses`, run `terraform apply`, and then add the relevant `object_identifiers` in `gold_warehouses`, like this (note that `silver_warehouses` resource was deleted):
```
resource "snowflake_tag_association" "gold_warehouses" {
  object_identifiers = [snowflake_warehouse.w1.fully_qualified_name, snowflake_warehouse.w2.fully_qualified_name, snowflake_warehouse.w3.fully_qualified_name]
  object_type = "WAREHOUSE"
  tag_id      = snowflake_tag.tier.fully_qualified_name
  tag_value   = "gold"
}
```
and run `terraform apply` again.

Note that the order of operations is not deterministic in this case, and if you do these operations in one step, it is possible that the tag value will be changed first, and unset later because of removing the resource with old value.

The state is migrated automatically. There is no need to adjust configuration files, unless you use resource id `snowflake_tag_association.example.id` as a reference in other resources.

#### *(behavior change)* changed fields
Behavior of some fields was changed:
- `object_identifier` was renamed to `object_identifiers` and it is now a set of fully qualified names. Change your configurations from
```
resource "snowflake_tag_association" "table_association" {
  object_identifier {
    name     = snowflake_table.test.name
    database = snowflake_database.test.name
    schema   = snowflake_schema.test.name
  }
  object_type = "TABLE"
  tag_id      = snowflake_tag.test.fully_qualified_name
  tag_value   = "engineering"
}
```
to
```
resource "snowflake_tag_association" "table_association" {
  object_identifiers = [snowflake_table.test.fully_qualified_name]
  object_type = "TABLE"
  tag_id      = snowflake_tag.test.fully_qualified_name
  tag_value   = "engineering"
}
```
- `tag_id`  has now suppressed identifier quoting to prevent issues with Terraform showing permament differences, like [this one](https://github.com/Snowflake-Labs/terraform-provider-snowflake/issues/2982)
- `object_type` and `tag_id` are now marked as ForceNew

The state is migrated automatically. Please adjust your configuration files.

### Data type changes

As part of reworking functions, procedures, and any other resource utilizing Snowflake data types, we adjusted the parsing of data types to be more aligned with Snowflake (according to [docs](https://docs.snowflake.com/en/sql-reference/intro-summary-data-types)).

Affected resources:
- `snowflake_function`
- `snowflake_procedure`
- `snowflake_table`
- `snowflake_external_function`
- `snowflake_masking_policy`
- `snowflake_row_access_policy`
- `snowflake_dynamic_table`
You may encounter non-empty plans in these resources after bumping.

Changes to the previous implementation/limitations:
- `BOOL` is no longer supported; use `BOOLEAN` instead.
- Following the change described [here](#bugfix-handle-data-type-diff-suppression-better-for-text-and-number), comparing and suppressing changes of data types was extended for all other data types with the following rules:
  - `CHARACTER`, `CHAR`, `NCHAR` now have the default size set to 1 if not provided (following the [docs](https://docs.snowflake.com/en/sql-reference/data-types-text#char-character-nchar))
  - `BINARY` has default size set to 8388608 if not provided (following the [docs](https://docs.snowflake.com/en/sql-reference/data-types-text#binary))
  - `TIME` has default precision set to 9 if not provided (following the [docs](https://docs.snowflake.com/en/sql-reference/data-types-datetime#time))
  - `TIMESTAMP_LTZ` has default precision set to 9 if not provided (following the [docs](https://docs.snowflake.com/en/sql-reference/data-types-datetime#timestamp)); supported aliases: `TIMESTAMPLTZ`, `TIMESTAMP WITH LOCAL TIME ZONE`.
  - `TIMESTAMP_NTZ` has default precision set to 9 if not provided (following the [docs](https://docs.snowflake.com/en/sql-reference/data-types-datetime#timestamp)); supported aliases: `TIMESTAMPNTZ`, `TIMESTAMP WITHOUT TIME ZONE`, `DATETIME`.
  - `TIMESTAMP_TZ` has default precision set to 9 if not provided (following the [docs](https://docs.snowflake.com/en/sql-reference/data-types-datetime#timestamp)); supported aliases: `TIMESTAMPTZ`, `TIMESTAMP WITH TIME ZONE`.
- The session-settable `TIMESTAMP` is NOT supported ([docs](https://docs.snowflake.com/en/sql-reference/data-types-datetime#timestamp))
- `VECTOR` type still is limited and will be addressed soon (probably before the release so it will be edited)

## v0.98.0 ➞ v0.99.0

### snowflake_tasks data source changes

New filtering options:
- `with_parameters`
- `like`
- `in`
- `starts_with`
- `root_only`
- `limit`

New output fields
- `show_output`
- `parameters`

Breaking changes:
- `database` and `schema` are right now under `in` field

Before:
```terraform
data "snowflake_tasks" "old_tasks" {
  database = "<database_name>"
  schema = "<schema_name>"
}
```
After:
```terraform
data "snowflake_tasks" "new_tasks" {
  in {
    # for IN SCHEMA specify:
    schema = "<database_name>.<schema_name>"

    # for IN DATABASE specify:
    database = "<database_name>"
  }
}
```
- `tasks` field now organizes output of show under `show_output` field and the output of show parameters under `parameters` field.

Before:
```terraform
output "simple_output" {
  value = data.snowflake_tasks.test.tasks[0].name
}
```
After:
```terraform
output "simple_output" {
  value = data.snowflake_tasks.test.tasks[0].show_output[0].name
}
```

### snowflake_task resource changes
New fields:
- `config` - enables to specify JSON-formatted metadata that can be retrieved in the `sql_statement` by using [SYSTEM$GET_TASK_GRAPH_CONFIG](https://docs.snowflake.com/en/sql-reference/functions/system_get_task_graph_config).
- `show_output` and `parameters` fields added for holding SHOW and SHOW PARAMETERS output (see [raw Snowflake output](./v1-preparations/CHANGES_BEFORE_V1.md#raw-snowflake-output)).
- Added support for finalizer tasks with `finalize` field. It conflicts with `after` and `schedule` (see [finalizer tasks](https://docs.snowflake.com/en/user-guide/tasks-graphs#release-and-cleanup-of-task-graphs)).

Changes:
- `enabled` field changed to `started` and type changed to string with only boolean values available (see ["empty" values](./v1-preparations/CHANGES_BEFORE_V1.md#empty-values)). It is also now required field, so make sure it's explicitly set (previously it was optional with the default value set to `false`).
- `allow_overlapping_execution` type was changed to string with only boolean values available (see ["empty" values](./v1-preparations/CHANGES_BEFORE_V1.md#empty-values)). Previously, it had the default set to `false` which will be migrated. If nothing will be set the provider will plan the change to `default` value. If you want to make sure it's turned off, set it explicitly to `false`.

Before:
```terraform
resource "snowflake_task" "example" {
  # ...
  enabled = true
  # ...
}
```
After:
```terraform
resource "snowflake_task" "example" {
  # ...
  started = true
  # ...
}
```
- `schedule` field changed from single value to a nested object that allows for specifying either minutes or cron

Before:
```terraform
resource "snowflake_task" "example" {
  # ...
  schedule = "5 MINUTES"
  # or
  schedule = "USING CRON * * * * * UTC"
  # ...
}
```
After:
```terraform
resource "snowflake_task" "example" {
  # ...
  schedule {
    minutes = 5
    # or
    using_cron = "* * * * * UTC"
  }
  # ...
}
```
- All task parameters defined in [the Snowflake documentation](https://docs.snowflake.com/en/sql-reference/parameters) added into the top-level schema and removed `session_parameters` map.

Before:
```terraform
resource "snowflake_task" "example" {
  # ...
  session_parameters = {
    QUERY_TAG = "<query_tag>"
  }
  # ...
}
```
After:
```terraform
resource "snowflake_task" "example" {
  # ...
  query_tag = "<query_tag>"
  # ...
}
```

- `after` field type was changed from `list` to `set` and the values were changed from names to fully qualified names.

Before:
```terraform
resource "snowflake_task" "example" {
  # ...
  after = ["<task_name>", snowflake_task.some_task.name]
  # ...
}
```
After:
```terraform
resource "snowflake_task" "example" {
  # ...
  after = ["<database_name>.<schema_name>.<task_name>", snowflake_task.some_task.fully_qualified_name]
  # ...
}
```

### *(new feature)* snowflake_tags datasource
Added a new datasource enabling querying and filtering tags. Notes:
- all results are stored in `tags` field.
- `like` field enables tags filtering by name.
- `in` field enables tags filtering by `account`, `database`, `schema`, `application` and `application_package`.
- `SHOW TAGS` output is enclosed in `show_output` field inside `tags`.

### snowflake_tag_masking_policy_association deprecation
`snowflake_tag_masking_policy_association` is now deprecated in favor of `snowflake_tag` with a new `masking_policy` field. It will be removed with the v1 release. Please adjust your configuration files.

### snowflake_tag resource changes
New fields:
  - `masking_policies` field that holds the associated masking policies.
  - `show_output` field that holds the response from SHOW TAGS.

#### *(breaking change)* Changed fields in snowflake_masking_policy resource
Changed fields:
  - `name` is now not marked as ForceNew. When this value is changed, the resource is renamed with `ALTER TAG`, instead of being recreated.
  - `allowed_values` type was changed from list to set. This causes different ordering to be ignored.
State will be migrated automatically.

#### *(breaking change)* Identifiers related changes
During [identifiers rework](https://github.com/Snowflake-Labs/terraform-provider-snowflake/blob/main/ROADMAP.md#identifiers-rework) we decided to
migrate resource ids from pipe-separated to regular Snowflake identifiers (e.g. `<database_name>|<schema_name>` -> `"<database_name>"."<schema_name>"`). Importing resources also needs to be adjusted (see [example](https://registry.terraform.io/providers/Snowflake-Labs/snowflake/latest/docs/resources/tag#import)).

Also, we added diff suppress function that prevents Terraform from showing differences, when only quoting is different.

No change is required, the state will be migrated automatically.

#### *(breaking change)* Required warehouse
For this resource, the provider now uses [tag references](https://docs.snowflake.com/en/sql-reference/functions/tag_references) to get information about masking policies attached to tags. This function requires a warehouse in the connection. Please, make sure you have either set a `DEFAULT_WAREHOUSE` for the user, or specified a warehouse in the provider configuration.

## v0.97.0 ➞ v0.98.0

### *(new feature)* snowflake_connections datasource
Added a new datasource enabling querying and filtering connections. Notes:
- all results are stored in `connections` field.
- `like` field enables connections filtering.
- SHOW CONNECTIONS output is enclosed in `show_output` field inside `connections`.
  It's important to limit the records and calls to Snowflake to the minimum. That's why we recommend assessing which information you need from the data source and then providing strong filters and turning off additional fields for better plan performance.


### *(new feature)* connection resources

Added a new resources for managing connections. We decided to split connection into two separate resources based on whether the connection is a primary or replicated (secondary). i.e.:

- `snowflake_primary_connection` is used to manage primary connection, with ability to enable failover to other accounts.
- `snowflake_secondary_connection` is used to manage replicated (secondary) connection.

To promote `snowflake_secondary_connection` to `snowflake_primary_connection`, resources need to be removed from the state, altered manually using:
```
ALTER CONNECTION <name> PRIMARY;
```
and then imported again, now as `snowflake_primary_connection`.

To demote `snowflake_primary_connection` back to `snowflake_secondary_connection`, resources need to be removed from the state, re-created manually using:
```
CREATE CONNECTION <name> AS REPLICA OF <organization_name>.<account_name>.<connection_name>;
```
and then imported as `snowflake_secondary_connection`.

For guidance on removing and importing resources into the state check [resource migration](https://github.com/Snowflake-Labs/terraform-provider-snowflake/blob/main/docs/technical-documentation/resource_migration.md).

See reference [docs](https://docs.snowflake.com/en/sql-reference/sql/create-connection).

### snowflake_streams data source changes
New filtering options:
- `like`
- `in`
- `starts_with`
- `limit`
- `with_describe`

New output fields
- `show_output`
- `describe_output`

Breaking changes:
- `database` and `schema` are right now under `in` field
- `streams` field now organizes output of show under `show_output` field and the output of describe under `describe_output` field.

Please adjust your Terraform configuration files.

### *(behavior change)* Provider configuration rework
On our road to v1, we have decided to rework configuration to address the most common issues (see a [roadmap entry](https://github.com/Snowflake-Labs/terraform-provider-snowflake/blob/main/ROADMAP.md#providers-configuration-rework)). We have created a list of topics we wanted to address before v1. We will prepare an announcement soon. The following subsections describe the things addressed in the v0.98.0.

#### *(behavior change)* new fields
We have added new fields to match the ones in [the driver](https://pkg.go.dev/github.com/snowflakedb/gosnowflake#Config) and to simplify setting account name. Specifically:
- `include_retry_reason`, `max_retry_count`, `driver_tracing`, `tmp_directory_path` and `disable_console_login` are the new fields that are supported in the driver
- `disable_saml_url_check` will be added to the provider after upgrading the driver
- `account_name` and `organization_name` were added to improve handling account names. Execute `SELECT CURRENT_ORGANIZATION_NAME(), CURRENT_ACCOUNT_NAME();` to get the required values. Read more in [docs](https://docs.snowflake.com/en/user-guide/admin-account-identifier#using-an-account-name-as-an-identifier).

#### *(behavior change)* changed configuration of driver log level
To be more consistent with other configuration options, we have decided to add `driver_tracing` to the configuration schema. This value can also be configured by `SNOWFLAKE_DRIVER_TRACING` environmental variable and by `drivertracing` field in the TOML file. The previous `SF_TF_GOSNOWFLAKE_LOG_LEVEL` environmental variable is not supported now, and was removed from the provider.

#### *(behavior change)* deprecated fields
Because of new fields `account_name` and `organization_name`, `account` is now deprecated. It will be removed with the v1 release.
If you use Terraform configuration file, adjust it from
```terraform
provider "snowflake" {
	account = "ORGANIZATION-ACCOUNT"
}
```

to
```terraform
provider "snowflake" {
	organization_name = "ORGANIZATION"
	account_name    = "ACCOUNT"
}
```

<<<<<<< HEAD
If you use TOML configuration file, adjust it from
```toml
[default]
	account = "ORGANIZATION-ACCOUNT"
}
```

to
```toml
[default]
	organizationname = "ORGANIZATION"
	accountname    = "ACCOUNT"
}
```

If you use environmental variables, adjust them from
```bash
SNOWFLAKE_ACCOUNT = "ORGANIZATION-ACCOUNT"
```

```bash
SNOWFLAKE_ORGANIZATION_NAME = "ORGANIZATION"
SNOWFLAKE_ACCOUNT_NAME = "ACCOUNT"
```
=======
This change may cause the connection host URL to change. If you get errors like
```
Error: open snowflake connection: Post "https://ORGANIZATION-ACCOUNT.snowflakecomputing.com:443/session/v1/login-request?requestId=[guid]&request_guid=[guid]&roleName=myrole": EOF
```
make sure that the host `ORGANIZATION-ACCOUNT.snowflakecomputing.com` is allowed to be reached from your network (i.e. not blocked by a firewall).
>>>>>>> 211ad462

#### *(behavior change)* changed behavior of some fields
For the fields that are not deprecated, we focused on improving validations and documentation. Also, we adjusted some fields to match our [driver's](https://github.com/snowflakedb/gosnowflake) defaults. Specifically:
- Relaxed validations for enum fields like `protocol` and `authenticator`. Now, the case on such fields is ignored.
- `user`, `warehouse`, `role` - added a validation for an account object identifier
- `validate_default_parameters`, `client_request_mfa_token`, `client_store_temporary_credential`, `ocsp_fail_open`,  - to easily handle three-value logic (true, false, unknown) in provider's config, type of these fields was changed from boolean to string. For more details about default values, please refer to the [changes before v1](https://github.com/Snowflake-Labs/terraform-provider-snowflake/blob/main/v1-preparations/CHANGES_BEFORE_V1.md#default-values) document.
- `client_ip` - added a validation for an IP address
- `port` - added a validation for a port number
- `okta_url`, `token_accessor.token_endpoint`, `client_store_temporary_credential` - added a validation for a URL address
- `login_timeout`, `request_timeout`, `jwt_expire_timeout`, `client_timeout`, `jwt_client_timeout`, `external_browser_timeout` - added a validation for setting this value to at least `0`
- `authenticator` - added a possibility to configure JWT flow with `SNOWFLAKE_JWT` (formerly, this was upported with `JWT`); the previous value `JWT` was left for compatibility, but will be removed before v1

### *(behavior change)* handling copy_grants
Currently, resources like `snowflake_view`, `snowflake_stream_on_table`, `snowflake_stream_on_external_table` and `snowflake_stream_on_directory_table`  support `copy_grants` field corresponding with `COPY GRANTS` during `CREATE`. The current behavior is that, when a change leading for recreation is detected (meaning a change that can not be handled by ALTER, but only by `CREATE OR REPLACE`), `COPY GRANTS` are used during recreation when `copy_grants` is set to `true`. Changing this field without changes in other field results in a noop because in this case there is no need to recreate a resource.

### *(new feature)* recovering stale streams
Starting from this version, the provider detects stale streams for `snowflake_stream_on_table`, `snowflake_stream_on_external_table` and `snowflake_stream_on_directory_table` and recreates them (optionally with `copy_grants`) to recover them. To handle this correctly, a new computed-only field `stale` has been added to these resource, indicating whether a stream is stale.

### *(new feature)* snowflake_stream_on_directory_table and snowflake_stream_on_view resource
Continuing changes made in [v0.97](#v0960--v0970), the new resource `snowflake_stream_on_directory_table` and `snowflake_stream_on_view` have been introduced to replace the previous `snowflake_stream` for streams on directory tables and streams on views.

To use the new `stream_on_directory_table`, change the old `stream` from
```terraform
resource "snowflake_stream" "stream" {
  name     = "stream"
  schema   = "schema"
  database = "database"

  on_stage    = snowflake_stage.stage.fully_qualified_name

  comment = "A stream."
}
```

to

```terraform
resource "snowflake_stream_on_directory_table" "stream" {
  name     = "stream"
  schema   = "schema"
  database = "database"

  stage             = snowflake_stage.stage.fully_qualified_name

  comment = "A stream."
}
```

To use the new `stream_on_view`, change the old `stream` from
```terraform
resource "snowflake_stream" "stream" {
  name     = "stream"
  schema   = "schema"
  database = "database"

  on_view    = snowflake_view.view.fully_qualified_name

  comment = "A stream."
}
```

to

```terraform
resource "snowflake_stream_on_view" "stream" {
  name     = "stream"
  schema   = "schema"
  database = "database"

  view             = snowflake_view.view.fully_qualified_name

  comment = "A stream."
}
```

Then, follow our [Resource migration guide](https://github.com/Snowflake-Labs/terraform-provider-snowflake/blob/main/docs/technical-documentation/resource_migration.md).

### *(new feature)* Secret resources
Added a new secrets resources for managing secrets.
We decided to split each secret flow into individual resources.
This segregation was based on the secret flows in CREATE SECRET. i.e.:
- `snowflake_secret_with_client_credentials`
- `snowflake_secret_with_authorization_code_grant`
- `snowflake_secret_with_basic_authentication`
- `snowflake_secret_with_generic_string`


See reference [docs](https://docs.snowflake.com/en/sql-reference/sql/create-secret).

### *(bugfix)* Handle BCR Bundle 2024_08 in snowflake_user resource

[bcr 2024_08](https://docs.snowflake.com/en/release-notes/bcr-bundles/2024_08/bcr-1798) changed the "empty" response in the `SHOW USERS` query. This provider version adapts to the new result types; it should be used if you want to have 2024_08 Bundle enabled on your account.

Note: Because [bcr 2024_07](https://docs.snowflake.com/en/release-notes/bcr-bundles/2024_07/bcr-1692) changes the way how the `default_secondary_roles` attribute behaves, drift may be reported when enabling 2024_08 Bundle. Check [Handling default secondary roles](#breaking-change-handling-default-secondary-roles) for more context.

Connected issues: [#3125](https://github.com/Snowflake-Labs/terraform-provider-snowflake/issues/3125)

### *(bugfix)* Handle user import correctly

#### Context before the change

Password is empty after the `snowflake_user` import; we can't read it from the config or from Snowflake.
During the next terraform plan+apply it's updated to the "same" value.
It results in an error on Snowflake side: `New password rejected by current password policy. Reason: 'PRIOR_USE'.`

#### After the change

The error will be ignored on the provider side (after all, it means that the password in state is the same as on Snowflake side). Still, plan+apply is needed after importing user.

## v0.96.0 ➞ v0.97.0

### *(new feature)* snowflake_stream_on_table, snowflake_stream_on_external_table resource

To enhance clarity and functionality, the new resources `snowflake_stream_on_table` and `snowflake_stream_on_external_table` have been introduced to replace the previous `snowflake_stream`. Recognizing that the old resource carried multiple responsibilities within a single entity, we opted to divide it into more specialized resources.
The newly introduced resources are aligned with the latest Snowflake documentation at the time of implementation, and adhere to our [new conventions](#general-changes).
This segregation was based on the object on which the stream is created. The mapping between SQL statements and the resources is the following:
- `ON TABLE <table_name>` -> `snowflake_stream_on_table`
- `ON EXTERNAL TABLE <external_table_name>` -> `snowflake_stream_on_external_table` (this was previously not supported)

The resources for streams on directory tables and streams on views will be implemented in the future releases.

To use the new `stream_on_table`, change the old `stream` from
```terraform
resource "snowflake_stream" "stream" {
  name     = "stream"
  schema   = "schema"
  database = "database"

  on_table    = snowflake_table.table.fully_qualified_name
  append_only = true

  comment = "A stream."
}
```

to

```terraform
resource "snowflake_stream_on_table" "stream" {
  name     = "stream"
  schema   = "schema"
  database = "database"

  table             = snowflake_table.table.fully_qualified_name
  append_only       = "true"

  comment = "A stream."
}
```


Then, follow our [Resource migration guide](https://github.com/Snowflake-Labs/terraform-provider-snowflake/blob/main/docs/technical-documentation/resource_migration.md).

### *(new feature)* new snowflake_service_user and snowflake_legacy_service_user resources

Release v0.95.0 introduced reworked `snowflake_user` resource. As [noted](#note-user-types), the new `SERVICE` and `LEGACY_SERVICE` user types were not supported.

This release introduces two new resources to handle these new user types: `snowflake_service_user` and `snowflake_legacy_service_user`.

Both resources have schemas almost identical to the `snowflake_user` resource with the following exceptions:
- `snowflake_service_user` does not contain the following fields (because they are not supported for the user of type `SERVICE` in Snowflake):
  - `password`
  - `first_name`
  - `middle_name`
  - `last_name`
  - `must_change_password`
  - `mins_to_bypass_mfa`
  - `disable_mfa`
- `snowflake_legacy_service_user` does not contain the following fields (because they are not supported for the user of type `LEGACY_SERVICE` in Snowflake):
  - `first_name`
  - `middle_name`
  - `last_name`
  - `mins_to_bypass_mfa`
  - `disable_mfa`

`snowflake_users` datasource was adjusted to handle different user types and `type` field was added to the `describe_output`.

If you used to manage service or legacy service users through `snowflake_user` resource (e.g. using `lifecycle.ignore_changes`) or `snowflake_unsafe_execute`, please migrate to the new resources following [our guidelines on resource migration](docs/technical-documentation/resource_migration.md).

E.g. change the old config from:

```terraform
resource "snowflake_user" "service_user" {
  lifecycle {
    ignore_changes = [user_type]
  }

  name         = "Snowflake Service User"
  login_name   = "service_user"
  email        = "service_user@snowflake.example"

  rsa_public_key   = "..."
  rsa_public_key_2 = "..."
}
```

to

```
resource "snowflake_service_user" "service_user" {
  name         = "Snowflake Service User"
  login_name   = "service_user"
  email        = "service_user@snowflake.example"

  rsa_public_key   = "..."
  rsa_public_key_2 = "..."
}

```

Then, follow our [resource migration guide](https://github.com/Snowflake-Labs/terraform-provider-snowflake/blob/main/docs/technical-documentation/resource_migration.md).

Connected issues: [#2951](https://github.com/Snowflake-Labs/terraform-provider-snowflake/issues/2951)

## v0.95.0 ➞ v0.96.0

### snowflake_masking_policies data source changes
New filtering options:
- `in`
- `limit`
- `with_describe`

New output fields
- `show_output`
- `describe_output`

Breaking changes:
- `database` and `schema` are right now under `in` field
- `masking_policies` field now organizes output of show under `show_output` field and the output of describe under `describe_output` field.

Please adjust your Terraform configuration files.

### snowflake_masking_policy resource changes
New fields:
  - `show_output` field that holds the response from SHOW MASKING POLICIES.
  - `describe_output` field that holds the response from DESCRIBE MASKING POLICY.

#### *(breaking change)* Renamed fields in snowflake_masking_policy resource
Renamed fields:
  - `masking_expression` to `body`
Please rename these fields in your configuration files. State will be migrated automatically.

#### *(breaking change)* Removed fields from snowflake_masking_policy resource
Removed fields:
- `or_replace`
- `if_not_exists`
The value of these field will be removed from the state automatically.

#### *(breaking change)* Adjusted schema of arguments/signature
The field `signature` is renamed to `arguments` to be consistent with other resources.
Now, arguments are stored without nested `column` field. Please adjust that in your configs, like in the example below. State is migrated automatically.

The old configuration looks like this:
```
  signature {
    column {
      name = "val"
      type = "VARCHAR"
    }
  }
```

The new configuration looks like this:
```
  argument {
    name = "val"
    type = "VARCHAR"
  }
```

#### *(breaking change)* Identifiers related changes
During [identifiers rework](https://github.com/Snowflake-Labs/terraform-provider-snowflake/blob/main/ROADMAP.md#identifiers-rework) we decided to
migrate resource ids from pipe-separated to regular Snowflake identifiers (e.g. `<database_name>|<schema_name>` -> `"<database_name>"."<schema_name>"`). Importing resources also needs to be adjusted (see [example](https://registry.terraform.io/providers/Snowflake-Labs/snowflake/latest/docs/resources/row_access_policy#import)).

Also, we added diff suppress function that prevents Terraform from showing differences, when only quoting is different.

No change is required, the state will be migrated automatically.

#### *(behavior change)* Boolean type changes
To easily handle three-value logic (true, false, unknown) in provider's configs, type of `exempt_other_policies` was changed from boolean to string.

For more details about default values, please refer to the [changes before v1](https://github.com/Snowflake-Labs/terraform-provider-snowflake/blob/main/v1-preparations/CHANGES_BEFORE_V1.md#default-values) document.

### *(breaking change)* resource_monitor resource
Removed fields:
- `set_for_account` (will be settable on account resource, right now, the preferred way is to set it through unsafe_execute resource)
- `warehouses` (can be set on warehouse resource, optionally through unsafe_execute resource only if the warehouse is not managed by Terraform)
- `suspend_triggers` (now, `suspend_trigger` should be used)
- `suspend_immediate_triggers` (now, `suspend_immediate_trigger` should be used)

### *(breaking change)* resource_monitor data source
Changes:
- New filtering option `like`
- Now, the output of `SHOW RESOURCE MONITORS` is now inside `resource_monitors.*.show_output`. Here's the list of currently available fields:
    - `name`
    - `credit_quota`
    - `used_credits`
    - `remaining_credits`
    - `level`
    - `frequency`
    - `start_time`
    - `end_time`
    - `suspend_at`
    - `suspend_immediate_at`
    - `created_on`
    - `owner`
    - `comment`

### snowflake_row_access_policies data source changes
New filtering options:
- `in`
- `limit`
- `with_describe`

New output fields
- `show_output`
- `describe_output`

Breaking changes:
- `database` and `schema` are right now under `in` field
- `row_access_policies` field now organizes output of show under `show_output` field and the output of describe under `describe_output` field.

Please adjust your Terraform configuration files.

### snowflake_row_access_policy resource changes
New fields:
  - `show_output` field that holds the response from SHOW ROW ACCESS POLICIES.
  - `describe_output` field that holds the response from DESCRIBE ROW ACCESS POLICY.

#### *(breaking change)* Renamed fields in snowflake_row_access_policy resource
Renamed fields:
  - `row_access_expression` to `body`
Please rename these fields in your configuration files. State will be migrated automatically.

#### *(breaking change)* Adjusted schema of arguments/signature
The field `signature` is renamed to `arguments` to be consistent with other resources.
Now, arguments are stored as a list, instead of a map. Please adjust that in your configs. State is migrated automatically. Also, this means that order of the items matters and may be adjusted.


The old configuration looks like this:
```
  signature = {
    A = "VARCHAR",
    B = "VARCHAR"
  }
```

The new configuration looks like this:
```
  argument {
    name = "A"
    type = "VARCHAR"
  }
  argument {
    name = "B"
    type = "VARCHAR"
  }
```

Argument names are now case sensitive. All policies created previously in the provider have upper case argument names. If you used lower case before, please adjust your configs. Values in the state will be migrated to uppercase automatically.

#### *(breaking change)* Adjusted behavior on changing name
Previously, after changing `name` field, the resource was recreated. Now, the object is renamed with `RENAME TO`.

#### *(breaking change)* Mitigating permadiff on `body`
Previously, `body` of a policy was compared as a raw string. This led to permament diff because of leading newlines (see https://github.com/Snowflake-Labs/terraform-provider-snowflake/issues/2053).

Now, similarly to handling statements in other resources, we replace blank characters with a space. The provider can cause false positives in cases where a change in case or run of whitespace is semantically significant.

#### *(breaking change)* Identifiers related changes
During [identifiers rework](https://github.com/Snowflake-Labs/terraform-provider-snowflake/blob/main/ROADMAP.md#identifiers-rework) we decided to
migrate resource ids from pipe-separated to regular Snowflake identifiers (e.g. `<database_name>|<schema_name>` -> `"<database_name>"."<schema_name>"`). Importing resources also needs to be adjusted (see [example](https://registry.terraform.io/providers/Snowflake-Labs/snowflake/latest/docs/resources/row_access_policy#import)).

Also, we added diff suppress function that prevents Terraform from showing differences, when only quoting is different.

No change is required, the state will be migrated automatically.

## v0.94.x ➞ v0.95.0

### *(breaking change)* database roles data source; field rename, schema structure changes, and adding missing filtering options

- `database` renamed to `in_database`
- Added `like` and `limit` filtering options
- `SHOW DATABASE ROLES` output is now put inside `database_roles.*.show_output`. Here's the list of currently available fields:
    - `created_on`
    - `name`
    - `is_default`
    - `is_current`
    - `is_inherited`
    - `granted_to_roles`
    - `granted_to_database_roles`
    - `granted_database_roles`
    - `owner`
    - `comment`
    - `owner_role_type`

### snowflake_views data source changes
New filtering options:
- `in`
- `like`
- `starts_with`
- `limit`
- `with_describe`

New output fields
- `show_output`
- `describe_output`

Breaking changes:
- `database` and `schema` are right now under `in` field
- `views` field now organizes output of show under `show_output` field and the output of describe under `describe_output` field.

### snowflake_view resource changes
New fields:
  - `row_access_policy`
  - `aggregation_policy`
  - `change_tracking`
  - `is_recursive`
  - `is_temporary`
  - `data_metric_schedule`
  - `data_metric_function`
  - `column`
- added `show_output` field that holds the response from SHOW VIEWS.
- added `describe_output` field that holds the response from DESCRIBE VIEW. Note that one needs to grant sufficient privileges e.g. with [grant_ownership](https://registry.terraform.io/providers/Snowflake-Labs/snowflake/latest/docs/resources/grant_ownership) on the tables used in this view. Otherwise, this field is not filled.

#### *(breaking change)* Removed fields from snowflake_view resource
Removed fields:
- `or_replace` - `OR REPLACE` is added by the provider automatically when `copy_grants` is set to `"true"`
- `tag` - Please, use [tag_association](https://registry.terraform.io/providers/Snowflake-Labs/snowflake/latest/docs/resources/tag_association) instead.
The value of these field will be removed from the state automatically.

#### *(breaking change)* Required warehouse
For this resource, the provider now uses [policy references](https://docs.snowflake.com/en/sql-reference/functions/policy_references) which requires a warehouse in the connection. Please, make sure you have either set a `DEFAULT_WAREHOUSE` for the user, or specified a warehouse in the provider configuration.

### Identifier changes

#### *(breaking change)* resource identifiers for schema and streamlit
During [identifiers rework](https://github.com/Snowflake-Labs/terraform-provider-snowflake/blob/main/ROADMAP.md#identifiers-rework) we decided to
migrate resource ids from pipe-separated to regular Snowflake identifiers (e.g. `<database_name>|<schema_name>` -> `"<database_name>"."<schema_name>"`).
Exception to that rule will be identifiers that consist of multiple parts (like in the case of [grant_privileges_to_account_role](https://registry.terraform.io/providers/Snowflake-Labs/snowflake/latest/docs/resources/grant_privileges_to_account_role#import)'s resource id).
The change was applied to already refactored resources (only in the case of `snowflake_schema` and `snowflake_streamlit` this will be a breaking change, because the rest of the objects are single part identifiers in the format of `<name>`):
- `snowflake_api_authentication_integration_with_authorization_code_grant`
- `snowflake_api_authentication_integration_with_client_credentials`
- `snowflake_api_authentication_integration_with_jwt_bearer`
- `snowflake_oauth_integration_for_custom_clients`
- `snowflake_oauth_integration_for_partner_applications`
- `snowflake_external_oauth_integration`
- `snowflake_saml2_integration`
- `snowflake_scim_integration`
- `snowflake_database`
- `snowflake_shared_database`
- `snowflake_secondary_database`
- `snowflake_account_role`
- `snowflake_network_policy`
- `snowflake_warehouse`

No change is required, the state will be migrated automatically.
The rest of the objects will be changed when working on them during [v1 object preparations](https://github.com/Snowflake-Labs/terraform-provider-snowflake/blob/main/ROADMAP.md#preparing-essential-ga-objects-for-the-provider-v1).

#### *(breaking change)* diff suppress for identifier quoting
(The same set of resources listed above was adjusted)
To prevent issues like [this one](https://github.com/Snowflake-Labs/terraform-provider-snowflake/issues/2982), we added diff suppress function that prevents Terraform from showing differences,
when only quoting is different. In some cases, Snowflake output (mostly from SHOW commands) was dictating which field should be additionally quoted and which shouldn't, but that should no longer be the case.
Like in the change above, the rest of the objects will be changed when working on them during [v1 object preparations](https://github.com/Snowflake-Labs/terraform-provider-snowflake/blob/main/ROADMAP.md#preparing-essential-ga-objects-for-the-provider-v1).

### New `fully_qualified_name` field in the resources.
We added a new `fully_qualified_name` to snowflake resources. This should help with referencing other resources in fields that expect a fully qualified name. For example, instead of
writing

```object_name = “\”${snowflake_table.database}\”.\”${snowflake_table.schema}\”.\”${snowflake_table.name}\””```

 now we can write

```object_name = snowflake_table.fully_qualified_name```

See more details in [identifiers guide](./docs/guides/identifiers.md#new-computed-fully-qualified-name-field-in-resources).

See [example usage](https://registry.terraform.io/providers/Snowflake-Labs/snowflake/latest/docs/resources/grant_privileges_to_account_role).

Some of the resources are excluded from this change:
- deprecated resources
  - `snowflake_database_old`
  - `snowflake_oauth_integration`
  - `snowflake_saml_integration`
- resources for which fully qualified name is not appropriate
  - `snowflake_account_parameter`
  - `snowflake_account_password_policy_attachment`
  - `snowflake_network_policy_attachment`
  - `snowflake_session_parameter`
  - `snowflake_table_constraint`
  - `snowflake_table_column_masking_policy_application`
  - `snowflake_tag_masking_policy_association`
  - `snowflake_tag_association`
  - `snowflake_user_password_policy_attachment`
  - `snowflake_user_public_keys`
  - grant resources

#### *(breaking change)* removed `qualified_name` from `snowflake_masking_policy`, `snowflake_network_rule`, `snowflake_password_policy` and `snowflake_table`
Because of introducing a new `fully_qualified_name` field for all of the resources, `qualified_name` was removed from `snowflake_masking_policy`, `snowflake_network_rule`,  `snowflake_password_policy` and `snowflake_table`. Please adjust your configurations. State is automatically migrated.

### snowflake_stage resource changes

#### *(bugfix)* Correctly handle renamed/deleted stage

Correctly handle the situation when stage was rename/deleted externally (earlier it resulted in a permanent loop). No action is required on the user's side.

Connected issues: [#2972](https://github.com/Snowflake-Labs/terraform-provider-snowflake/issues/2972)

### snowflake_table resource changes

#### *(bugfix)* Handle data type diff suppression better for text and number

Data types are not entirely correctly handled inside the provider (read more e.g. in [#2735](https://github.com/Snowflake-Labs/terraform-provider-snowflake/issues/2735)). It will be still improved with the upcoming function, procedure, and table rework. Currently, diff suppression was fixed for text and number data types in the table resource with the following assumptions/limitations:
- for numbers the default precision is 38 and the default scale is 0 (following the [docs](https://docs.snowflake.com/en/sql-reference/data-types-numeric#number))
- for number types the following types are treated as synonyms: `NUMBER`, `DECIMAL`, `NUMERIC`, `INT`, `INTEGER`, `BIGINT`, `SMALLINT`, `TINYINT`, `BYTEINT`
- for text the default length is 16777216 (following the [docs](https://docs.snowflake.com/en/sql-reference/data-types-text#varchar))
- for text types the following types are treated as synonyms: `VARCHAR`, `CHAR`, `CHARACTER`, `STRING`, `TEXT`
- whitespace and casing is ignored
- if the type arguments cannot be parsed the defaults are used and therefore diff may be suppressed unexpectedly (please report such cases)

No action is required on the user's side.

Connected issues: [#3007](https://github.com/Snowflake-Labs/terraform-provider-snowflake/issues/3007)

### snowflake_user resource changes

Because of the multiple changes in the resource, the easiest migration way is to follow our [migration guide](https://github.com/Snowflake-Labs/terraform-provider-snowflake/blob/main/docs/technical-documentation/resource_migration.md) to perform zero downtime migration. Alternatively, it is possible to follow some pointers below. Either way, familiarize yourself with the resource changes before version bumping. Also, check the [design decisions](./v1-preparations/CHANGES_BEFORE_V1.md).

#### *(breaking change)* user parameters added to snowflake_user resource

On our road to V1 we changed the approach to Snowflake parameters on the object level; now, we add them directly to the resource. This is a **breaking change** because now:
- Leaving the config empty does not set the default value on the object level but uses the one from hierarchy on Snowflake level instead (so after version bump, the diff running `UNSET` statements is expected).
- This change is not compatible with `snowflake_object_parameter` - you have to set the parameter inside `snowflake_user` resource **IF** you manage users through terraform **AND** you want to set the parameter on the user level.

For more details, check the [Snowflake parameters](./v1-preparations/CHANGES_BEFORE_V1.md#snowflake-parameters).

The following set of [parameters](https://docs.snowflake.com/en/sql-reference/parameters) was added to the `snowflake_user` resource:
 - [ABORT_DETACHED_QUERY](https://docs.snowflake.com/en/sql-reference/parameters#abort-detached-query)
 - [AUTOCOMMIT](https://docs.snowflake.com/en/sql-reference/parameters#autocommit)
 - [BINARY_INPUT_FORMAT](https://docs.snowflake.com/en/sql-reference/parameters#binary-input-format)
 - [BINARY_OUTPUT_FORMAT](https://docs.snowflake.com/en/sql-reference/parameters#binary-output-format)
 - [CLIENT_MEMORY_LIMIT](https://docs.snowflake.com/en/sql-reference/parameters#client-memory-limit)
 - [CLIENT_METADATA_REQUEST_USE_CONNECTION_CTX](https://docs.snowflake.com/en/sql-reference/parameters#client-metadata-request-use-connection-ctx)
 - [CLIENT_PREFETCH_THREADS](https://docs.snowflake.com/en/sql-reference/parameters#client-prefetch-threads)
 - [CLIENT_RESULT_CHUNK_SIZE](https://docs.snowflake.com/en/sql-reference/parameters#client-result-chunk-size)
 - [CLIENT_RESULT_COLUMN_CASE_INSENSITIVE](https://docs.snowflake.com/en/sql-reference/parameters#client-result-column-case-insensitive)
 - [CLIENT_SESSION_KEEP_ALIVE](https://docs.snowflake.com/en/sql-reference/parameters#client-session-keep-alive)
 - [CLIENT_SESSION_KEEP_ALIVE_HEARTBEAT_FREQUENCY](https://docs.snowflake.com/en/sql-reference/parameters#client-session-keep-alive-heartbeat-frequency)
 - [CLIENT_TIMESTAMP_TYPE_MAPPING](https://docs.snowflake.com/en/sql-reference/parameters#client-timestamp-type-mapping)
 - [DATE_INPUT_FORMAT](https://docs.snowflake.com/en/sql-reference/parameters#date-input-format)
 - [DATE_OUTPUT_FORMAT](https://docs.snowflake.com/en/sql-reference/parameters#date-output-format)
 - [ENABLE_UNLOAD_PHYSICAL_TYPE_OPTIMIZATION](https://docs.snowflake.com/en/sql-reference/parameters#enable-unload-physical-type-optimization)
 - [ERROR_ON_NONDETERMINISTIC_MERGE](https://docs.snowflake.com/en/sql-reference/parameters#error-on-nondeterministic-merge)
 - [ERROR_ON_NONDETERMINISTIC_UPDATE](https://docs.snowflake.com/en/sql-reference/parameters#error-on-nondeterministic-update)
 - [GEOGRAPHY_OUTPUT_FORMAT](https://docs.snowflake.com/en/sql-reference/parameters#geography-output-format)
 - [GEOMETRY_OUTPUT_FORMAT](https://docs.snowflake.com/en/sql-reference/parameters#geometry-output-format)
 - [JDBC_TREAT_DECIMAL_AS_INT](https://docs.snowflake.com/en/sql-reference/parameters#jdbc-treat-decimal-as-int)
 - [JDBC_TREAT_TIMESTAMP_NTZ_AS_UTC](https://docs.snowflake.com/en/sql-reference/parameters#jdbc-treat-timestamp-ntz-as-utc)
 - [JDBC_USE_SESSION_TIMEZONE](https://docs.snowflake.com/en/sql-reference/parameters#jdbc-use-session-timezone)
 - [JSON_INDENT](https://docs.snowflake.com/en/sql-reference/parameters#json-indent)
 - [LOCK_TIMEOUT](https://docs.snowflake.com/en/sql-reference/parameters#lock-timeout)
 - [LOG_LEVEL](https://docs.snowflake.com/en/sql-reference/parameters#log-level)
 - [MULTI_STATEMENT_COUNT](https://docs.snowflake.com/en/sql-reference/parameters#multi-statement-count)
 - [NOORDER_SEQUENCE_AS_DEFAULT](https://docs.snowflake.com/en/sql-reference/parameters#noorder-sequence-as-default)
 - [ODBC_TREAT_DECIMAL_AS_INT](https://docs.snowflake.com/en/sql-reference/parameters#odbc-treat-decimal-as-int)
 - [QUERY_TAG](https://docs.snowflake.com/en/sql-reference/parameters#query-tag)
 - [QUOTED_IDENTIFIERS_IGNORE_CASE](https://docs.snowflake.com/en/sql-reference/parameters#quoted-identifiers-ignore-case)
 - [ROWS_PER_RESULTSET](https://docs.snowflake.com/en/sql-reference/parameters#rows-per-resultset)
 - [S3_STAGE_VPCE_DNS_NAME](https://docs.snowflake.com/en/sql-reference/parameters#s3-stage-vpce-dns-name)
 - [SEARCH_PATH](https://docs.snowflake.com/en/sql-reference/parameters#search-path)
 - [SIMULATED_DATA_SHARING_CONSUMER](https://docs.snowflake.com/en/sql-reference/parameters#simulated-data-sharing-consumer)
 - [STATEMENT_QUEUED_TIMEOUT_IN_SECONDS](https://docs.snowflake.com/en/sql-reference/parameters#statement-queued-timeout-in-seconds)
 - [STATEMENT_TIMEOUT_IN_SECONDS](https://docs.snowflake.com/en/sql-reference/parameters#statement-timeout-in-seconds)
 - [STRICT_JSON_OUTPUT](https://docs.snowflake.com/en/sql-reference/parameters#strict-json-output)
 - [TIMESTAMP_DAY_IS_ALWAYS_24H](https://docs.snowflake.com/en/sql-reference/parameters#timestamp-day-is-always-24h)
 - [TIMESTAMP_INPUT_FORMAT](https://docs.snowflake.com/en/sql-reference/parameters#timestamp-input-format)
 - [TIMESTAMP_LTZ_OUTPUT_FORMAT](https://docs.snowflake.com/en/sql-reference/parameters#timestamp-ltz-output-format)
 - [TIMESTAMP_NTZ_OUTPUT_FORMAT](https://docs.snowflake.com/en/sql-reference/parameters#timestamp-ntz-output-format)
 - [TIMESTAMP_OUTPUT_FORMAT](https://docs.snowflake.com/en/sql-reference/parameters#timestamp-output-format)
 - [TIMESTAMP_TYPE_MAPPING](https://docs.snowflake.com/en/sql-reference/parameters#timestamp-type-mapping)
 - [TIMESTAMP_TZ_OUTPUT_FORMAT](https://docs.snowflake.com/en/sql-reference/parameters#timestamp-tz-output-format)
 - [TIMEZONE](https://docs.snowflake.com/en/sql-reference/parameters#timezone)
 - [TIME_INPUT_FORMAT](https://docs.snowflake.com/en/sql-reference/parameters#time-input-format)
 - [TIME_OUTPUT_FORMAT](https://docs.snowflake.com/en/sql-reference/parameters#time-output-format)
 - [TRACE_LEVEL](https://docs.snowflake.com/en/sql-reference/parameters#trace-level)
 - [TRANSACTION_ABORT_ON_ERROR](https://docs.snowflake.com/en/sql-reference/parameters#transaction-abort-on-error)
 - [TRANSACTION_DEFAULT_ISOLATION_LEVEL](https://docs.snowflake.com/en/sql-reference/parameters#transaction-default-isolation-level)
 - [TWO_DIGIT_CENTURY_START](https://docs.snowflake.com/en/sql-reference/parameters#two-digit-century-start)
 - [UNSUPPORTED_DDL_ACTION](https://docs.snowflake.com/en/sql-reference/parameters#unsupported-ddl-action)
 - [USE_CACHED_RESULT](https://docs.snowflake.com/en/sql-reference/parameters#use-cached-result)
 - [WEEK_OF_YEAR_POLICY](https://docs.snowflake.com/en/sql-reference/parameters#week-of-year-policy)
 - [WEEK_START](https://docs.snowflake.com/en/sql-reference/parameters#week-start)
 - [ENABLE_UNREDACTED_QUERY_SYNTAX_ERROR](https://docs.snowflake.com/en/sql-reference/parameters#enable-unredacted-query-syntax-error)
 - [NETWORK_POLICY](https://docs.snowflake.com/en/sql-reference/parameters#network-policy)
 - [PREVENT_UNLOAD_TO_INTERNAL_STAGES](https://docs.snowflake.com/en/sql-reference/parameters#prevent-unload-to-internal-stages)

Connected issues: [#2938](https://github.com/Snowflake-Labs/terraform-provider-snowflake/issues/2938)

#### *(breaking change)* Changes in sensitiveness of name, login_name, and display_name

According to https://docs.snowflake.com/en/sql-reference/functions/all_user_names#usage-notes, `NAME`s are not considered sensitive data and `LOGIN_NAME`s are. Previous versions of the provider had this the other way around. In this version, `name` attribute was unmarked as sensitive, whereas `login_name` was marked as sensitive. This may break your configuration if you were using `login_name`s before e.g. in a `for_each` loop.

The `display_name` attribute was marked as sensitive. It defaults to `name` if not provided on Snowflake side. Because `name` is no longer sensitive, we also change the setting for the `display_name`.

Connected issues: [#2662](https://github.com/Snowflake-Labs/terraform-provider-snowflake/issues/2662), [#2668](https://github.com/Snowflake-Labs/terraform-provider-snowflake/issues/2668).

#### *(bugfix)* Correctly handle `default_warehouse`, `default_namespace`, and `default_role`

During the [identifiers rework](https://github.com/Snowflake-Labs/terraform-provider-snowflake/blob/main/ROADMAP.md#identifiers-rework), we generalized how we compute the differences correctly for the identifier fields (read more in [this document](https://github.com/Snowflake-Labs/terraform-provider-snowflake/blob/main/docs/technical-documentation/identifiers_rework_design_decisions.md)). Proper suppressor was applied to `default_warehouse`, `default_namespace`, and `default_role`. Also, all these three attributes were corrected (e.g. handling spaces/hyphens in names).

Connected issues: [#2836](https://github.com/Snowflake-Labs/terraform-provider-snowflake/pull/2836), [#2942](https://github.com/Snowflake-Labs/terraform-provider-snowflake/issues/2942)

#### *(bugfix)* Correctly handle failed update

Not every attribute can be updated in the state during read (like `password` in the `snowflake_user` resource). In situations where update fails, we may end up with an incorrect state (read more in https://github.com/hashicorp/terraform-plugin-sdk/issues/476). We use a deprecated method from the plugin SDK, and now, for partially failed updates, we preserve the resource's previous state. It fixed this kind of situations for `snowflake_user` resource.

Connected issues: [#2970](https://github.com/Snowflake-Labs/terraform-provider-snowflake/pull/2970)

#### *(breaking change)* Handling default secondary roles

Old field `default_secondary_roles` was removed in favour of the new, easier, `default_secondary_roles_option` because the only possible options that can be currently set are `('ALL')` and `()`.  The logic to handle set element changes was convoluted and error-prone. Additionally, [bcr 2024_07](https://docs.snowflake.com/en/release-notes/bcr-bundles/2024_07/bcr-1692) complicated the matter even more.

Now:
- the default value is `DEFAULT` - it falls back to Snowflake default (so `()` before and `('ALL')` after the BCR)
- to explicitly set to `('ALL')` use `ALL`
- to explicitly set to `()` use `NONE`

While migrating, the old `default_secondary_roles` will be removed from the state automatically and `default_secondary_roles_option` will be constructed based on the previous value (in some cases apply may be necessary).

Connected issues: [#3038](https://github.com/Snowflake-Labs/terraform-provider-snowflake/pull/3038)

#### *(breaking change)* Attributes changes

Attributes that are no longer computed:
- `login_name`
- `display_name`
- `disabled`
- `default_role`

New fields:
- `middle_name`
- `days_to_expiry`
- `mins_to_unlock`
- `mins_to_bypass_mfa`
- `disable_mfa`
- `default_secondary_roles_option`
- `show_output` - holds the response from `SHOW USERS`. Remember that the field will be only recomputed if one of the user attributes is changed.
- `parameters` - holds the response from `SHOW PARAMETERS IN USER`.

Removed fields:
- `has_rsa_public_key`
- `default_secondary_roles` - replaced with `default_secondary_roles_option`

Default changes:
- `must_change_password`
- `disabled`

Type changes:
- `must_change_password`: bool -> string (To easily handle three-value logic (true, false, unknown) in provider's configs, read more in https://github.com/Snowflake-Labs/terraform-provider-snowflake/blob/751239b7d2fee4757471db6c03b952d4728ee099/v1-preparations/CHANGES_BEFORE_V1.md?plain=1#L24)
- `disabled`: bool -> string (To easily handle three-value logic (true, false, unknown) in provider's configs, read more in https://github.com/Snowflake-Labs/terraform-provider-snowflake/blob/751239b7d2fee4757471db6c03b952d4728ee099/v1-preparations/CHANGES_BEFORE_V1.md?plain=1#L24)

#### *(breaking change)* refactored snowflake_users datasource
> **IMPORTANT NOTE:** when querying users you don't have permissions to, the querying options are limited.
You won't get almost any field in `show_output` (only empty or default values), the DESCRIBE command cannot be called, so you have to set `with_describe = false`.
Only `parameters` output is not affected by the lack of privileges.

Changes:
- account checking logic was entirely removed
- `pattern` renamed to `like`
- `like`, `starts_with`, and `limit` filters added
- `SHOW USERS` output is enclosed in `show_output` field inside `users` (all the previous fields in `users` map were removed)
- Added outputs from **DESC USER** and **SHOW PARAMETERS IN USER** (they can be turned off by declaring `with_describe = false` and `with_parameters = false`, **they're turned on by default**).
  The additional parameters call **DESC USER** (with `with_describe` turned on) and **SHOW PARAMETERS IN USER** (with `with_parameters` turned on) **per user** returned by **SHOW USERS**.
  The outputs of both commands are held in `users` entry, where **DESC USER** is saved in the `describe_output` field, and **SHOW PARAMETERS IN USER** in the `parameters` field.
  It's important to limit the records and calls to Snowflake to the minimum. That's why we recommend assessing which information you need from the data source and then providing strong filters and turning off additional fields for better plan performance.

Connected issues: [#2902](https://github.com/Snowflake-Labs/terraform-provider-snowflake/pull/2902)

#### *(breaking change)* snowflake_user_public_keys usage with snowflake_user

`snowflake_user_public_keys` is a resource allowing to set keys for the given user. Before this version, it was possible to have `snowflake_user` and `snowflake_user_public_keys` used next to each other.
Because the logic handling the keys in `snowflake_user` was fixed, it is advised to use `snowflake_user_public_keys` only when user is not managed through terraform. Having both resources configured for the same user will result in improper behavior.

To migrate, in case of having two resources:
- copy the keys to `rsa_public_key` and `rsa_public_key2` in `snowflake_user`
- remove `snowflake_user_public_keys` from state (following https://github.com/Snowflake-Labs/terraform-provider-snowflake/blob/main/docs/technical-documentation/resource_migration.md#resource-migration)
- remove `snowflake_user_public_keys` from config

#### *(breaking change)* snowflake_network_policy_attachment usage with snowflake_user

`snowflake_network_policy_attachment` changes are similar to the changes to `snowflake_user_public_keys` above. It is advised to use `snowflake_network_policy_attachment` only when user is not managed through terraform. Having both resources configured for the same user will result in improper behavior.

To migrate, in case of having two resources:
- copy network policy to [network_policy](https://registry.terraform.io/providers/Snowflake-Labs/snowflake/0.95.0/docs/resources/user#network_policy) attribute in the `snowflake_user` resource
- remove `snowflake_network_policy_attachment` from state (following https://github.com/Snowflake-Labs/terraform-provider-snowflake/blob/main/docs/technical-documentation/resource_migration.md#resource-migration)
- remove `snowflake_network_policy_attachment` from config

References: [#3048](https://github.com/Snowflake-Labs/terraform-provider-snowflake/discussions/3048), [#3058](https://github.com/Snowflake-Labs/terraform-provider-snowflake/issues/3058)

#### *(note)* snowflake_user_password_policy_attachment and other user policies

`snowflake_user_password_policy_attachment` is not addressed in the current version.
Attaching other user policies is not addressed in the current version.

Both topics will be addressed in the following versions.

#### *(note)* user types

`service` and `legacy_service` user types are currently not supported. They will be supported in the following versions as separate resources (namely `snowflake_service_user` and `snowflake_legacy_service_user`).

## v0.94.0 ➞ v0.94.1
### changes in snowflake_schema

In order to avoid dropping `PUBLIC` schemas, we have decided to use `ALTER` instead of `OR REPLACE` during creation. In the future we are planning to use `CREATE OR ALTER` when it becomes available for schems.

## v0.93.0 ➞ v0.94.0
### *(breaking change)* changes in snowflake_scim_integration

In order to fix issues in v0.93.0, when a resource has Azure scim client, `sync_password` field is now set to `default` value in the state. State will be migrated automatically.

### *(breaking change)* refactored snowflake_schema resource

Renamed fields:
- renamed `is_managed` to `with_managed_access`
- renamed `data_retention_days` to `data_retention_time_in_days`

Please rename these fields in your configuration files. State will be migrated automatically.

Removed fields:
- `tag`
The value of this field will be removed from the state automatically. Please, use [tag_association](https://registry.terraform.io/providers/Snowflake-Labs/snowflake/latest/docs/resources/tag_association) instead.

New fields:
- the following set of [parameters](https://docs.snowflake.com/en/sql-reference/parameters) was added:
    - `max_data_extension_time_in_days`
    - `external_volume`
    - `catalog`
    - `replace_invalid_characters`
    - `default_ddl_collation`
    - `storage_serialization_policy`
    - `log_level`
    - `trace_level`
    - `suspend_task_after_num_failures`
    - `task_auto_retry_attempts`
    - `user_task_managed_initial_warehouse_size`
    - `user_task_timeout_ms`
    - `user_task_minimum_trigger_interval_in_seconds`
    - `quoted_identifiers_ignore_case`
    - `enable_console_output`
    - `pipe_execution_paused`
- added `show_output` field that holds the response from SHOW SCHEMAS.
- added `describe_output` field that holds the response from DESCRIBE SCHEMA. Note that one needs to grant sufficient privileges e.g. with [grant_ownership](https://registry.terraform.io/providers/Snowflake-Labs/snowflake/latest/docs/resources/grant_ownership) on all objects in the schema. Otherwise, this field is not filled.
- added `parameters` field that holds the response from SHOW PARAMETERS IN SCHEMA.

We allow creating and managing `PUBLIC` schemas now. When the name of the schema is `PUBLIC`, it's created with `OR_REPLACE`. Please be careful with this operation, because you may experience data loss. `OR_REPLACE` does `DROP` before `CREATE`, so all objects in the schema will be dropped and this is not visible in Terraform plan. To restore data-related objects that might have been accidentally or intentionally deleted, pleas read about [Time Travel](https://docs.snowflake.com/en/user-guide/data-time-travel). The alternative is to import `PUBLIC` schema manually and then manage it with Terraform. We've decided this based on [#2826](https://github.com/Snowflake-Labs/terraform-provider-snowflake/issues/2826).

#### *(behavior change)* Boolean type changes
To easily handle three-value logic (true, false, unknown) in provider's configs, type of `is_transient` and `with_managed_access` was changed from boolean to string.

Terraform should recreate resources for configs lacking `is_transient` (`DROP` and then `CREATE` will be run underneath). To prevent this behavior, please set `is_transient` field.
For more details about default values, please refer to the [changes before v1](https://github.com/Snowflake-Labs/terraform-provider-snowflake/blob/main/v1-preparations/CHANGES_BEFORE_V1.md#default-values) document.

Terraform should perform an action for configs lacking `with_managed_access` (`ALTER SCHEMA DISABLE MANAGED ACCESS` will be run underneath which should not affect the Snowflake object, because `MANAGED ACCESS` is not set by default)
### *(breaking change)* refactored snowflake_schemas datasource
Changes:
- `database` is removed and can be specified inside `in` field.
- `like`, `in`, `starts_with`, and `limit` fields enable filtering.
- SHOW SCHEMAS output is enclosed in `show_output` field inside `schemas`.
- Added outputs from **DESC SCHEMA** and **SHOW PARAMETERS IN SCHEMA** (they can be turned off by declaring `with_describe = false` and `with_parameters = false`, **they're turned on by default**).
  The additional parameters call **DESC SCHEMA** (with `with_describe` turned on) and **SHOW PARAMETERS IN SCHEMA** (with `with_parameters` turned on) **per schema** returned by **SHOW SCHEMAS**.
  The outputs of both commands are held in `schemas` entry, where **DESC SCHEMA** is saved in the `describe_output` field, and **SHOW PARAMETERS IN SCHEMA** in the `parameters` field.
  It's important to limit the records and calls to Snowflake to the minimum. That's why we recommend assessing which information you need from the data source and then providing strong filters and turning off additional fields for better plan performance.

### *(new feature)* new snowflake_account_role resource

Already existing `snowflake_role` was deprecated in favor of the new `snowflake_account_role`. The old resource got upgraded to
have the same features as the new one. The only difference is the deprecation message on the old resource.

New fields:
- added `show_output` field that holds the response from SHOW ROLES. Remember that the field will be only recomputed if one of the fields (`name` or `comment`) are changed.

### *(breaking change)* refactored snowflake_roles data source

Changes:
- New `in_class` filtering option to filter out roles by class name, e.g. `in_class = "SNOWFLAKE.CORE.BUDGET"`
- `pattern` was renamed to `like`
- output of SHOW is enclosed in `show_output`, so before, e.g. `roles.0.comment` is now `roles.0.show_output.0.comment`

### *(new feature)* new snowflake_account_role resource

Already existing `snowflake_role` was deprecated in favor of the new `snowflake_account_role`. The old resource got upgraded to
have the same features as the new one. The only difference is the deprecation message on the old resource.

New fields:
- added `show_output` field that holds the response from SHOW ROLES. Remember that the field will be only recomputed if one of the fields (`name` or `comment`) are changed.

### *(breaking change)* refactored snowflake_roles data source

Changes:
- New `in_class` filtering option to filter out roles by class name, e.g. `in_class = "SNOWFLAKE.CORE.BUDGET"`
- `pattern` was renamed to `like`
- output of SHOW is enclosed in `show_output`, so before, e.g. `roles.0.comment` is now `roles.0.show_output.0.comment`

### *(new feature)* snowflake_streamlit resource
Added a new resource for managing streamlits. See reference [docs](https://docs.snowflake.com/en/sql-reference/sql/create-streamlit). In this resource, we decided to split `ROOT_LOCATION` in Snowflake to two fields: `stage` representing stage fully qualified name and `directory_location` containing a path within this stage to root location.

### *(new feature)* snowflake_streamlits datasource
Added a new datasource enabling querying and filtering stremlits. Notes:
- all results are stored in `streamlits` field.
- `like`, `in`, and `limit` fields enable streamlits filtering.
- SHOW STREAMLITS output is enclosed in `show_output` field inside `streamlits`.
- Output from **DESC STREAMLIT** (which can be turned off by declaring `with_describe = false`, **it's turned on by default**) is enclosed in `describe_output` field inside `streamlits`.
  The additional parameters call **DESC STREAMLIT** (with `with_describe` turned on) **per streamlit** returned by **SHOW STREAMLITS**.
  It's important to limit the records and calls to Snowflake to the minimum. That's why we recommend assessing which information you need from the data source and then providing strong filters and turning off additional fields for better plan performance.

### *(new feature)* refactored snowflake_network_policy resource

No migration required.

New behavior:
- `name` is no longer marked as ForceNew parameter. When changed, now it will perform ALTER RENAME operation, instead of re-creating with the new name.
- Additional validation was added to `blocked_ip_list` to inform about specifying `0.0.0.0/0` ip. More details in the [official documentation](https://docs.snowflake.com/en/sql-reference/sql/create-network-policy#usage-notes).

New fields:
- `show_output` and `describe_output` added to hold the results returned by `SHOW` and `DESCRIBE` commands. Those fields will only be recomputed when specified fields change

### *(new feature)* snowflake_network_policies datasource

Added a new datasource enabling querying and filtering network policies. Notes:
- all results are stored in `network_policies` field.
- `like` field enables filtering.
- SHOW NETWORK POLICIES output is enclosed in `show_output` field inside `network_policies`.
- Output from **DESC NETWORK POLICY** (which can be turned off by declaring `with_describe = false`, **it's turned on by default**) is enclosed in `describe_output` field inside `network_policies`.
  The additional parameters call **DESC NETWORK POLICY** (with `with_describe` turned on) **per network policy** returned by **SHOW NETWORK POLICIES**.
  It's important to limit the records and calls to Snowflake to the minimum. That's why we recommend assessing which information you need from the data source and then providing strong filters and turning off additional fields for better plan performance.

### *(fix)* snowflake_warehouse resource

Because of the issue [#2948](https://github.com/Snowflake-Labs/terraform-provider-snowflake/issues/2948), we are relaxing the validations for the Snowflake parameter values. Read more in [CHANGES_BEFORE_V1.md](v1-preparations/CHANGES_BEFORE_V1.md#validations).

## v0.92.0 ➞ v0.93.0

### general changes

With this change we introduce the first resources redesigned for the V1. We have made a few design choices that will be reflected in these and in the further reworked resources. This includes:
- Handling the [default values](./v1-preparations/CHANGES_BEFORE_V1.md#default-values).
- Handling the ["empty" values](./v1-preparations/CHANGES_BEFORE_V1.md#empty-values).
- Handling the [Snowflake parameters](./v1-preparations/CHANGES_BEFORE_V1.md#snowflake-parameters).
- Saving the [config values in the state](./v1-preparations/CHANGES_BEFORE_V1.md#config-values-in-the-state).
- Providing a ["raw Snowflake output"](./v1-preparations/CHANGES_BEFORE_V1.md#empty-values) for the managed resources.

They are all described in short in the [changes before v1 doc](./v1-preparations/CHANGES_BEFORE_V1.md). Please familiarize yourself with these changes before the upgrade.

### old grant resources removal
Following the [announcement](https://github.com/Snowflake-Labs/terraform-provider-snowflake/discussions/2736) we have removed the old grant resources. The two resources [snowflake_role_ownership_grant](https://registry.terraform.io/providers/Snowflake-Labs/snowflake/latest/docs/resources/role_ownership_grant) and [snowflake_user_ownership_grant](https://registry.terraform.io/providers/Snowflake-Labs/snowflake/latest/docs/resources/user_ownership_grant) were not listed in the announcement, but they were also marked as deprecated ones. We are removing them too to conclude the grants redesign saga.

### *(new feature)* Api authentication resources
Added new api authentication resources, i.e.:
- `snowflake_api_authentication_integration_with_authorization_code_grant`
- `snowflake_api_authentication_integration_with_client_credentials`
- `snowflake_api_authentication_integration_with_jwt_bearer`

See reference [doc](https://docs.snowflake.com/en/sql-reference/sql/create-security-integration-api-auth).

### *(new feature)* snowflake_oauth_integration_for_custom_clients and snowflake_oauth_integration_for_partner_applications resources

To enhance clarity and functionality, the new resources `snowflake_oauth_integration_for_custom_clients` and `snowflake_oauth_integration_for_partner_applications` have been introduced
to replace the previous `snowflake_oauth_integration`. Recognizing that the old resource carried multiple responsibilities within a single entity, we opted to divide it into two more specialized resources.
The newly introduced resources are aligned with the latest Snowflake documentation at the time of implementation, and adhere to our [new conventions](#general-changes).
This segregation was based on the `oauth_client` attribute, where `CUSTOM` corresponds to `snowflake_oauth_integration_for_custom_clients`,
while other attributes align with `snowflake_oauth_integration_for_partner_applications`.

### *(new feature)* snowflake_security_integrations datasource
Added a new datasource enabling querying and filtering all types of security integrations. Notes:
- all results are stored in `security_integrations` field.
- `like` field enables security integrations filtering.
- SHOW SECURITY INTEGRATIONS output is enclosed in `show_output` field inside `security_integrations`.
- Output from **DESC SECURITY INTEGRATION** (which can be turned off by declaring `with_describe = false`, **it's turned on by default**) is enclosed in `describe_output` field inside `security_integrations`.
  **DESC SECURITY INTEGRATION** returns different properties based on the integration type. Consult the documentation to check which ones will be filled for which integration.
  The additional parameters call **DESC SECURITY INTEGRATION** (with `with_describe` turned on) **per security integration** returned by **SHOW SECURITY INTEGRATIONS**.
  It's important to limit the records and calls to Snowflake to the minimum. That's why we recommend assessing which information you need from the data source and then providing strong filters and turning off additional fields for better plan performance.

### snowflake_external_oauth_integration resource changes

#### *(behavior change)* Renamed fields
Renamed fields:
- `type` to `external_oauth_type`
- `issuer` to `external_oauth_issuer`
- `token_user_mapping_claims` to `external_oauth_token_user_mapping_claim`
- `snowflake_user_mapping_attribute` to `external_oauth_snowflake_user_mapping_attribute`
- `scope_mapping_attribute` to `external_oauth_scope_mapping_attribute`
- `jws_keys_urls` to `external_oauth_jws_keys_url`
- `rsa_public_key` to `external_oauth_rsa_public_key`
- `rsa_public_key_2` to `external_oauth_rsa_public_key_2`
- `blocked_roles` to `external_oauth_blocked_roles_list`
- `allowed_roles` to `external_oauth_allowed_roles_list`
- `audience_urls` to `external_oauth_audience_list`
- `any_role_mode` to `external_oauth_any_role_mode`
- `scope_delimiter` to `external_oauth_scope_delimiter`
to align with Snowflake docs. Please rename this field in your configuration files. State will be migrated automatically.

#### *(behavior change)* Force new for multiple attributes after removing from config
Conditional force new was added for the following attributes when they are removed from config. There are no alter statements supporting UNSET on these fields.
- `external_oauth_rsa_public_key`
- `external_oauth_rsa_public_key_2`
- `external_oauth_scope_mapping_attribute`
- `external_oauth_jws_keys_url`
- `external_oauth_token_user_mapping_claim`

#### *(behavior change)* Conflicting fields
Fields listed below can not be set at the same time in Snowflake. They are marked as conflicting fields.
- `external_oauth_jws_keys_url` <-> `external_oauth_rsa_public_key`
- `external_oauth_jws_keys_url` <-> `external_oauth_rsa_public_key_2`
- `external_oauth_allowed_roles_list` <-> `external_oauth_blocked_roles_list`

#### *(behavior change)* Changed diff suppress for some fields
The fields listed below had diff suppress which removed '-' from strings. Now, this behavior is removed, so if you had '-' in these strings, please remove them. Note that '-' in these values is not allowed by Snowflake.
- `external_oauth_snowflake_user_mapping_attribute`
- `external_oauth_type`
- `external_oauth_any_role_mode`

### *(new feature)* snowflake_saml2_integration resource

The new `snowflake_saml2_integration` is introduced and deprecates `snowflake_saml_integration`. It contains new fields
and follows our new conventions making it more stable. The old SAML integration wasn't changed, so no migration needed,
but we recommend to eventually migrate to the newer counterpart.

### snowflake_scim_integration resource changes
#### *(behavior change)* Changed behavior of `sync_password`

Now, the `sync_password` field will set the state value to `default` whenever the value is not set in the config. This indicates that the value on the Snowflake side is set to the Snowflake default.

> [!WARNING]
> This change causes issues for Azure scim client (see [#2946](https://github.com/Snowflake-Labs/terraform-provider-snowflake/issues/2946)). The workaround is to remove the resource from the state with `terraform state rm`, add `sync_password = true` to the config, and import with `terraform import "snowflake_scim_integration.test" "aad_provisioning"`. After these steps, there should be no errors and no diff on this field. This behavior is fixed in v0.94 with state upgrader.


#### *(behavior change)* Renamed fields

Renamed field `provisioner_role` to `run_as_role` to align with Snowflake docs. Please rename this field in your configuration files. State will be migrated automatically.

#### *(new feature)* New fields
Fields added to the resource:
- `enabled`
- `sync_password`
- `comment`

#### *(behavior change)* Changed behavior of `enabled`
New field `enabled` is required. Previously the default value during create in Snowflake was `true`. If you created a resource with Terraform, please add `enabled = true` to have the same value.

#### *(behavior change)* Force new for multiple attributes
ForceNew was added for the following attributes (because there are no usable SQL alter statements for them):
- `scim_client`
- `run_as_role`

### snowflake_warehouse resource changes

Because of the multiple changes in the resource, the easiest migration way is to follow our [migration guide](https://github.com/Snowflake-Labs/terraform-provider-snowflake/blob/main/docs/technical-documentation/resource_migration.md) to perform zero downtime migration. Alternatively, it is possible to follow some pointers below. Either way, familiarize yourself with the resource changes before version bumping. Also, check the [design decisions](./v1-preparations/CHANGES_BEFORE_V1.md).

#### *(potential behavior change)* Default values removed
As part of the [redesign](https://github.com/Snowflake-Labs/terraform-provider-snowflake/blob/main/ROADMAP.md#preparing-essential-ga-objects-for-the-provider-v1) we are removing the default values for attributes having their defaults on Snowflake side to reduce coupling with the provider (read more in [default values](./v1-preparations/CHANGES_BEFORE_V1.md#default-values)). Because of that the following defaults were removed:
- `comment` (previously `""`)
- `enable_query_acceleration` (previously `false`)
- `query_acceleration_max_scale_factor` (previously `8`)
- `warehouse_type` (previously `"STANDARD"`)
- `max_concurrency_level` (previously `8`)
- `statement_queued_timeout_in_seconds` (previously `0`)
- `statement_timeout_in_seconds` (previously `172800`)

**Beware!** For attributes being Snowflake parameters (in case of warehouse: `max_concurrency_level`, `statement_queued_timeout_in_seconds`, and `statement_timeout_in_seconds`), this is a breaking change (read more in [Snowflake parameters](./v1-preparations/CHANGES_BEFORE_V1.md#snowflake-parameters)). Previously, not setting a value for them was treated as a fallback to values hardcoded on the provider side. This caused warehouse creation with these parameters set on the warehouse level (and not using the Snowflake default from hierarchy; read more in the [parameters documentation](https://docs.snowflake.com/en/sql-reference/parameters)). To keep the previous values, fill in your configs to the default values listed above.

All previous defaults were aligned with the current Snowflake ones, however it's not possible to distinguish between filled out value and no value in the automatic state upgrader. Therefore, if the given attribute is not filled out in your configuration, terraform will try to perform update after the change (to UNSET the given attribute to the Snowflake default); it should result in no changes on Snowflake object side, but it is required to make Terraform state aligned with your config. **All** other optional fields that were not set inside the config at all (because of the change in handling state logic on our provider side) will follow the same logic. To avoid the need for the changes, fill out the default fields in your config. Alternatively, run `terraform apply`; no further changes should be shown as a part of the plan.

#### *(note)* Automatic state migrations
There are three migrations that should happen automatically with the version bump:
- incorrect `2XLARGE`, `3XLARGE`, `4XLARGE`, `5XLARGE`, `6XLARGE` values for warehouse size are changed to the proper ones
- deprecated `wait_for_provisioning` attribute is removed from the state
- old empty resource monitor attribute is cleaned (earlier it was set to `"null"` string)

#### *(fix)* Warehouse size UNSET

Before the changes, removing warehouse size from the config was not handled properly. Because UNSET is not supported for warehouse size (check the [docs](https://docs.snowflake.com/en/sql-reference/sql/alter-warehouse#properties-parameters) - usage notes for unset) and there are multiple defaults possible, removing the size from config will result in the resource recreation.

#### *(behavior change)* Validation changes
As part of the [redesign](https://github.com/Snowflake-Labs/terraform-provider-snowflake/blob/main/ROADMAP.md#preparing-essential-ga-objects-for-the-provider-v1) we are adjusting validations or removing them to reduce coupling between Snowflake and the provider. Because of that the following validations were removed/adjusted/added:
- `max_cluster_count` - adjusted: added higher bound (10) according to Snowflake docs
- `min_cluster_count` - adjusted: added higher bound (10) according to Snowflake docs
- `auto_suspend` - adjusted: added `0` as valid value
- `warehouse_size` - adjusted: removed incorrect `2XLARGE`, `3XLARGE`, `4XLARGE`, `5XLARGE`, `6XLARGE` values
- `resource_monitor` - added: validation for a valid identifier (still subject to change during [identifiers rework](https://github.com/Snowflake-Labs/terraform-provider-snowflake/blob/main/ROADMAP.md#identifiers-rework))
- `max_concurrency_level` - added: validation according to MAX_CONCURRENCY_LEVEL parameter docs
- `statement_queued_timeout_in_seconds` - added: validation according to STATEMENT_QUEUED_TIMEOUT_IN_SECONDS parameter docs
- `statement_timeout_in_seconds` - added: validation according to STATEMENT_TIMEOUT_IN_SECONDS parameter docs

#### *(behavior change)* Deprecated `wait_for_provisioning` field removed
`wait_for_provisioning` field was deprecated a long time ago. It's high time it was removed from the schema.

#### *(behavior change)* `query_acceleration_max_scale_factor` conditional logic removed
Previously, the `query_acceleration_max_scale_factor` was depending on `enable_query_acceleration` parameter, but it is not required on Snowflake side. After migration, `terraform plan` should suggest changes if `enable_query_acceleration` was earlier set to false (manually or from default) and if `query_acceleration_max_scale_factor` was set in config.

#### *(behavior change)* `initially_suspended` forceNew removed
Previously, the `initially_suspended` attribute change caused the resource recreation. This attribute is used only during creation (to create suspended warehouse). There is no reason to recreate the whole object just to have initial state changed.

#### *(behavior change)* Boolean type changes
To easily handle three-value logic (true, false, unknown) in provider's configs, type of `auto_resume` and `enable_query_acceleration` was changed from boolean to string. This should not require updating existing configs (boolean/int value should be accepted and state will be migrated to string automatically), however we recommend changing config values to strings. Terraform should perform an action for configs lacking `auto_resume` or `enable_query_acceleration` (`ALTER WAREHOUSE UNSET AUTO_RESUME` and/or `ALTER WAREHOUSE UNSET ENABLE_QUERY_ACCELERATION` will be run underneath which should not affect the Snowflake object, because `auto_resume` and `enable_query_acceleration` are false by default).

#### *(note)* `resource_monitor` validation and diff suppression
`resource_monitor` is an identifier and handling logic may be still slightly changed as part of https://github.com/Snowflake-Labs/terraform-provider-snowflake/blob/main/ROADMAP.md#identifiers-rework. It should be handled automatically (without needed manual actions on user side), though, but it is not guaranteed.

#### *(behavior change)* snowflake_warehouses datasource
- Added `like` field to enable warehouse filtering
- Added missing fields returned by SHOW WAREHOUSES and enclosed its output in `show_output` field.
- Added outputs from **DESC WAREHOUSE** and **SHOW PARAMETERS IN WAREHOUSE** (they can be turned off by declaring `with_describe = false` and `with_parameters = false`, **they're turned on by default**).
  The additional parameters call **DESC WAREHOUSE** (with `with_describe` turned on) and **SHOW PARAMETERS IN WAREHOUSE** (with `with_parameters` turned on) **per warehouse** returned by **SHOW WAREHOUSES**.
  The outputs of both commands are held in `warehouses` entry, where **DESC WAREHOUSE** is saved in the `describe_output` field, and **SHOW PARAMETERS IN WAREHOUSE** in the `parameters` field.
  It's important to limit the records and calls to Snowflake to the minimum. That's why we recommend assessing which information you need from the data source and then providing strong filters and turning off additional fields for better plan performance.

You can read more in ["raw Snowflake output"](./v1-preparations/CHANGES_BEFORE_V1.md#empty-values).

### *(new feature)* new database resources
As part of the [preparation for v1](https://github.com/Snowflake-Labs/terraform-provider-snowflake/blob/main/ROADMAP.md#preparing-essential-ga-objects-for-the-provider-v1), we split up the database resource into multiple ones:
- Standard database - can be used as `snowflake_database` (replaces the old one and is used to create databases with optional ability to become a primary database ready for replication)
- Shared database - can be used as `snowflake_shared_database` (used to create databases from externally defined shares)
- Secondary database - can be used as `snowflake_secondary_database` (used to create replicas of databases from external sources)

All the field changes in comparison to the previous database resource are:
- `is_transient`
    - in `snowflake_shared_database`
        - removed: the field is removed from `snowflake_shared_database` as it doesn't have any effect on shared databases.
- `from_database` - database cloning was entirely removed and is not possible by any of the new database resources.
- `from_share` - the parameter was moved to the dedicated resource for databases created from shares `snowflake_shared_database`. Right now, it's a text field instead of a map. Additionally, instead of legacy account identifier format we're expecting the new one that with share looks like this: `<organization_name>.<account_name>.<share_name>`. For more information on account identifiers, visit the [official documentation](https://docs.snowflake.com/en/user-guide/admin-account-identifier).
- `from_replication` - the parameter was moved to the dedicated resource for databases created from primary databases `snowflake_secondary_database`
- `replication_configuration` - renamed: was renamed to `configuration` and is only available in the `snowflake_database`. Its internal schema changed that instead of list of accounts, we expect a list of nested objects with accounts for which replication (and optionally failover) should be enabled. More information about converting between both versions [here](#resource-renamed-snowflake_database---snowflake_database_old). Additionally, instead of legacy account identifier format we're expecting the new one that looks like this: `<organization_name>.<account_name>` (it will be automatically migrated to the recommended format by the state upgrader). For more information on account identifiers, visit the [official documentation](https://docs.snowflake.com/en/user-guide/admin-account-identifier).
- `data_retention_time_in_days`
  - in `snowflake_shared_database`
      - removed: the field is removed from `snowflake_shared_database` as it doesn't have any effect on shared databases.
  - in `snowflake_database` and `snowflake_secondary_database`
    - adjusted: now, it uses different approach that won't set it to -1 as a default value, but rather fills the field with the current value from Snowflake (this still can change).
- added: The following set of [parameters](https://docs.snowflake.com/en/sql-reference/parameters) was added to every database type:
    - `max_data_extension_time_in_days`
    - `external_volume`
    - `catalog`
    - `replace_invalid_characters`
    - `default_ddl_collation`
    - `storage_serialization_policy`
    - `log_level`
    - `trace_level`
    - `suspend_task_after_num_failures`
    - `task_auto_retry_attempts`
    - `user_task_managed_initial_warehouse_size`
    - `user_task_timeout_ms`
    - `user_task_minimum_trigger_interval_in_seconds`
    - `quoted_identifiers_ignore_case`
    - `enable_console_output`

The split was done (and will be done for several objects during the refactor) to simplify the resource on maintainability and usage level.
Its purpose was also to divide the resources by their specific purpose rather than cramping every use case of an object into one resource.

### *(behavior change)* Resource renamed snowflake_database -> snowflake_database_old
We made a decision to use the existing `snowflake_database` resource for redesigning it into a standard database.
The previous `snowflake_database` was renamed to `snowflake_database_old` and the current `snowflake_database`
contains completely new implementation that follows our guidelines we set for V1.
When upgrading to the 0.93.0 version, the automatic state upgrader should cover the migration for databases that didn't have the following fields set:
- `from_share` (now, the new `snowflake_shared_database` should be used instead)
- `from_replica` (now, the new `snowflake_secondary_database` should be used instead)
- `replication_configuration`

For configurations containing `replication_configuraiton` like this one:
```terraform
resource "snowflake_database" "test" {
  name = "<name>"
  replication_configuration {
    accounts = ["<account_locator>", "<account_locator_2>"]
    ignore_edition_check = true
  }
}
```

You have to transform the configuration into the following format (notice the change from account locator into the new account identifier format):
```terraform
resource "snowflake_database" "test" {
  name = "%s"
  replication {
    enable_to_account {
      account_identifier = "<organization_name>.<account_name>"
      with_failover      = false
    }
    enable_to_account {
      account_identifier = "<organization_name_2>.<account_name_2>"
      with_failover      = false
    }
  }
  ignore_edition_check = true
}
```

If you had `from_database` set, you should follow our [resource migration guide](https://github.com/Snowflake-Labs/terraform-provider-snowflake/blob/main/docs/technical-documentation/resource_migration.md) to remove
the database from state to later import it in the newer version of the provider.
Otherwise, it may cause issues when migrating to v0.93.0.
For now, we're dropping the possibility to create a clone database from other databases.
The only way will be to clone a database manually and import it as `snowflake_database`, but if
cloned databases diverge in behavior from standard databases, it may cause issues.

For databases with one of the fields mentioned above, manual migration will be needed.
Please refer to our [migration guide](https://github.com/Snowflake-Labs/terraform-provider-snowflake/blob/main/docs/technical-documentation/resource_migration.md) to perform zero downtime migration.

If you would like to upgrade to the latest version and postpone the upgrade, you still have to perform the manual migration
to the `snowflake_database_old` resource by following the [zero downtime migrations document](https://github.com/Snowflake-Labs/terraform-provider-snowflake/blob/main/docs/technical-documentation/resource_migration.md).
The only difference would be that instead of writing/generating new configurations you have to just rename the existing ones to contain `_old` suffix.

### *(behavior change)* snowflake_databases datasource
- `terse` and `history` fields were removed.
- `replication_configuration` field was removed from `databases`.
- `pattern` was replaced by `like` field.
- Additional filtering options added (`limit`).
- Added missing fields returned by SHOW DATABASES and enclosed its output in `show_output` field.
- Added outputs from **DESC DATABASE** and **SHOW PARAMETERS IN DATABASE** (they can be turned off by declaring `with_describe = false` and `with_parameters = false`, **they're turned on by default**).
The additional parameters call **DESC DATABASE** (with `with_describe` turned on) and **SHOW PARAMETERS IN DATABASE** (with `with_parameters` turned on) **per database** returned by **SHOW DATABASES**.
The outputs of both commands are held in `databases` entry, where **DESC DATABASE** is saved in the `describe_output` field, and **SHOW PARAMETERS IN DATABASE** in the `parameters` field.
It's important to limit the records and calls to Snowflake to the minimum. That's why we recommend assessing which information you need from the data source and then providing strong filters and turning off additional fields for better plan performance.

## v0.89.0 ➞ v0.90.0
### snowflake_table resource changes
#### *(behavior change)* Validation to column type added
While solving issue [#2733](https://github.com/Snowflake-Labs/terraform-provider-snowflake/issues/2733) we have introduced diff suppression for `column.type`. To make it work correctly we have also added a validation to it. It should not cause any problems, but it's worth noting in case of any data types used that the provider is not aware of.

### snowflake_procedure resource changes
#### *(behavior change)* Validation to arguments type added
Diff suppression for `arguments.type` is needed for the same reason as above for `snowflake_table` resource.

### tag_masking_policy_association resource changes
Now the `tag_masking_policy_association` resource will only accept fully qualified names separated by dot `.` instead of pipe `|`.

Before
```terraform
resource "snowflake_tag_masking_policy_association" "name" {
    tag_id            = snowflake_tag.this.id
    masking_policy_id = snowflake_masking_policy.example_masking_policy.id
}
```

After
```terraform
resource "snowflake_tag_masking_policy_association" "name" {
    tag_id            = "\"${snowflake_tag.this.database}\".\"${snowflake_tag.this.schema}\".\"${snowflake_tag.this.name}\""
    masking_policy_id = "\"${snowflake_masking_policy.example_masking_policy.database}\".\"${snowflake_masking_policy.example_masking_policy.schema}\".\"${snowflake_masking_policy.example_masking_policy.name}\""
}
```

It's more verbose now, but after identifier rework it should be similar to the previous form.

## v0.88.0 ➞ v0.89.0
#### *(behavior change)* ForceNew removed
The `ForceNew` field was removed in favor of in-place Update for `name` parameter in:
- `snowflake_file_format`
- `snowflake_masking_policy`
So from now, these objects won't be re-created when the `name` changes, but instead only the name will be updated with `ALTER .. RENAME TO` statements.

## v0.87.0 ➞ v0.88.0
### snowflake_procedure resource changes
#### *(behavior change)* Execute as validation added
From now on, the `snowflake_procedure`'s `execute_as` parameter allows only two values: OWNER and CALLER (case-insensitive). Setting other values earlier resulted in falling back to the Snowflake default (currently OWNER) and creating a permadiff.

### snowflake_grants datasource changes
`snowflake_grants` datasource was refreshed as part of the ongoing [Grants Redesign](https://github.com/Snowflake-Labs/terraform-provider-snowflake/blob/main/ROADMAP.md#redesigning-grants).

#### *(behavior change)* role fields renames
To be aligned with the convention in other grant resources, `role` was renamed to `account_role` for the following fields:
- `grants_to.role`
- `grants_of.role`
- `future_grants_to.role`.

To migrate simply change `role` to `account_role` in the aforementioned fields.

#### *(behavior change)* grants_to.share type change
`grants_to.share` was a text field. Because Snowflake introduced new syntax `SHOW GRANTS TO SHARE <share_name> IN APPLICATION PACKAGE <app_package_name>` (check more in the [docs](https://docs.snowflake.com/en/sql-reference/sql/show-grants#variants)) the type was changed to object. To migrate simply change:
```terraform
data "snowflake_grants" "example_to_share" {
  grants_to {
    share = "some_share"
  }
}
```
to
```terraform
data "snowflake_grants" "example_to_share" {
  grants_to {
    share {
      share_name = "some_share"
    }
  }
}
```
Note: `in_application_package` is not yet supported.

#### *(behavior change)* future_grants_in.schema type change
`future_grants_in.schema` was an object field allowing to set required `schema_name` and optional `database_name`. Our strategy is to be explicit, so the schema field was changed to string and fully qualified name is expected. To migrate change:
```terraform
data "snowflake_grants" "example_future_in_schema" {
  future_grants_in {
    schema {
      database_name = "some_database"
      schema_name   = "some_schema"
    }
  }
}
```
to
```terraform
data "snowflake_grants" "example_future_in_schema" {
  future_grants_in {
    schema = "\"some_database\".\"some_schema\""
  }
}
```
#### *(new feature)* grants_to new options
`grants_to` was enriched with three new options:
- `application`
- `application_role`
- `database_role`

No migration work is needed here.

#### *(new feature)* grants_of new options
`grants_to` was enriched with two new options:
- `database_role`
- `application_role`

No migration work is needed here.

#### *(new feature)* future_grants_to new options
`future_grants_to` was enriched with one new option:
- `database_role`

No migration work is needed here.

#### *(documentation)* improvements
Descriptions of attributes were altered. More examples were added (both for old and new features).

## v0.86.0 ➞ v0.87.0
### snowflake_database resource changes
#### *(behavior change)* External object identifier changes

Previously, in `snowflake_database` when creating a database form share, it was possible to provide `from_share.provider`
in the format of `<org_name>.<account_name>`. It worked even though we expected account locator because our "external" identifier wasn't quoting its string representation.
To be consistent with other identifier types, we quoted the output of "external" identifiers which makes such configurations break
(previously, they were working "by accident"). To fix it, the previous format of `<org_name>.<account_name>` has to be changed
to account locator format `<account_locator>` (mind that it's now case-sensitive). The account locator can be retrieved by calling `select current_account();` on the sharing account.
In the future we would like to eventually come back to the `<org_name>.<account_name>` format as it's recommended by Snowflake.

### Provider configuration changes

#### **IMPORTANT** *(bug fix)* Configuration hierarchy
There were several issues reported about the configuration hierarchy, e.g. [#2294](https://github.com/Snowflake-Labs/terraform-provider-snowflake/issues/2294) and [#2242](https://github.com/Snowflake-Labs/terraform-provider-snowflake/issues/2242).
In fact, the order of precedence described in the docs was not followed. This have led to the incorrect behavior.

After migrating to this version, the hierarchy from the docs should be followed:
```text
The Snowflake provider will use the following order of precedence when determining which credentials to use:
1) Provider Configuration
2) Environment Variables
3) Config File
```

**BEWARE**: your configurations will be affected with that change because they may have been leveraging the incorrect configurations precedence. Please be sure to check all the configurations before running terraform.

### snowflake_failover_group resource changes
#### *(bug fix)* ACCOUNT PARAMETERS is returned as PARAMETERS from SHOW FAILOVER GROUPS
Longer context in [#2517](https://github.com/Snowflake-Labs/terraform-provider-snowflake/issues/2517).
After this change, one apply may be required to update the state correctly for failover group resources using `ACCOUNT PARAMETERS`.

### snowflake_database, snowflake_schema, and snowflake_table resource changes
#### *(behavior change)* Database `data_retention_time_in_days` + Schema `data_retention_days` + Table `data_retention_time_in_days`
For context [#2356](https://github.com/Snowflake-Labs/terraform-provider-snowflake/issues/2356).
To make data retention fields truly optional (previously they were producing plan every time when no value was set),
we added `-1` as a possible value, and it is set as default. That got rid of the unexpected plans when no value is set and added possibility to use default value assigned by Snowflake (see [the data retention period](https://docs.snowflake.com/en/user-guide/data-time-travel#data-retention-period)).

### snowflake_table resource changes
#### *(behavior change)* Table `data_retention_days` field removed in favor of `data_retention_time_in_days`
For context [#2356](https://github.com/Snowflake-Labs/terraform-provider-snowflake/issues/2356).
To define data retention days for table `data_retention_time_in_days` should be used as deprecated `data_retention_days` field is being removed.

## v0.85.0 ➞ v0.86.0
### snowflake_table_constraint resource changes

#### *(behavior change)* NOT NULL removed from possible types
The `type` of the constraint was limited back to `UNIQUE`, `PRIMARY KEY`, and `FOREIGN KEY`.
The reason for that is, that syntax for Out-of-Line constraint ([docs](https://docs.snowflake.com/en/sql-reference/sql/create-table-constraint#out-of-line-unique-primary-foreign-key)) does not contain `NOT NULL`.
It is noted as a behavior change but in some way it is not; with the previous implementation it did not work at all with `type` set to `NOT NULL` because the generated statement was not a valid Snowflake statement.

We will consider adding `NOT NULL` back because it can be set by `ALTER COLUMN columnX SET NOT NULL`, but first we want to revisit the whole resource design.

#### *(behavior change)* table_id reference
The docs were inconsistent. Example prior to 0.86.0 version showed using the `table.id` as the `table_id` reference. The description of the `table_id` parameter never allowed such a value (`table.id` is a `|`-delimited identifier representation and only the `.`-separated values were listed in the docs: https://registry.terraform.io/providers/Snowflake-Labs/snowflake/0.85.0/docs/resources/table_constraint#required. The misuse of `table.id` parameter will result in error after migrating to 0.86.0. To make the config work, please remove and reimport the constraint resource from the state as described in [resource migration doc](./docs/technical-documentation/resource_migration.md).

After discussions in [#2535](https://github.com/Snowflake-Labs/terraform-provider-snowflake/issues/2535) we decided to provide a temporary workaround in 0.87.0 version, so that the manual migration is not necessary. It allows skipping the migration and jumping straight to 0.87.0 version. However, the temporary workaround will be gone in one of the future versions. Please adjust to the newly suggested reference with the new resources you create.

### snowflake_external_function resource changes

#### *(behavior change)* return_null_allowed default is now true
The `return_null_allowed` attribute default value is now `true`. This is a behavior change because it was `false` before. The reason it was changed is to match the expected default value in the [documentation](https://docs.snowflake.com/en/sql-reference/sql/create-external-function#optional-parameters) `Default: The default is NULL (i.e. the function can return NULL values).`

#### *(behavior change)* comment is no longer required
The `comment` attribute is now optional. It was required before, but it is not required in Snowflake API.

### snowflake_external_functions data source changes

#### *(behavior change)* schema is now required with database
The `schema` attribute is now required with `database` attribute to match old implementation `SHOW EXTERNAL FUNCTIONS IN SCHEMA "<database>"."<schema>"`. In the future this may change to make schema optional.

## vX.XX.X -> v0.85.0

### Migration from old (grant) resources to new ones

In recent changes, we introduced a new grant resources to replace the old ones.
To aid with the migration, we wrote a guide to show one of the possible ways to migrate deprecated resources to their new counter-parts.
As the guide is more general and applies to every version (and provider), we moved it [here](./docs/technical-documentation/resource_migration.md).

### snowflake_procedure resource changes
#### *(deprecation)* return_behavior
`return_behavior` parameter is deprecated because it is also deprecated in the Snowflake API.

### snowflake_function resource changes
#### *(behavior change)* return_type
`return_type` has become force new because there is no way to alter it without dropping and recreating the function.

## v0.84.0 ➞ v0.85.0

### snowflake_stage resource changes

#### *(behavior change/regression)* copy_options
Setting `copy_options` to `ON_ERROR = 'CONTINUE'` would result in a permadiff. Use `ON_ERROR = CONTINUE` (without single quotes) or bump to v0.89.0 in which the behavior was fixed.

### snowflake_notification_integration resource changes
#### *(behavior change)* notification_provider
`notification_provider` becomes required and has three possible values `AZURE_STORAGE_QUEUE`, `AWS_SNS`, and `GCP_PUBSUB`.
It is still possible to set it to `AWS_SQS` but because there is no underlying SQL, so it will result in an error.
Attributes `aws_sqs_arn` and `aws_sqs_role_arn` will be ignored.
Computed attributes `aws_sqs_external_id` and `aws_sqs_iam_user_arn` won't be updated.

#### *(behavior change)* force new for multiple attributes
Force new was added for the following attributes (because no usable SQL alter statements for them):
- `azure_storage_queue_primary_uri`
- `azure_tenant_id`
- `gcp_pubsub_subscription_name`
- `gcp_pubsub_topic_name`

#### *(deprecation)* direction
`direction` parameter is deprecated because it is added automatically on the SDK level.

#### *(deprecation)* type
`type` parameter is deprecated because it is added automatically on the SDK level (and basically it's always `QUEUE`).

## v0.73.0 ➞ v0.74.0
### Provider configuration changes

In this change we have done a provider refactor to make it more complete and customizable by supporting more options that
were already available in Golang Snowflake driver. This lead to several attributes being added and a few deprecated.
We will focus on the deprecated ones and show you how to adapt your current configuration to the new changes.

#### *(rename)* username ➞ user

```terraform
provider "snowflake" {
  # before
  username = "username"

  # after
  user = "username"
}
```

#### *(structural change)* OAuth API

```terraform
provider "snowflake" {
  # before
  browser_auth        = false
  oauth_access_token  = "<access_token>"
  oauth_refresh_token = "<refresh_token>"
  oauth_client_id     = "<client_id>"
  oauth_client_secret = "<client_secret>"
  oauth_endpoint      = "<endpoint>"
  oauth_redirect_url  = "<redirect_uri>"

  # after
  authenticator = "ExternalBrowser"
  token         = "<access_token>"
  token_accessor {
    refresh_token   = "<refresh_token>"
    client_id       = "<client_id>"
    client_secret   = "<client_secret>"
    token_endpoint  = "<endpoint>"
    redirect_uri    = "<redirect_uri>"
  }
}
```

#### *(remove redundant information)* region

Specifying a region is a legacy thing and according to https://docs.snowflake.com/en/user-guide/admin-account-identifier
you can specify a region as a part of account parameter. Specifying account parameter with the region is also considered legacy,
but with this approach it will be easier to convert only your account identifier to the new preferred way of specifying account identifier.

```terraform
provider "snowflake" {
  # before
  region = "<cloud_region_id>"

  # after
  account = "<account_locator>.<cloud_region_id>"
}
```

#### *(todo)* private key path

```terraform
provider "snowflake" {
  # before
  private_key_path = "<filepath>"

  # after
  private_key = file("<filepath>")
}
```

#### *(rename)* session_params ➞ params

```terraform
provider "snowflake" {
  # before
  session_params = {}

  # after
  params = {}
}
```

#### *(behavior change)* authenticator (JWT)

Before the change `authenticator` parameter did not have to be set for private key authentication and was deduced by the provider. The change is a result of the introduced configuration alignment with an underlying [gosnowflake driver](https://github.com/snowflakedb/gosnowflake). The authentication type is required there, and it defaults to user+password one. From this version, set `authenticator` to `JWT` explicitly.<|MERGE_RESOLUTION|>--- conflicted
+++ resolved
@@ -109,7 +109,7 @@
 - `grace_period_in_days` is now required. The field should be explicitly set in the following versions.
 - Account renaming is now supported.
 - `is_org_admin` is a settable field (previously it was read-only field). Changing its value is also supported.
-- `must_change_password` and `is_org_admin` type was changed from `bool` to bool-string (more on that [here](https://github.com/Snowflake-Labs/terraform-provider-snowflake/blob/main/v1-preparations/CHANGES_BEFORE_V1.md#empty-values)). No action required during the migration. 
+- `must_change_password` and `is_org_admin` type was changed from `bool` to bool-string (more on that [here](https://github.com/Snowflake-Labs/terraform-provider-snowflake/blob/main/v1-preparations/CHANGES_BEFORE_V1.md#empty-values)). No action required during the migration.
 - The underlying resource identifier was changed from `<account_locator>` to `<organization_name>.<account_name>`. Migration will be done automatically. Notice this introduces changes in how `snowflake_account` resource is imported.
 - New `show_output` field was added (see [raw Snowflake output](./v1-preparations/CHANGES_BEFORE_V1.md#raw-snowflake-output)).
 
@@ -462,7 +462,6 @@
 }
 ```
 
-<<<<<<< HEAD
 If you use TOML configuration file, adjust it from
 ```toml
 [default]
@@ -487,13 +486,12 @@
 SNOWFLAKE_ORGANIZATION_NAME = "ORGANIZATION"
 SNOWFLAKE_ACCOUNT_NAME = "ACCOUNT"
 ```
-=======
+
 This change may cause the connection host URL to change. If you get errors like
 ```
 Error: open snowflake connection: Post "https://ORGANIZATION-ACCOUNT.snowflakecomputing.com:443/session/v1/login-request?requestId=[guid]&request_guid=[guid]&roleName=myrole": EOF
 ```
 make sure that the host `ORGANIZATION-ACCOUNT.snowflakecomputing.com` is allowed to be reached from your network (i.e. not blocked by a firewall).
->>>>>>> 211ad462
 
 #### *(behavior change)* changed behavior of some fields
 For the fields that are not deprecated, we focused on improving validations and documentation. Also, we adjusted some fields to match our [driver's](https://github.com/snowflakedb/gosnowflake) defaults. Specifically:
