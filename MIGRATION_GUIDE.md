# Migration guide

This document is meant to help you migrate your Terraform config to the new newest version. In migration guides, we will only
describe deprecations or breaking changes and help you to change your configuration to keep the same (or similar) behavior
across different versions.

> [!TIP]
> We highly recommend upgrading the versions one by one instead of bulk upgrades.

## v0.99.0 ➞ v0.100.0

<<<<<<< HEAD
### snowflake_account_parameter resource changes

#### *(behavior change)* resource deletion
During resource deleting, provider now uses `UNSET` instead of `SET` with the default value.

#### *(behavior change)* changes in `key` field
The value of `key` field is now case-insensitive and is validated. The list of supported values is available in the resource documentation.
=======
### snowflake_account resource changes

Changes:
- `admin_user_type` is now supported. No action required during the migration.
- `grace_period_in_days` is now required. The field should be explicitly set in the following versions.
- Account renaming is now supported.
- `is_org_admin` is a settable field (previously it was read-only field). Changing its value is also supported.
- `must_change_password` and `is_org_admin` type was changed from `bool` to bool-string (more on that [here](https://github.com/Snowflake-Labs/terraform-provider-snowflake/blob/main/v1-preparations/CHANGES_BEFORE_V1.md#empty-values)). No action required during the migration. 
- The underlying resource identifier was changed from `<account_locator>` to `<organization_name>.<account_name>`. Migration will be done automatically. Notice this introduces changes in how `snowflake_account` resource is imported.
- New `show_output` field was added (see [raw Snowflake output](./v1-preparations/CHANGES_BEFORE_V1.md#raw-snowflake-output)).

### snowflake_accounts data source changes
New filtering options:
- `with_history`

New output fields
- `show_output`

Breaking changes:
- `pattern` renamed to `like`
- `accounts` field now organizes output of show under `show_output` field and the output of show parameters under `parameters` field.

Before:
```terraform
output "simple_output" {
  value = data.snowflake_accounts.test.accounts[0].account_name
}
```
After:
```terraform
output "simple_output" {
  value = data.snowflake_accounts.test.accounts[0].show_output[0].account_name
}
```
>>>>>>> 6087fc9f

### snowflake_tag_association resource changes
#### *(behavior change)* new id format
To provide more functionality for tagging objects, we have changed the resource id from `"TAG_DATABASE"."TAG_SCHEMA"."TAG_NAME"` to `"TAG_DATABASE"."TAG_SCHEMA"."TAG_NAME"|TAG_VALUE|OBJECT_TYPE`. This allows to group tags associations per tag ID, tag value and object type in one resource.
```
resource "snowflake_tag_association" "gold_warehouses" {
  object_identifiers = [snowflake_warehouse.w1.fully_qualified_name, snowflake_warehouse.w2.fully_qualified_name]
  object_type = "WAREHOUSE"
  tag_id      = snowflake_tag.tier.fully_qualified_name
  tag_value   = "gold"
}
resource "snowflake_tag_association" "silver_warehouses" {
  object_identifiers = [snowflake_warehouse.w3.fully_qualified_name]
  object_type = "WAREHOUSE"
  tag_id      = snowflake_tag.tier.fully_qualified_name
  tag_value   = "silver"
}
resource "snowflake_tag_association" "silver_databases" {
  object_identifiers = [snowflake_database.d1.fully_qualified_name]
  object_type = "DATABASE"
  tag_id      = snowflake_tag.tier.fully_qualified_name
  tag_value   = "silver"
}
```

Note that if you want to promote silver instances to gold, you can not simply change `tag_value` in `silver_warehouses`. Instead, you should first remove `object_identifiers` from `silver_warehouses`, run `terraform apply`, and then add the relevant `object_identifiers` in `gold_warehouses`, like this (note that `silver_warehouses` resource was deleted):
```
resource "snowflake_tag_association" "gold_warehouses" {
  object_identifiers = [snowflake_warehouse.w1.fully_qualified_name, snowflake_warehouse.w2.fully_qualified_name, snowflake_warehouse.w3.fully_qualified_name]
  object_type = "WAREHOUSE"
  tag_id      = snowflake_tag.tier.fully_qualified_name
  tag_value   = "gold"
}
```
and run `terraform apply` again.

Note that the order of operations is not deterministic in this case, and if you do these operations in one step, it is possible that the tag value will be changed first, and unset later because of removing the resource with old value.

The state is migrated automatically. There is no need to adjust configuration files, unless you use resource id `snowflake_tag_association.example.id` as a reference in other resources.

#### *(behavior change)* changed fields
Behavior of some fields was changed:
- `object_identifier` was renamed to `object_identifiers` and it is now a set of fully qualified names. Change your configurations from
```
resource "snowflake_tag_association" "table_association" {
  object_identifier {
    name     = snowflake_table.test.name
    database = snowflake_database.test.name
    schema   = snowflake_schema.test.name
  }
  object_type = "TABLE"
  tag_id      = snowflake_tag.test.fully_qualified_name
  tag_value   = "engineering"
}
```
to
```
resource "snowflake_tag_association" "table_association" {
  object_identifiers = [snowflake_table.test.fully_qualified_name]
  object_type = "TABLE"
  tag_id      = snowflake_tag.test.fully_qualified_name
  tag_value   = "engineering"
}
```
- `tag_id`  has now suppressed identifier quoting to prevent issues with Terraform showing permament differences, like [this one](https://github.com/Snowflake-Labs/terraform-provider-snowflake/issues/2982)
- `object_type` and `tag_id` are now marked as ForceNew

The state is migrated automatically. Please adjust your configuration files.

### Data type changes

As part of reworking functions, procedures, and any other resource utilizing Snowflake data types, we adjusted the parsing of data types to be more aligned with Snowflake (according to [docs](https://docs.snowflake.com/en/sql-reference/intro-summary-data-types)).

Affected resources:
- `snowflake_function`
- `snowflake_procedure`
- `snowflake_table`
- `snowflake_external_function`
- `snowflake_masking_policy`
- `snowflake_row_access_policy`
- `snowflake_dynamic_table`
You may encounter non-empty plans in these resources after bumping.

Changes to the previous implementation/limitations:
- `BOOL` is no longer supported; use `BOOLEAN` instead.
- Following the change described [here](#bugfix-handle-data-type-diff-suppression-better-for-text-and-number), comparing and suppressing changes of data types was extended for all other data types with the following rules:
  - `CHARACTER`, `CHAR`, `NCHAR` now have the default size set to 1 if not provided (following the [docs](https://docs.snowflake.com/en/sql-reference/data-types-text#char-character-nchar))
  - `BINARY` has default size set to 8388608 if not provided (following the [docs](https://docs.snowflake.com/en/sql-reference/data-types-text#binary))
  - `TIME` has default precision set to 9 if not provided (following the [docs](https://docs.snowflake.com/en/sql-reference/data-types-datetime#time))
  - `TIMESTAMP_LTZ` has default precision set to 9 if not provided (following the [docs](https://docs.snowflake.com/en/sql-reference/data-types-datetime#timestamp)); supported aliases: `TIMESTAMPLTZ`, `TIMESTAMP WITH LOCAL TIME ZONE`.
  - `TIMESTAMP_NTZ` has default precision set to 9 if not provided (following the [docs](https://docs.snowflake.com/en/sql-reference/data-types-datetime#timestamp)); supported aliases: `TIMESTAMPNTZ`, `TIMESTAMP WITHOUT TIME ZONE`, `DATETIME`.
  - `TIMESTAMP_TZ` has default precision set to 9 if not provided (following the [docs](https://docs.snowflake.com/en/sql-reference/data-types-datetime#timestamp)); supported aliases: `TIMESTAMPTZ`, `TIMESTAMP WITH TIME ZONE`.
- The session-settable `TIMESTAMP` is NOT supported ([docs](https://docs.snowflake.com/en/sql-reference/data-types-datetime#timestamp))
- `VECTOR` type still is limited and will be addressed soon (probably before the release so it will be edited)

## v0.98.0 ➞ v0.99.0

### snowflake_tasks data source changes

New filtering options:
- `with_parameters`
- `like`
- `in`
- `starts_with`
- `root_only`
- `limit`

New output fields
- `show_output`
- `parameters`

Breaking changes:
- `database` and `schema` are right now under `in` field

Before:
```terraform
data "snowflake_tasks" "old_tasks" {
  database = "<database_name>"
  schema = "<schema_name>"
}
```
After:
```terraform
data "snowflake_tasks" "new_tasks" {
  in {
    # for IN SCHEMA specify:
    schema = "<database_name>.<schema_name>"

    # for IN DATABASE specify:
    database = "<database_name>"
  }
}
```
- `tasks` field now organizes output of show under `show_output` field and the output of show parameters under `parameters` field.

Before:
```terraform
output "simple_output" {
  value = data.snowflake_tasks.test.tasks[0].name
}
```
After:
```terraform
output "simple_output" {
  value = data.snowflake_tasks.test.tasks[0].show_output[0].name
}
```

### snowflake_task resource changes
New fields:
- `config` - enables to specify JSON-formatted metadata that can be retrieved in the `sql_statement` by using [SYSTEM$GET_TASK_GRAPH_CONFIG](https://docs.snowflake.com/en/sql-reference/functions/system_get_task_graph_config).
- `show_output` and `parameters` fields added for holding SHOW and SHOW PARAMETERS output (see [raw Snowflake output](./v1-preparations/CHANGES_BEFORE_V1.md#raw-snowflake-output)).
- Added support for finalizer tasks with `finalize` field. It conflicts with `after` and `schedule` (see [finalizer tasks](https://docs.snowflake.com/en/user-guide/tasks-graphs#release-and-cleanup-of-task-graphs)).

Changes:
- `enabled` field changed to `started` and type changed to string with only boolean values available (see ["empty" values](./v1-preparations/CHANGES_BEFORE_V1.md#empty-values)). It is also now required field, so make sure it's explicitly set (previously it was optional with the default value set to `false`).
- `allow_overlapping_execution` type was changed to string with only boolean values available (see ["empty" values](./v1-preparations/CHANGES_BEFORE_V1.md#empty-values)). Previously, it had the default set to `false` which will be migrated. If nothing will be set the provider will plan the change to `default` value. If you want to make sure it's turned off, set it explicitly to `false`.

Before:
```terraform
resource "snowflake_task" "example" {
  # ...
  enabled = true
  # ...
}
```
After:
```terraform
resource "snowflake_task" "example" {
  # ...
  started = true
  # ...
}
```
- `schedule` field changed from single value to a nested object that allows for specifying either minutes or cron

Before:
```terraform
resource "snowflake_task" "example" {
  # ...
  schedule = "5 MINUTES"
  # or
  schedule = "USING CRON * * * * * UTC"
  # ...
}
```
After:
```terraform
resource "snowflake_task" "example" {
  # ...
  schedule {
    minutes = 5
    # or
    using_cron = "* * * * * UTC"
  }
  # ...
}
```
- All task parameters defined in [the Snowflake documentation](https://docs.snowflake.com/en/sql-reference/parameters) added into the top-level schema and removed `session_parameters` map.

Before:
```terraform
resource "snowflake_task" "example" {
  # ...
  session_parameters = {
    QUERY_TAG = "<query_tag>"
  }
  # ...
}
```
After:
```terraform
resource "snowflake_task" "example" {
  # ...
  query_tag = "<query_tag>"
  # ...
}
```

- `after` field type was changed from `list` to `set` and the values were changed from names to fully qualified names.

Before:
```terraform
resource "snowflake_task" "example" {
  # ...
  after = ["<task_name>", snowflake_task.some_task.name]
  # ...
}
```
After:
```terraform
resource "snowflake_task" "example" {
  # ...
  after = ["<database_name>.<schema_name>.<task_name>", snowflake_task.some_task.fully_qualified_name]
  # ...
}
```

### *(new feature)* snowflake_tags datasource
Added a new datasource enabling querying and filtering tags. Notes:
- all results are stored in `tags` field.
- `like` field enables tags filtering by name.
- `in` field enables tags filtering by `account`, `database`, `schema`, `application` and `application_package`.
- `SHOW TAGS` output is enclosed in `show_output` field inside `tags`.

### snowflake_tag_masking_policy_association deprecation
`snowflake_tag_masking_policy_association` is now deprecated in favor of `snowflake_tag` with a new `masking_policy` field. It will be removed with the v1 release. Please adjust your configuration files.

### snowflake_tag resource changes
New fields:
  - `masking_policies` field that holds the associated masking policies.
  - `show_output` field that holds the response from SHOW TAGS.

#### *(breaking change)* Changed fields in snowflake_masking_policy resource
Changed fields:
  - `name` is now not marked as ForceNew. When this value is changed, the resource is renamed with `ALTER TAG`, instead of being recreated.
  - `allowed_values` type was changed from list to set. This causes different ordering to be ignored.
State will be migrated automatically.

#### *(breaking change)* Identifiers related changes
During [identifiers rework](https://github.com/Snowflake-Labs/terraform-provider-snowflake/blob/main/ROADMAP.md#identifiers-rework) we decided to
migrate resource ids from pipe-separated to regular Snowflake identifiers (e.g. `<database_name>|<schema_name>` -> `"<database_name>"."<schema_name>"`). Importing resources also needs to be adjusted (see [example](https://registry.terraform.io/providers/Snowflake-Labs/snowflake/latest/docs/resources/tag#import)).

Also, we added diff suppress function that prevents Terraform from showing differences, when only quoting is different.

No change is required, the state will be migrated automatically.

#### *(breaking change)* Required warehouse
For this resource, the provider now uses [tag references](https://docs.snowflake.com/en/sql-reference/functions/tag_references) to get information about masking policies attached to tags. This function requires a warehouse in the connection. Please, make sure you have either set a `DEFAULT_WAREHOUSE` for the user, or specified a warehouse in the provider configuration.

## v0.97.0 ➞ v0.98.0

### *(new feature)* snowflake_connections datasource
Added a new datasource enabling querying and filtering connections. Notes:
- all results are stored in `connections` field.
- `like` field enables connections filtering.
- SHOW CONNECTIONS output is enclosed in `show_output` field inside `connections`.
  It's important to limit the records and calls to Snowflake to the minimum. That's why we recommend assessing which information you need from the data source and then providing strong filters and turning off additional fields for better plan performance.


### *(new feature)* connection resources

Added a new resources for managing connections. We decided to split connection into two separate resources based on whether the connection is a primary or replicated (secondary). i.e.:

- `snowflake_primary_connection` is used to manage primary connection, with ability to enable failover to other accounts.
- `snowflake_secondary_connection` is used to manage replicated (secondary) connection.

To promote `snowflake_secondary_connection` to `snowflake_primary_connection`, resources need to be removed from the state, altered manually using:
```
ALTER CONNECTION <name> PRIMARY;
```
and then imported again, now as `snowflake_primary_connection`.

To demote `snowflake_primary_connection` back to `snowflake_secondary_connection`, resources need to be removed from the state, re-created manually using:
```
CREATE CONNECTION <name> AS REPLICA OF <organization_name>.<account_name>.<connection_name>;
```
and then imported as `snowflake_secondary_connection`.

For guidance on removing and importing resources into the state check [resource migration](https://github.com/Snowflake-Labs/terraform-provider-snowflake/blob/main/docs/technical-documentation/resource_migration.md).

See reference [docs](https://docs.snowflake.com/en/sql-reference/sql/create-connection).

### snowflake_streams data source changes
New filtering options:
- `like`
- `in`
- `starts_with`
- `limit`
- `with_describe`

New output fields
- `show_output`
- `describe_output`

Breaking changes:
- `database` and `schema` are right now under `in` field
- `streams` field now organizes output of show under `show_output` field and the output of describe under `describe_output` field.

Please adjust your Terraform configuration files.

### *(behavior change)* Provider configuration rework
On our road to v1, we have decided to rework configuration to address the most common issues (see a [roadmap entry](https://github.com/Snowflake-Labs/terraform-provider-snowflake/blob/main/ROADMAP.md#providers-configuration-rework)). We have created a list of topics we wanted to address before v1. We will prepare an announcement soon. The following subsections describe the things addressed in the v0.98.0.

#### *(behavior change)* new fields
We have added new fields to match the ones in [the driver](https://pkg.go.dev/github.com/snowflakedb/gosnowflake#Config) and to simplify setting account name. Specifically:
- `include_retry_reason`, `max_retry_count`, `driver_tracing`, `tmp_directory_path` and `disable_console_login` are the new fields that are supported in the driver
- `disable_saml_url_check` will be added to the provider after upgrading the driver
- `account_name` and `organization_name` were added to improve handling account names. Execute `SELECT CURRENT_ORGANIZATION_NAME(), CURRENT_ACCOUNT_NAME();` to get the required values. Read more in [docs](https://docs.snowflake.com/en/user-guide/admin-account-identifier#using-an-account-name-as-an-identifier).

#### *(behavior change)* changed configuration of driver log level
To be more consistent with other configuration options, we have decided to add `driver_tracing` to the configuration schema. This value can also be configured by `SNOWFLAKE_DRIVER_TRACING` environmental variable and by `drivertracing` field in the TOML file. The previous `SF_TF_GOSNOWFLAKE_LOG_LEVEL` environmental variable is not supported now, and was removed from the provider.

#### *(behavior change)* deprecated fields
Because of new fields `account_name` and `organization_name`, `account` is now deprecated. It will be removed with the v1 release. Please adjust your configurations from
```terraform
provider "snowflake" {
	account = "ORGANIZATION-ACCOUNT"
}
```

to
```terraform
provider "snowflake" {
	organization_name = "ORGANIZATION"
	account_name    = "ACCOUNT"
}
```

This change may cause the connection host URL to change. If you get errors like
```
Error: open snowflake connection: Post "https://ORGANIZATION-ACCOUNT.snowflakecomputing.com:443/session/v1/login-request?requestId=[guid]&request_guid=[guid]&roleName=myrole": EOF
```
make sure that the host `ORGANIZATION-ACCOUNT.snowflakecomputing.com` is allowed to be reached from your network (i.e. not blocked by a firewall).

#### *(behavior change)* changed behavior of some fields
For the fields that are not deprecated, we focused on improving validations and documentation. Also, we adjusted some fields to match our [driver's](https://github.com/snowflakedb/gosnowflake) defaults. Specifically:
- Relaxed validations for enum fields like `protocol` and `authenticator`. Now, the case on such fields is ignored.
- `user`, `warehouse`, `role` - added a validation for an account object identifier
- `validate_default_parameters`, `client_request_mfa_token`, `client_store_temporary_credential`, `ocsp_fail_open`,  - to easily handle three-value logic (true, false, unknown) in provider's config, type of these fields was changed from boolean to string. For more details about default values, please refer to the [changes before v1](https://github.com/Snowflake-Labs/terraform-provider-snowflake/blob/main/v1-preparations/CHANGES_BEFORE_V1.md#default-values) document.
- `client_ip` - added a validation for an IP address
- `port` - added a validation for a port number
- `okta_url`, `token_accessor.token_endpoint`, `client_store_temporary_credential` - added a validation for a URL address
- `login_timeout`, `request_timeout`, `jwt_expire_timeout`, `client_timeout`, `jwt_client_timeout`, `external_browser_timeout` - added a validation for setting this value to at least `0`
- `authenticator` - added a possibility to configure JWT flow with `SNOWFLAKE_JWT` (formerly, this was upported with `JWT`); the previous value `JWT` was left for compatibility, but will be removed before v1

### *(behavior change)* handling copy_grants
Currently, resources like `snowflake_view`, `snowflake_stream_on_table`, `snowflake_stream_on_external_table` and `snowflake_stream_on_directory_table`  support `copy_grants` field corresponding with `COPY GRANTS` during `CREATE`. The current behavior is that, when a change leading for recreation is detected (meaning a change that can not be handled by ALTER, but only by `CREATE OR REPLACE`), `COPY GRANTS` are used during recreation when `copy_grants` is set to `true`. Changing this field without changes in other field results in a noop because in this case there is no need to recreate a resource.

### *(new feature)* recovering stale streams
Starting from this version, the provider detects stale streams for `snowflake_stream_on_table`, `snowflake_stream_on_external_table` and `snowflake_stream_on_directory_table` and recreates them (optionally with `copy_grants`) to recover them. To handle this correctly, a new computed-only field `stale` has been added to these resource, indicating whether a stream is stale.

### *(new feature)* snowflake_stream_on_directory_table and snowflake_stream_on_view resource
Continuing changes made in [v0.97](#v0960--v0970), the new resource `snowflake_stream_on_directory_table` and `snowflake_stream_on_view` have been introduced to replace the previous `snowflake_stream` for streams on directory tables and streams on views.

To use the new `stream_on_directory_table`, change the old `stream` from
```terraform
resource "snowflake_stream" "stream" {
  name     = "stream"
  schema   = "schema"
  database = "database"

  on_stage    = snowflake_stage.stage.fully_qualified_name

  comment = "A stream."
}
```

to

```terraform
resource "snowflake_stream_on_directory_table" "stream" {
  name     = "stream"
  schema   = "schema"
  database = "database"

  stage             = snowflake_stage.stage.fully_qualified_name

  comment = "A stream."
}
```

To use the new `stream_on_view`, change the old `stream` from
```terraform
resource "snowflake_stream" "stream" {
  name     = "stream"
  schema   = "schema"
  database = "database"

  on_view    = snowflake_view.view.fully_qualified_name

  comment = "A stream."
}
```

to

```terraform
resource "snowflake_stream_on_view" "stream" {
  name     = "stream"
  schema   = "schema"
  database = "database"

  view             = snowflake_view.view.fully_qualified_name

  comment = "A stream."
}
```

Then, follow our [Resource migration guide](https://github.com/Snowflake-Labs/terraform-provider-snowflake/blob/main/docs/technical-documentation/resource_migration.md).

### *(new feature)* Secret resources
Added a new secrets resources for managing secrets.
We decided to split each secret flow into individual resources.
This segregation was based on the secret flows in CREATE SECRET. i.e.:
- `snowflake_secret_with_client_credentials`
- `snowflake_secret_with_authorization_code_grant`
- `snowflake_secret_with_basic_authentication`
- `snowflake_secret_with_generic_string`


See reference [docs](https://docs.snowflake.com/en/sql-reference/sql/create-secret).

### *(bugfix)* Handle BCR Bundle 2024_08 in snowflake_user resource

[bcr 2024_08](https://docs.snowflake.com/en/release-notes/bcr-bundles/2024_08/bcr-1798) changed the "empty" response in the `SHOW USERS` query. This provider version adapts to the new result types; it should be used if you want to have 2024_08 Bundle enabled on your account.

Note: Because [bcr 2024_07](https://docs.snowflake.com/en/release-notes/bcr-bundles/2024_07/bcr-1692) changes the way how the `default_secondary_roles` attribute behaves, drift may be reported when enabling 2024_08 Bundle. Check [Handling default secondary roles](#breaking-change-handling-default-secondary-roles) for more context.

Connected issues: [#3125](https://github.com/Snowflake-Labs/terraform-provider-snowflake/issues/3125)

### *(bugfix)* Handle user import correctly

#### Context before the change

Password is empty after the `snowflake_user` import; we can't read it from the config or from Snowflake.
During the next terraform plan+apply it's updated to the "same" value.
It results in an error on Snowflake side: `New password rejected by current password policy. Reason: 'PRIOR_USE'.`

#### After the change

The error will be ignored on the provider side (after all, it means that the password in state is the same as on Snowflake side). Still, plan+apply is needed after importing user.

## v0.96.0 ➞ v0.97.0

### *(new feature)* snowflake_stream_on_table, snowflake_stream_on_external_table resource

To enhance clarity and functionality, the new resources `snowflake_stream_on_table` and `snowflake_stream_on_external_table` have been introduced to replace the previous `snowflake_stream`. Recognizing that the old resource carried multiple responsibilities within a single entity, we opted to divide it into more specialized resources.
The newly introduced resources are aligned with the latest Snowflake documentation at the time of implementation, and adhere to our [new conventions](#general-changes).
This segregation was based on the object on which the stream is created. The mapping between SQL statements and the resources is the following:
- `ON TABLE <table_name>` -> `snowflake_stream_on_table`
- `ON EXTERNAL TABLE <external_table_name>` -> `snowflake_stream_on_external_table` (this was previously not supported)

The resources for streams on directory tables and streams on views will be implemented in the future releases.

To use the new `stream_on_table`, change the old `stream` from
```terraform
resource "snowflake_stream" "stream" {
  name     = "stream"
  schema   = "schema"
  database = "database"

  on_table    = snowflake_table.table.fully_qualified_name
  append_only = true

  comment = "A stream."
}
```

to

```terraform
resource "snowflake_stream_on_table" "stream" {
  name     = "stream"
  schema   = "schema"
  database = "database"

  table             = snowflake_table.table.fully_qualified_name
  append_only       = "true"

  comment = "A stream."
}
```


Then, follow our [Resource migration guide](https://github.com/Snowflake-Labs/terraform-provider-snowflake/blob/main/docs/technical-documentation/resource_migration.md).

### *(new feature)* new snowflake_service_user and snowflake_legacy_service_user resources

Release v0.95.0 introduced reworked `snowflake_user` resource. As [noted](#note-user-types), the new `SERVICE` and `LEGACY_SERVICE` user types were not supported.

This release introduces two new resources to handle these new user types: `snowflake_service_user` and `snowflake_legacy_service_user`.

Both resources have schemas almost identical to the `snowflake_user` resource with the following exceptions:
- `snowflake_service_user` does not contain the following fields (because they are not supported for the user of type `SERVICE` in Snowflake):
  - `password`
  - `first_name`
  - `middle_name`
  - `last_name`
  - `must_change_password`
  - `mins_to_bypass_mfa`
  - `disable_mfa`
- `snowflake_legacy_service_user` does not contain the following fields (because they are not supported for the user of type `LEGACY_SERVICE` in Snowflake):
  - `first_name`
  - `middle_name`
  - `last_name`
  - `mins_to_bypass_mfa`
  - `disable_mfa`

`snowflake_users` datasource was adjusted to handle different user types and `type` field was added to the `describe_output`.

If you used to manage service or legacy service users through `snowflake_user` resource (e.g. using `lifecycle.ignore_changes`) or `snowflake_unsafe_execute`, please migrate to the new resources following [our guidelines on resource migration](docs/technical-documentation/resource_migration.md).

E.g. change the old config from:

```terraform
resource "snowflake_user" "service_user" {
  lifecycle {
    ignore_changes = [user_type]
  }

  name         = "Snowflake Service User"
  login_name   = "service_user"
  email        = "service_user@snowflake.example"

  rsa_public_key   = "..."
  rsa_public_key_2 = "..."
}
```

to

```
resource "snowflake_service_user" "service_user" {
  name         = "Snowflake Service User"
  login_name   = "service_user"
  email        = "service_user@snowflake.example"

  rsa_public_key   = "..."
  rsa_public_key_2 = "..."
}

```

Then, follow our [resource migration guide](https://github.com/Snowflake-Labs/terraform-provider-snowflake/blob/main/docs/technical-documentation/resource_migration.md).

Connected issues: [#2951](https://github.com/Snowflake-Labs/terraform-provider-snowflake/issues/2951)

## v0.95.0 ➞ v0.96.0

### snowflake_masking_policies data source changes
New filtering options:
- `in`
- `limit`
- `with_describe`

New output fields
- `show_output`
- `describe_output`

Breaking changes:
- `database` and `schema` are right now under `in` field
- `masking_policies` field now organizes output of show under `show_output` field and the output of describe under `describe_output` field.

Please adjust your Terraform configuration files.

### snowflake_masking_policy resource changes
New fields:
  - `show_output` field that holds the response from SHOW MASKING POLICIES.
  - `describe_output` field that holds the response from DESCRIBE MASKING POLICY.

#### *(breaking change)* Renamed fields in snowflake_masking_policy resource
Renamed fields:
  - `masking_expression` to `body`
Please rename these fields in your configuration files. State will be migrated automatically.

#### *(breaking change)* Removed fields from snowflake_masking_policy resource
Removed fields:
- `or_replace`
- `if_not_exists`
The value of these field will be removed from the state automatically.

#### *(breaking change)* Adjusted schema of arguments/signature
The field `signature` is renamed to `arguments` to be consistent with other resources.
Now, arguments are stored without nested `column` field. Please adjust that in your configs, like in the example below. State is migrated automatically.

The old configuration looks like this:
```
  signature {
    column {
      name = "val"
      type = "VARCHAR"
    }
  }
```

The new configuration looks like this:
```
  argument {
    name = "val"
    type = "VARCHAR"
  }
```

#### *(breaking change)* Identifiers related changes
During [identifiers rework](https://github.com/Snowflake-Labs/terraform-provider-snowflake/blob/main/ROADMAP.md#identifiers-rework) we decided to
migrate resource ids from pipe-separated to regular Snowflake identifiers (e.g. `<database_name>|<schema_name>` -> `"<database_name>"."<schema_name>"`). Importing resources also needs to be adjusted (see [example](https://registry.terraform.io/providers/Snowflake-Labs/snowflake/latest/docs/resources/row_access_policy#import)).

Also, we added diff suppress function that prevents Terraform from showing differences, when only quoting is different.

No change is required, the state will be migrated automatically.

#### *(behavior change)* Boolean type changes
To easily handle three-value logic (true, false, unknown) in provider's configs, type of `exempt_other_policies` was changed from boolean to string.

For more details about default values, please refer to the [changes before v1](https://github.com/Snowflake-Labs/terraform-provider-snowflake/blob/main/v1-preparations/CHANGES_BEFORE_V1.md#default-values) document.

### *(breaking change)* resource_monitor resource
Removed fields:
- `set_for_account` (will be settable on account resource, right now, the preferred way is to set it through unsafe_execute resource)
- `warehouses` (can be set on warehouse resource, optionally through unsafe_execute resource only if the warehouse is not managed by Terraform)
- `suspend_triggers` (now, `suspend_trigger` should be used)
- `suspend_immediate_triggers` (now, `suspend_immediate_trigger` should be used)

### *(breaking change)* resource_monitor data source
Changes:
- New filtering option `like`
- Now, the output of `SHOW RESOURCE MONITORS` is now inside `resource_monitors.*.show_output`. Here's the list of currently available fields:
    - `name`
    - `credit_quota`
    - `used_credits`
    - `remaining_credits`
    - `level`
    - `frequency`
    - `start_time`
    - `end_time`
    - `suspend_at`
    - `suspend_immediate_at`
    - `created_on`
    - `owner`
    - `comment`

### snowflake_row_access_policies data source changes
New filtering options:
- `in`
- `limit`
- `with_describe`

New output fields
- `show_output`
- `describe_output`

Breaking changes:
- `database` and `schema` are right now under `in` field
- `row_access_policies` field now organizes output of show under `show_output` field and the output of describe under `describe_output` field.

Please adjust your Terraform configuration files.

### snowflake_row_access_policy resource changes
New fields:
  - `show_output` field that holds the response from SHOW ROW ACCESS POLICIES.
  - `describe_output` field that holds the response from DESCRIBE ROW ACCESS POLICY.

#### *(breaking change)* Renamed fields in snowflake_row_access_policy resource
Renamed fields:
  - `row_access_expression` to `body`
Please rename these fields in your configuration files. State will be migrated automatically.

#### *(breaking change)* Adjusted schema of arguments/signature
The field `signature` is renamed to `arguments` to be consistent with other resources.
Now, arguments are stored as a list, instead of a map. Please adjust that in your configs. State is migrated automatically. Also, this means that order of the items matters and may be adjusted.


The old configuration looks like this:
```
  signature = {
    A = "VARCHAR",
    B = "VARCHAR"
  }
```

The new configuration looks like this:
```
  argument {
    name = "A"
    type = "VARCHAR"
  }
  argument {
    name = "B"
    type = "VARCHAR"
  }
```

Argument names are now case sensitive. All policies created previously in the provider have upper case argument names. If you used lower case before, please adjust your configs. Values in the state will be migrated to uppercase automatically.

#### *(breaking change)* Adjusted behavior on changing name
Previously, after changing `name` field, the resource was recreated. Now, the object is renamed with `RENAME TO`.

#### *(breaking change)* Mitigating permadiff on `body`
Previously, `body` of a policy was compared as a raw string. This led to permament diff because of leading newlines (see https://github.com/Snowflake-Labs/terraform-provider-snowflake/issues/2053).

Now, similarly to handling statements in other resources, we replace blank characters with a space. The provider can cause false positives in cases where a change in case or run of whitespace is semantically significant.

#### *(breaking change)* Identifiers related changes
During [identifiers rework](https://github.com/Snowflake-Labs/terraform-provider-snowflake/blob/main/ROADMAP.md#identifiers-rework) we decided to
migrate resource ids from pipe-separated to regular Snowflake identifiers (e.g. `<database_name>|<schema_name>` -> `"<database_name>"."<schema_name>"`). Importing resources also needs to be adjusted (see [example](https://registry.terraform.io/providers/Snowflake-Labs/snowflake/latest/docs/resources/row_access_policy#import)).

Also, we added diff suppress function that prevents Terraform from showing differences, when only quoting is different.

No change is required, the state will be migrated automatically.

## v0.94.x ➞ v0.95.0

### *(breaking change)* database roles data source; field rename, schema structure changes, and adding missing filtering options

- `database` renamed to `in_database`
- Added `like` and `limit` filtering options
- `SHOW DATABASE ROLES` output is now put inside `database_roles.*.show_output`. Here's the list of currently available fields:
    - `created_on`
    - `name`
    - `is_default`
    - `is_current`
    - `is_inherited`
    - `granted_to_roles`
    - `granted_to_database_roles`
    - `granted_database_roles`
    - `owner`
    - `comment`
    - `owner_role_type`

### snowflake_views data source changes
New filtering options:
- `in`
- `like`
- `starts_with`
- `limit`
- `with_describe`

New output fields
- `show_output`
- `describe_output`

Breaking changes:
- `database` and `schema` are right now under `in` field
- `views` field now organizes output of show under `show_output` field and the output of describe under `describe_output` field.

### snowflake_view resource changes
New fields:
  - `row_access_policy`
  - `aggregation_policy`
  - `change_tracking`
  - `is_recursive`
  - `is_temporary`
  - `data_metric_schedule`
  - `data_metric_function`
  - `column`
- added `show_output` field that holds the response from SHOW VIEWS.
- added `describe_output` field that holds the response from DESCRIBE VIEW. Note that one needs to grant sufficient privileges e.g. with [grant_ownership](https://registry.terraform.io/providers/Snowflake-Labs/snowflake/latest/docs/resources/grant_ownership) on the tables used in this view. Otherwise, this field is not filled.

#### *(breaking change)* Removed fields from snowflake_view resource
Removed fields:
- `or_replace` - `OR REPLACE` is added by the provider automatically when `copy_grants` is set to `"true"`
- `tag` - Please, use [tag_association](https://registry.terraform.io/providers/Snowflake-Labs/snowflake/latest/docs/resources/tag_association) instead.
The value of these field will be removed from the state automatically.

#### *(breaking change)* Required warehouse
For this resource, the provider now uses [policy references](https://docs.snowflake.com/en/sql-reference/functions/policy_references) which requires a warehouse in the connection. Please, make sure you have either set a `DEFAULT_WAREHOUSE` for the user, or specified a warehouse in the provider configuration.

### Identifier changes

#### *(breaking change)* resource identifiers for schema and streamlit
During [identifiers rework](https://github.com/Snowflake-Labs/terraform-provider-snowflake/blob/main/ROADMAP.md#identifiers-rework) we decided to
migrate resource ids from pipe-separated to regular Snowflake identifiers (e.g. `<database_name>|<schema_name>` -> `"<database_name>"."<schema_name>"`).
Exception to that rule will be identifiers that consist of multiple parts (like in the case of [grant_privileges_to_account_role](https://registry.terraform.io/providers/Snowflake-Labs/snowflake/latest/docs/resources/grant_privileges_to_account_role#import)'s resource id).
The change was applied to already refactored resources (only in the case of `snowflake_schema` and `snowflake_streamlit` this will be a breaking change, because the rest of the objects are single part identifiers in the format of `<name>`):
- `snowflake_api_authentication_integration_with_authorization_code_grant`
- `snowflake_api_authentication_integration_with_client_credentials`
- `snowflake_api_authentication_integration_with_jwt_bearer`
- `snowflake_oauth_integration_for_custom_clients`
- `snowflake_oauth_integration_for_partner_applications`
- `snowflake_external_oauth_integration`
- `snowflake_saml2_integration`
- `snowflake_scim_integration`
- `snowflake_database`
- `snowflake_shared_database`
- `snowflake_secondary_database`
- `snowflake_account_role`
- `snowflake_network_policy`
- `snowflake_warehouse`

No change is required, the state will be migrated automatically.
The rest of the objects will be changed when working on them during [v1 object preparations](https://github.com/Snowflake-Labs/terraform-provider-snowflake/blob/main/ROADMAP.md#preparing-essential-ga-objects-for-the-provider-v1).

#### *(breaking change)* diff suppress for identifier quoting
(The same set of resources listed above was adjusted)
To prevent issues like [this one](https://github.com/Snowflake-Labs/terraform-provider-snowflake/issues/2982), we added diff suppress function that prevents Terraform from showing differences,
when only quoting is different. In some cases, Snowflake output (mostly from SHOW commands) was dictating which field should be additionally quoted and which shouldn't, but that should no longer be the case.
Like in the change above, the rest of the objects will be changed when working on them during [v1 object preparations](https://github.com/Snowflake-Labs/terraform-provider-snowflake/blob/main/ROADMAP.md#preparing-essential-ga-objects-for-the-provider-v1).

### New `fully_qualified_name` field in the resources.
We added a new `fully_qualified_name` to snowflake resources. This should help with referencing other resources in fields that expect a fully qualified name. For example, instead of
writing

```object_name = “\”${snowflake_table.database}\”.\”${snowflake_table.schema}\”.\”${snowflake_table.name}\””```

 now we can write

```object_name = snowflake_table.fully_qualified_name```

See more details in [identifiers guide](./docs/guides/identifiers.md#new-computed-fully-qualified-name-field-in-resources).

See [example usage](https://registry.terraform.io/providers/Snowflake-Labs/snowflake/latest/docs/resources/grant_privileges_to_account_role).

Some of the resources are excluded from this change:
- deprecated resources
  - `snowflake_database_old`
  - `snowflake_oauth_integration`
  - `snowflake_saml_integration`
- resources for which fully qualified name is not appropriate
  - `snowflake_account_parameter`
  - `snowflake_account_password_policy_attachment`
  - `snowflake_network_policy_attachment`
  - `snowflake_session_parameter`
  - `snowflake_table_constraint`
  - `snowflake_table_column_masking_policy_application`
  - `snowflake_tag_masking_policy_association`
  - `snowflake_tag_association`
  - `snowflake_user_password_policy_attachment`
  - `snowflake_user_public_keys`
  - grant resources

#### *(breaking change)* removed `qualified_name` from `snowflake_masking_policy`, `snowflake_network_rule`, `snowflake_password_policy` and `snowflake_table`
Because of introducing a new `fully_qualified_name` field for all of the resources, `qualified_name` was removed from `snowflake_masking_policy`, `snowflake_network_rule`,  `snowflake_password_policy` and `snowflake_table`. Please adjust your configurations. State is automatically migrated.

### snowflake_stage resource changes

#### *(bugfix)* Correctly handle renamed/deleted stage

Correctly handle the situation when stage was rename/deleted externally (earlier it resulted in a permanent loop). No action is required on the user's side.

Connected issues: [#2972](https://github.com/Snowflake-Labs/terraform-provider-snowflake/issues/2972)

### snowflake_table resource changes

#### *(bugfix)* Handle data type diff suppression better for text and number

Data types are not entirely correctly handled inside the provider (read more e.g. in [#2735](https://github.com/Snowflake-Labs/terraform-provider-snowflake/issues/2735)). It will be still improved with the upcoming function, procedure, and table rework. Currently, diff suppression was fixed for text and number data types in the table resource with the following assumptions/limitations:
- for numbers the default precision is 38 and the default scale is 0 (following the [docs](https://docs.snowflake.com/en/sql-reference/data-types-numeric#number))
- for number types the following types are treated as synonyms: `NUMBER`, `DECIMAL`, `NUMERIC`, `INT`, `INTEGER`, `BIGINT`, `SMALLINT`, `TINYINT`, `BYTEINT`
- for text the default length is 16777216 (following the [docs](https://docs.snowflake.com/en/sql-reference/data-types-text#varchar))
- for text types the following types are treated as synonyms: `VARCHAR`, `CHAR`, `CHARACTER`, `STRING`, `TEXT`
- whitespace and casing is ignored
- if the type arguments cannot be parsed the defaults are used and therefore diff may be suppressed unexpectedly (please report such cases)

No action is required on the user's side.

Connected issues: [#3007](https://github.com/Snowflake-Labs/terraform-provider-snowflake/issues/3007)

### snowflake_user resource changes

Because of the multiple changes in the resource, the easiest migration way is to follow our [migration guide](https://github.com/Snowflake-Labs/terraform-provider-snowflake/blob/main/docs/technical-documentation/resource_migration.md) to perform zero downtime migration. Alternatively, it is possible to follow some pointers below. Either way, familiarize yourself with the resource changes before version bumping. Also, check the [design decisions](./v1-preparations/CHANGES_BEFORE_V1.md).

#### *(breaking change)* user parameters added to snowflake_user resource

On our road to V1 we changed the approach to Snowflake parameters on the object level; now, we add them directly to the resource. This is a **breaking change** because now:
- Leaving the config empty does not set the default value on the object level but uses the one from hierarchy on Snowflake level instead (so after version bump, the diff running `UNSET` statements is expected).
- This change is not compatible with `snowflake_object_parameter` - you have to set the parameter inside `snowflake_user` resource **IF** you manage users through terraform **AND** you want to set the parameter on the user level.

For more details, check the [Snowflake parameters](./v1-preparations/CHANGES_BEFORE_V1.md#snowflake-parameters).

The following set of [parameters](https://docs.snowflake.com/en/sql-reference/parameters) was added to the `snowflake_user` resource:
 - [ABORT_DETACHED_QUERY](https://docs.snowflake.com/en/sql-reference/parameters#abort-detached-query)
 - [AUTOCOMMIT](https://docs.snowflake.com/en/sql-reference/parameters#autocommit)
 - [BINARY_INPUT_FORMAT](https://docs.snowflake.com/en/sql-reference/parameters#binary-input-format)
 - [BINARY_OUTPUT_FORMAT](https://docs.snowflake.com/en/sql-reference/parameters#binary-output-format)
 - [CLIENT_MEMORY_LIMIT](https://docs.snowflake.com/en/sql-reference/parameters#client-memory-limit)
 - [CLIENT_METADATA_REQUEST_USE_CONNECTION_CTX](https://docs.snowflake.com/en/sql-reference/parameters#client-metadata-request-use-connection-ctx)
 - [CLIENT_PREFETCH_THREADS](https://docs.snowflake.com/en/sql-reference/parameters#client-prefetch-threads)
 - [CLIENT_RESULT_CHUNK_SIZE](https://docs.snowflake.com/en/sql-reference/parameters#client-result-chunk-size)
 - [CLIENT_RESULT_COLUMN_CASE_INSENSITIVE](https://docs.snowflake.com/en/sql-reference/parameters#client-result-column-case-insensitive)
 - [CLIENT_SESSION_KEEP_ALIVE](https://docs.snowflake.com/en/sql-reference/parameters#client-session-keep-alive)
 - [CLIENT_SESSION_KEEP_ALIVE_HEARTBEAT_FREQUENCY](https://docs.snowflake.com/en/sql-reference/parameters#client-session-keep-alive-heartbeat-frequency)
 - [CLIENT_TIMESTAMP_TYPE_MAPPING](https://docs.snowflake.com/en/sql-reference/parameters#client-timestamp-type-mapping)
 - [DATE_INPUT_FORMAT](https://docs.snowflake.com/en/sql-reference/parameters#date-input-format)
 - [DATE_OUTPUT_FORMAT](https://docs.snowflake.com/en/sql-reference/parameters#date-output-format)
 - [ENABLE_UNLOAD_PHYSICAL_TYPE_OPTIMIZATION](https://docs.snowflake.com/en/sql-reference/parameters#enable-unload-physical-type-optimization)
 - [ERROR_ON_NONDETERMINISTIC_MERGE](https://docs.snowflake.com/en/sql-reference/parameters#error-on-nondeterministic-merge)
 - [ERROR_ON_NONDETERMINISTIC_UPDATE](https://docs.snowflake.com/en/sql-reference/parameters#error-on-nondeterministic-update)
 - [GEOGRAPHY_OUTPUT_FORMAT](https://docs.snowflake.com/en/sql-reference/parameters#geography-output-format)
 - [GEOMETRY_OUTPUT_FORMAT](https://docs.snowflake.com/en/sql-reference/parameters#geometry-output-format)
 - [JDBC_TREAT_DECIMAL_AS_INT](https://docs.snowflake.com/en/sql-reference/parameters#jdbc-treat-decimal-as-int)
 - [JDBC_TREAT_TIMESTAMP_NTZ_AS_UTC](https://docs.snowflake.com/en/sql-reference/parameters#jdbc-treat-timestamp-ntz-as-utc)
 - [JDBC_USE_SESSION_TIMEZONE](https://docs.snowflake.com/en/sql-reference/parameters#jdbc-use-session-timezone)
 - [JSON_INDENT](https://docs.snowflake.com/en/sql-reference/parameters#json-indent)
 - [LOCK_TIMEOUT](https://docs.snowflake.com/en/sql-reference/parameters#lock-timeout)
 - [LOG_LEVEL](https://docs.snowflake.com/en/sql-reference/parameters#log-level)
 - [MULTI_STATEMENT_COUNT](https://docs.snowflake.com/en/sql-reference/parameters#multi-statement-count)
 - [NOORDER_SEQUENCE_AS_DEFAULT](https://docs.snowflake.com/en/sql-reference/parameters#noorder-sequence-as-default)
 - [ODBC_TREAT_DECIMAL_AS_INT](https://docs.snowflake.com/en/sql-reference/parameters#odbc-treat-decimal-as-int)
 - [QUERY_TAG](https://docs.snowflake.com/en/sql-reference/parameters#query-tag)
 - [QUOTED_IDENTIFIERS_IGNORE_CASE](https://docs.snowflake.com/en/sql-reference/parameters#quoted-identifiers-ignore-case)
 - [ROWS_PER_RESULTSET](https://docs.snowflake.com/en/sql-reference/parameters#rows-per-resultset)
 - [S3_STAGE_VPCE_DNS_NAME](https://docs.snowflake.com/en/sql-reference/parameters#s3-stage-vpce-dns-name)
 - [SEARCH_PATH](https://docs.snowflake.com/en/sql-reference/parameters#search-path)
 - [SIMULATED_DATA_SHARING_CONSUMER](https://docs.snowflake.com/en/sql-reference/parameters#simulated-data-sharing-consumer)
 - [STATEMENT_QUEUED_TIMEOUT_IN_SECONDS](https://docs.snowflake.com/en/sql-reference/parameters#statement-queued-timeout-in-seconds)
 - [STATEMENT_TIMEOUT_IN_SECONDS](https://docs.snowflake.com/en/sql-reference/parameters#statement-timeout-in-seconds)
 - [STRICT_JSON_OUTPUT](https://docs.snowflake.com/en/sql-reference/parameters#strict-json-output)
 - [TIMESTAMP_DAY_IS_ALWAYS_24H](https://docs.snowflake.com/en/sql-reference/parameters#timestamp-day-is-always-24h)
 - [TIMESTAMP_INPUT_FORMAT](https://docs.snowflake.com/en/sql-reference/parameters#timestamp-input-format)
 - [TIMESTAMP_LTZ_OUTPUT_FORMAT](https://docs.snowflake.com/en/sql-reference/parameters#timestamp-ltz-output-format)
 - [TIMESTAMP_NTZ_OUTPUT_FORMAT](https://docs.snowflake.com/en/sql-reference/parameters#timestamp-ntz-output-format)
 - [TIMESTAMP_OUTPUT_FORMAT](https://docs.snowflake.com/en/sql-reference/parameters#timestamp-output-format)
 - [TIMESTAMP_TYPE_MAPPING](https://docs.snowflake.com/en/sql-reference/parameters#timestamp-type-mapping)
 - [TIMESTAMP_TZ_OUTPUT_FORMAT](https://docs.snowflake.com/en/sql-reference/parameters#timestamp-tz-output-format)
 - [TIMEZONE](https://docs.snowflake.com/en/sql-reference/parameters#timezone)
 - [TIME_INPUT_FORMAT](https://docs.snowflake.com/en/sql-reference/parameters#time-input-format)
 - [TIME_OUTPUT_FORMAT](https://docs.snowflake.com/en/sql-reference/parameters#time-output-format)
 - [TRACE_LEVEL](https://docs.snowflake.com/en/sql-reference/parameters#trace-level)
 - [TRANSACTION_ABORT_ON_ERROR](https://docs.snowflake.com/en/sql-reference/parameters#transaction-abort-on-error)
 - [TRANSACTION_DEFAULT_ISOLATION_LEVEL](https://docs.snowflake.com/en/sql-reference/parameters#transaction-default-isolation-level)
 - [TWO_DIGIT_CENTURY_START](https://docs.snowflake.com/en/sql-reference/parameters#two-digit-century-start)
 - [UNSUPPORTED_DDL_ACTION](https://docs.snowflake.com/en/sql-reference/parameters#unsupported-ddl-action)
 - [USE_CACHED_RESULT](https://docs.snowflake.com/en/sql-reference/parameters#use-cached-result)
 - [WEEK_OF_YEAR_POLICY](https://docs.snowflake.com/en/sql-reference/parameters#week-of-year-policy)
 - [WEEK_START](https://docs.snowflake.com/en/sql-reference/parameters#week-start)
 - [ENABLE_UNREDACTED_QUERY_SYNTAX_ERROR](https://docs.snowflake.com/en/sql-reference/parameters#enable-unredacted-query-syntax-error)
 - [NETWORK_POLICY](https://docs.snowflake.com/en/sql-reference/parameters#network-policy)
 - [PREVENT_UNLOAD_TO_INTERNAL_STAGES](https://docs.snowflake.com/en/sql-reference/parameters#prevent-unload-to-internal-stages)

Connected issues: [#2938](https://github.com/Snowflake-Labs/terraform-provider-snowflake/issues/2938)

#### *(breaking change)* Changes in sensitiveness of name, login_name, and display_name

According to https://docs.snowflake.com/en/sql-reference/functions/all_user_names#usage-notes, `NAME`s are not considered sensitive data and `LOGIN_NAME`s are. Previous versions of the provider had this the other way around. In this version, `name` attribute was unmarked as sensitive, whereas `login_name` was marked as sensitive. This may break your configuration if you were using `login_name`s before e.g. in a `for_each` loop.

The `display_name` attribute was marked as sensitive. It defaults to `name` if not provided on Snowflake side. Because `name` is no longer sensitive, we also change the setting for the `display_name`.

Connected issues: [#2662](https://github.com/Snowflake-Labs/terraform-provider-snowflake/issues/2662), [#2668](https://github.com/Snowflake-Labs/terraform-provider-snowflake/issues/2668).

#### *(bugfix)* Correctly handle `default_warehouse`, `default_namespace`, and `default_role`

During the [identifiers rework](https://github.com/Snowflake-Labs/terraform-provider-snowflake/blob/main/ROADMAP.md#identifiers-rework), we generalized how we compute the differences correctly for the identifier fields (read more in [this document](https://github.com/Snowflake-Labs/terraform-provider-snowflake/blob/main/docs/technical-documentation/identifiers_rework_design_decisions.md)). Proper suppressor was applied to `default_warehouse`, `default_namespace`, and `default_role`. Also, all these three attributes were corrected (e.g. handling spaces/hyphens in names).

Connected issues: [#2836](https://github.com/Snowflake-Labs/terraform-provider-snowflake/pull/2836), [#2942](https://github.com/Snowflake-Labs/terraform-provider-snowflake/issues/2942)

#### *(bugfix)* Correctly handle failed update

Not every attribute can be updated in the state during read (like `password` in the `snowflake_user` resource). In situations where update fails, we may end up with an incorrect state (read more in https://github.com/hashicorp/terraform-plugin-sdk/issues/476). We use a deprecated method from the plugin SDK, and now, for partially failed updates, we preserve the resource's previous state. It fixed this kind of situations for `snowflake_user` resource.

Connected issues: [#2970](https://github.com/Snowflake-Labs/terraform-provider-snowflake/pull/2970)

#### *(breaking change)* Handling default secondary roles

Old field `default_secondary_roles` was removed in favour of the new, easier, `default_secondary_roles_option` because the only possible options that can be currently set are `('ALL')` and `()`.  The logic to handle set element changes was convoluted and error-prone. Additionally, [bcr 2024_07](https://docs.snowflake.com/en/release-notes/bcr-bundles/2024_07/bcr-1692) complicated the matter even more.

Now:
- the default value is `DEFAULT` - it falls back to Snowflake default (so `()` before and `('ALL')` after the BCR)
- to explicitly set to `('ALL')` use `ALL`
- to explicitly set to `()` use `NONE`

While migrating, the old `default_secondary_roles` will be removed from the state automatically and `default_secondary_roles_option` will be constructed based on the previous value (in some cases apply may be necessary).

Connected issues: [#3038](https://github.com/Snowflake-Labs/terraform-provider-snowflake/pull/3038)

#### *(breaking change)* Attributes changes

Attributes that are no longer computed:
- `login_name`
- `display_name`
- `disabled`
- `default_role`

New fields:
- `middle_name`
- `days_to_expiry`
- `mins_to_unlock`
- `mins_to_bypass_mfa`
- `disable_mfa`
- `default_secondary_roles_option`
- `show_output` - holds the response from `SHOW USERS`. Remember that the field will be only recomputed if one of the user attributes is changed.
- `parameters` - holds the response from `SHOW PARAMETERS IN USER`.

Removed fields:
- `has_rsa_public_key`
- `default_secondary_roles` - replaced with `default_secondary_roles_option`

Default changes:
- `must_change_password`
- `disabled`

Type changes:
- `must_change_password`: bool -> string (To easily handle three-value logic (true, false, unknown) in provider's configs, read more in https://github.com/Snowflake-Labs/terraform-provider-snowflake/blob/751239b7d2fee4757471db6c03b952d4728ee099/v1-preparations/CHANGES_BEFORE_V1.md?plain=1#L24)
- `disabled`: bool -> string (To easily handle three-value logic (true, false, unknown) in provider's configs, read more in https://github.com/Snowflake-Labs/terraform-provider-snowflake/blob/751239b7d2fee4757471db6c03b952d4728ee099/v1-preparations/CHANGES_BEFORE_V1.md?plain=1#L24)

#### *(breaking change)* refactored snowflake_users datasource
> **IMPORTANT NOTE:** when querying users you don't have permissions to, the querying options are limited.
You won't get almost any field in `show_output` (only empty or default values), the DESCRIBE command cannot be called, so you have to set `with_describe = false`.
Only `parameters` output is not affected by the lack of privileges.

Changes:
- account checking logic was entirely removed
- `pattern` renamed to `like`
- `like`, `starts_with`, and `limit` filters added
- `SHOW USERS` output is enclosed in `show_output` field inside `users` (all the previous fields in `users` map were removed)
- Added outputs from **DESC USER** and **SHOW PARAMETERS IN USER** (they can be turned off by declaring `with_describe = false` and `with_parameters = false`, **they're turned on by default**).
  The additional parameters call **DESC USER** (with `with_describe` turned on) and **SHOW PARAMETERS IN USER** (with `with_parameters` turned on) **per user** returned by **SHOW USERS**.
  The outputs of both commands are held in `users` entry, where **DESC USER** is saved in the `describe_output` field, and **SHOW PARAMETERS IN USER** in the `parameters` field.
  It's important to limit the records and calls to Snowflake to the minimum. That's why we recommend assessing which information you need from the data source and then providing strong filters and turning off additional fields for better plan performance.

Connected issues: [#2902](https://github.com/Snowflake-Labs/terraform-provider-snowflake/pull/2902)

#### *(breaking change)* snowflake_user_public_keys usage with snowflake_user

`snowflake_user_public_keys` is a resource allowing to set keys for the given user. Before this version, it was possible to have `snowflake_user` and `snowflake_user_public_keys` used next to each other.
Because the logic handling the keys in `snowflake_user` was fixed, it is advised to use `snowflake_user_public_keys` only when user is not managed through terraform. Having both resources configured for the same user will result in improper behavior.

To migrate, in case of having two resources:
- copy the keys to `rsa_public_key` and `rsa_public_key2` in `snowflake_user`
- remove `snowflake_user_public_keys` from state (following https://github.com/Snowflake-Labs/terraform-provider-snowflake/blob/main/docs/technical-documentation/resource_migration.md#resource-migration)
- remove `snowflake_user_public_keys` from config

#### *(breaking change)* snowflake_network_policy_attachment usage with snowflake_user

`snowflake_network_policy_attachment` changes are similar to the changes to `snowflake_user_public_keys` above. It is advised to use `snowflake_network_policy_attachment` only when user is not managed through terraform. Having both resources configured for the same user will result in improper behavior.

To migrate, in case of having two resources:
- copy network policy to [network_policy](https://registry.terraform.io/providers/Snowflake-Labs/snowflake/0.95.0/docs/resources/user#network_policy) attribute in the `snowflake_user` resource
- remove `snowflake_network_policy_attachment` from state (following https://github.com/Snowflake-Labs/terraform-provider-snowflake/blob/main/docs/technical-documentation/resource_migration.md#resource-migration)
- remove `snowflake_network_policy_attachment` from config

References: [#3048](https://github.com/Snowflake-Labs/terraform-provider-snowflake/discussions/3048), [#3058](https://github.com/Snowflake-Labs/terraform-provider-snowflake/issues/3058)

#### *(note)* snowflake_user_password_policy_attachment and other user policies

`snowflake_user_password_policy_attachment` is not addressed in the current version.
Attaching other user policies is not addressed in the current version.

Both topics will be addressed in the following versions.

#### *(note)* user types

`service` and `legacy_service` user types are currently not supported. They will be supported in the following versions as separate resources (namely `snowflake_service_user` and `snowflake_legacy_service_user`).

## v0.94.0 ➞ v0.94.1
### changes in snowflake_schema

In order to avoid dropping `PUBLIC` schemas, we have decided to use `ALTER` instead of `OR REPLACE` during creation. In the future we are planning to use `CREATE OR ALTER` when it becomes available for schems.

## v0.93.0 ➞ v0.94.0
### *(breaking change)* changes in snowflake_scim_integration

In order to fix issues in v0.93.0, when a resource has Azure scim client, `sync_password` field is now set to `default` value in the state. State will be migrated automatically.

### *(breaking change)* refactored snowflake_schema resource

Renamed fields:
- renamed `is_managed` to `with_managed_access`
- renamed `data_retention_days` to `data_retention_time_in_days`

Please rename these fields in your configuration files. State will be migrated automatically.

Removed fields:
- `tag`
The value of this field will be removed from the state automatically. Please, use [tag_association](https://registry.terraform.io/providers/Snowflake-Labs/snowflake/latest/docs/resources/tag_association) instead.

New fields:
- the following set of [parameters](https://docs.snowflake.com/en/sql-reference/parameters) was added:
    - `max_data_extension_time_in_days`
    - `external_volume`
    - `catalog`
    - `replace_invalid_characters`
    - `default_ddl_collation`
    - `storage_serialization_policy`
    - `log_level`
    - `trace_level`
    - `suspend_task_after_num_failures`
    - `task_auto_retry_attempts`
    - `user_task_managed_initial_warehouse_size`
    - `user_task_timeout_ms`
    - `user_task_minimum_trigger_interval_in_seconds`
    - `quoted_identifiers_ignore_case`
    - `enable_console_output`
    - `pipe_execution_paused`
- added `show_output` field that holds the response from SHOW SCHEMAS.
- added `describe_output` field that holds the response from DESCRIBE SCHEMA. Note that one needs to grant sufficient privileges e.g. with [grant_ownership](https://registry.terraform.io/providers/Snowflake-Labs/snowflake/latest/docs/resources/grant_ownership) on all objects in the schema. Otherwise, this field is not filled.
- added `parameters` field that holds the response from SHOW PARAMETERS IN SCHEMA.

We allow creating and managing `PUBLIC` schemas now. When the name of the schema is `PUBLIC`, it's created with `OR_REPLACE`. Please be careful with this operation, because you may experience data loss. `OR_REPLACE` does `DROP` before `CREATE`, so all objects in the schema will be dropped and this is not visible in Terraform plan. To restore data-related objects that might have been accidentally or intentionally deleted, pleas read about [Time Travel](https://docs.snowflake.com/en/user-guide/data-time-travel). The alternative is to import `PUBLIC` schema manually and then manage it with Terraform. We've decided this based on [#2826](https://github.com/Snowflake-Labs/terraform-provider-snowflake/issues/2826).

#### *(behavior change)* Boolean type changes
To easily handle three-value logic (true, false, unknown) in provider's configs, type of `is_transient` and `with_managed_access` was changed from boolean to string.

Terraform should recreate resources for configs lacking `is_transient` (`DROP` and then `CREATE` will be run underneath). To prevent this behavior, please set `is_transient` field.
For more details about default values, please refer to the [changes before v1](https://github.com/Snowflake-Labs/terraform-provider-snowflake/blob/main/v1-preparations/CHANGES_BEFORE_V1.md#default-values) document.

Terraform should perform an action for configs lacking `with_managed_access` (`ALTER SCHEMA DISABLE MANAGED ACCESS` will be run underneath which should not affect the Snowflake object, because `MANAGED ACCESS` is not set by default)
### *(breaking change)* refactored snowflake_schemas datasource
Changes:
- `database` is removed and can be specified inside `in` field.
- `like`, `in`, `starts_with`, and `limit` fields enable filtering.
- SHOW SCHEMAS output is enclosed in `show_output` field inside `schemas`.
- Added outputs from **DESC SCHEMA** and **SHOW PARAMETERS IN SCHEMA** (they can be turned off by declaring `with_describe = false` and `with_parameters = false`, **they're turned on by default**).
  The additional parameters call **DESC SCHEMA** (with `with_describe` turned on) and **SHOW PARAMETERS IN SCHEMA** (with `with_parameters` turned on) **per schema** returned by **SHOW SCHEMAS**.
  The outputs of both commands are held in `schemas` entry, where **DESC SCHEMA** is saved in the `describe_output` field, and **SHOW PARAMETERS IN SCHEMA** in the `parameters` field.
  It's important to limit the records and calls to Snowflake to the minimum. That's why we recommend assessing which information you need from the data source and then providing strong filters and turning off additional fields for better plan performance.

### *(new feature)* new snowflake_account_role resource

Already existing `snowflake_role` was deprecated in favor of the new `snowflake_account_role`. The old resource got upgraded to
have the same features as the new one. The only difference is the deprecation message on the old resource.

New fields:
- added `show_output` field that holds the response from SHOW ROLES. Remember that the field will be only recomputed if one of the fields (`name` or `comment`) are changed.

### *(breaking change)* refactored snowflake_roles data source

Changes:
- New `in_class` filtering option to filter out roles by class name, e.g. `in_class = "SNOWFLAKE.CORE.BUDGET"`
- `pattern` was renamed to `like`
- output of SHOW is enclosed in `show_output`, so before, e.g. `roles.0.comment` is now `roles.0.show_output.0.comment`

### *(new feature)* new snowflake_account_role resource

Already existing `snowflake_role` was deprecated in favor of the new `snowflake_account_role`. The old resource got upgraded to
have the same features as the new one. The only difference is the deprecation message on the old resource.

New fields:
- added `show_output` field that holds the response from SHOW ROLES. Remember that the field will be only recomputed if one of the fields (`name` or `comment`) are changed.

### *(breaking change)* refactored snowflake_roles data source

Changes:
- New `in_class` filtering option to filter out roles by class name, e.g. `in_class = "SNOWFLAKE.CORE.BUDGET"`
- `pattern` was renamed to `like`
- output of SHOW is enclosed in `show_output`, so before, e.g. `roles.0.comment` is now `roles.0.show_output.0.comment`

### *(new feature)* snowflake_streamlit resource
Added a new resource for managing streamlits. See reference [docs](https://docs.snowflake.com/en/sql-reference/sql/create-streamlit). In this resource, we decided to split `ROOT_LOCATION` in Snowflake to two fields: `stage` representing stage fully qualified name and `directory_location` containing a path within this stage to root location.

### *(new feature)* snowflake_streamlits datasource
Added a new datasource enabling querying and filtering stremlits. Notes:
- all results are stored in `streamlits` field.
- `like`, `in`, and `limit` fields enable streamlits filtering.
- SHOW STREAMLITS output is enclosed in `show_output` field inside `streamlits`.
- Output from **DESC STREAMLIT** (which can be turned off by declaring `with_describe = false`, **it's turned on by default**) is enclosed in `describe_output` field inside `streamlits`.
  The additional parameters call **DESC STREAMLIT** (with `with_describe` turned on) **per streamlit** returned by **SHOW STREAMLITS**.
  It's important to limit the records and calls to Snowflake to the minimum. That's why we recommend assessing which information you need from the data source and then providing strong filters and turning off additional fields for better plan performance.

### *(new feature)* refactored snowflake_network_policy resource

No migration required.

New behavior:
- `name` is no longer marked as ForceNew parameter. When changed, now it will perform ALTER RENAME operation, instead of re-creating with the new name.
- Additional validation was added to `blocked_ip_list` to inform about specifying `0.0.0.0/0` ip. More details in the [official documentation](https://docs.snowflake.com/en/sql-reference/sql/create-network-policy#usage-notes).

New fields:
- `show_output` and `describe_output` added to hold the results returned by `SHOW` and `DESCRIBE` commands. Those fields will only be recomputed when specified fields change

### *(new feature)* snowflake_network_policies datasource

Added a new datasource enabling querying and filtering network policies. Notes:
- all results are stored in `network_policies` field.
- `like` field enables filtering.
- SHOW NETWORK POLICIES output is enclosed in `show_output` field inside `network_policies`.
- Output from **DESC NETWORK POLICY** (which can be turned off by declaring `with_describe = false`, **it's turned on by default**) is enclosed in `describe_output` field inside `network_policies`.
  The additional parameters call **DESC NETWORK POLICY** (with `with_describe` turned on) **per network policy** returned by **SHOW NETWORK POLICIES**.
  It's important to limit the records and calls to Snowflake to the minimum. That's why we recommend assessing which information you need from the data source and then providing strong filters and turning off additional fields for better plan performance.

### *(fix)* snowflake_warehouse resource

Because of the issue [#2948](https://github.com/Snowflake-Labs/terraform-provider-snowflake/issues/2948), we are relaxing the validations for the Snowflake parameter values. Read more in [CHANGES_BEFORE_V1.md](v1-preparations/CHANGES_BEFORE_V1.md#validations).

## v0.92.0 ➞ v0.93.0

### general changes

With this change we introduce the first resources redesigned for the V1. We have made a few design choices that will be reflected in these and in the further reworked resources. This includes:
- Handling the [default values](./v1-preparations/CHANGES_BEFORE_V1.md#default-values).
- Handling the ["empty" values](./v1-preparations/CHANGES_BEFORE_V1.md#empty-values).
- Handling the [Snowflake parameters](./v1-preparations/CHANGES_BEFORE_V1.md#snowflake-parameters).
- Saving the [config values in the state](./v1-preparations/CHANGES_BEFORE_V1.md#config-values-in-the-state).
- Providing a ["raw Snowflake output"](./v1-preparations/CHANGES_BEFORE_V1.md#empty-values) for the managed resources.

They are all described in short in the [changes before v1 doc](./v1-preparations/CHANGES_BEFORE_V1.md). Please familiarize yourself with these changes before the upgrade.

### old grant resources removal
Following the [announcement](https://github.com/Snowflake-Labs/terraform-provider-snowflake/discussions/2736) we have removed the old grant resources. The two resources [snowflake_role_ownership_grant](https://registry.terraform.io/providers/Snowflake-Labs/snowflake/latest/docs/resources/role_ownership_grant) and [snowflake_user_ownership_grant](https://registry.terraform.io/providers/Snowflake-Labs/snowflake/latest/docs/resources/user_ownership_grant) were not listed in the announcement, but they were also marked as deprecated ones. We are removing them too to conclude the grants redesign saga.

### *(new feature)* Api authentication resources
Added new api authentication resources, i.e.:
- `snowflake_api_authentication_integration_with_authorization_code_grant`
- `snowflake_api_authentication_integration_with_client_credentials`
- `snowflake_api_authentication_integration_with_jwt_bearer`

See reference [doc](https://docs.snowflake.com/en/sql-reference/sql/create-security-integration-api-auth).

### *(new feature)* snowflake_oauth_integration_for_custom_clients and snowflake_oauth_integration_for_partner_applications resources

To enhance clarity and functionality, the new resources `snowflake_oauth_integration_for_custom_clients` and `snowflake_oauth_integration_for_partner_applications` have been introduced
to replace the previous `snowflake_oauth_integration`. Recognizing that the old resource carried multiple responsibilities within a single entity, we opted to divide it into two more specialized resources.
The newly introduced resources are aligned with the latest Snowflake documentation at the time of implementation, and adhere to our [new conventions](#general-changes).
This segregation was based on the `oauth_client` attribute, where `CUSTOM` corresponds to `snowflake_oauth_integration_for_custom_clients`,
while other attributes align with `snowflake_oauth_integration_for_partner_applications`.

### *(new feature)* snowflake_security_integrations datasource
Added a new datasource enabling querying and filtering all types of security integrations. Notes:
- all results are stored in `security_integrations` field.
- `like` field enables security integrations filtering.
- SHOW SECURITY INTEGRATIONS output is enclosed in `show_output` field inside `security_integrations`.
- Output from **DESC SECURITY INTEGRATION** (which can be turned off by declaring `with_describe = false`, **it's turned on by default**) is enclosed in `describe_output` field inside `security_integrations`.
  **DESC SECURITY INTEGRATION** returns different properties based on the integration type. Consult the documentation to check which ones will be filled for which integration.
  The additional parameters call **DESC SECURITY INTEGRATION** (with `with_describe` turned on) **per security integration** returned by **SHOW SECURITY INTEGRATIONS**.
  It's important to limit the records and calls to Snowflake to the minimum. That's why we recommend assessing which information you need from the data source and then providing strong filters and turning off additional fields for better plan performance.

### snowflake_external_oauth_integration resource changes

#### *(behavior change)* Renamed fields
Renamed fields:
- `type` to `external_oauth_type`
- `issuer` to `external_oauth_issuer`
- `token_user_mapping_claims` to `external_oauth_token_user_mapping_claim`
- `snowflake_user_mapping_attribute` to `external_oauth_snowflake_user_mapping_attribute`
- `scope_mapping_attribute` to `external_oauth_scope_mapping_attribute`
- `jws_keys_urls` to `external_oauth_jws_keys_url`
- `rsa_public_key` to `external_oauth_rsa_public_key`
- `rsa_public_key_2` to `external_oauth_rsa_public_key_2`
- `blocked_roles` to `external_oauth_blocked_roles_list`
- `allowed_roles` to `external_oauth_allowed_roles_list`
- `audience_urls` to `external_oauth_audience_list`
- `any_role_mode` to `external_oauth_any_role_mode`
- `scope_delimiter` to `external_oauth_scope_delimiter`
to align with Snowflake docs. Please rename this field in your configuration files. State will be migrated automatically.

#### *(behavior change)* Force new for multiple attributes after removing from config
Conditional force new was added for the following attributes when they are removed from config. There are no alter statements supporting UNSET on these fields.
- `external_oauth_rsa_public_key`
- `external_oauth_rsa_public_key_2`
- `external_oauth_scope_mapping_attribute`
- `external_oauth_jws_keys_url`
- `external_oauth_token_user_mapping_claim`

#### *(behavior change)* Conflicting fields
Fields listed below can not be set at the same time in Snowflake. They are marked as conflicting fields.
- `external_oauth_jws_keys_url` <-> `external_oauth_rsa_public_key`
- `external_oauth_jws_keys_url` <-> `external_oauth_rsa_public_key_2`
- `external_oauth_allowed_roles_list` <-> `external_oauth_blocked_roles_list`

#### *(behavior change)* Changed diff suppress for some fields
The fields listed below had diff suppress which removed '-' from strings. Now, this behavior is removed, so if you had '-' in these strings, please remove them. Note that '-' in these values is not allowed by Snowflake.
- `external_oauth_snowflake_user_mapping_attribute`
- `external_oauth_type`
- `external_oauth_any_role_mode`

### *(new feature)* snowflake_saml2_integration resource

The new `snowflake_saml2_integration` is introduced and deprecates `snowflake_saml_integration`. It contains new fields
and follows our new conventions making it more stable. The old SAML integration wasn't changed, so no migration needed,
but we recommend to eventually migrate to the newer counterpart.

### snowflake_scim_integration resource changes
#### *(behavior change)* Changed behavior of `sync_password`

Now, the `sync_password` field will set the state value to `default` whenever the value is not set in the config. This indicates that the value on the Snowflake side is set to the Snowflake default.

> [!WARNING]
> This change causes issues for Azure scim client (see [#2946](https://github.com/Snowflake-Labs/terraform-provider-snowflake/issues/2946)). The workaround is to remove the resource from the state with `terraform state rm`, add `sync_password = true` to the config, and import with `terraform import "snowflake_scim_integration.test" "aad_provisioning"`. After these steps, there should be no errors and no diff on this field. This behavior is fixed in v0.94 with state upgrader.


#### *(behavior change)* Renamed fields

Renamed field `provisioner_role` to `run_as_role` to align with Snowflake docs. Please rename this field in your configuration files. State will be migrated automatically.

#### *(new feature)* New fields
Fields added to the resource:
- `enabled`
- `sync_password`
- `comment`

#### *(behavior change)* Changed behavior of `enabled`
New field `enabled` is required. Previously the default value during create in Snowflake was `true`. If you created a resource with Terraform, please add `enabled = true` to have the same value.

#### *(behavior change)* Force new for multiple attributes
ForceNew was added for the following attributes (because there are no usable SQL alter statements for them):
- `scim_client`
- `run_as_role`

### snowflake_warehouse resource changes

Because of the multiple changes in the resource, the easiest migration way is to follow our [migration guide](https://github.com/Snowflake-Labs/terraform-provider-snowflake/blob/main/docs/technical-documentation/resource_migration.md) to perform zero downtime migration. Alternatively, it is possible to follow some pointers below. Either way, familiarize yourself with the resource changes before version bumping. Also, check the [design decisions](./v1-preparations/CHANGES_BEFORE_V1.md).

#### *(potential behavior change)* Default values removed
As part of the [redesign](https://github.com/Snowflake-Labs/terraform-provider-snowflake/blob/main/ROADMAP.md#preparing-essential-ga-objects-for-the-provider-v1) we are removing the default values for attributes having their defaults on Snowflake side to reduce coupling with the provider (read more in [default values](./v1-preparations/CHANGES_BEFORE_V1.md#default-values)). Because of that the following defaults were removed:
- `comment` (previously `""`)
- `enable_query_acceleration` (previously `false`)
- `query_acceleration_max_scale_factor` (previously `8`)
- `warehouse_type` (previously `"STANDARD"`)
- `max_concurrency_level` (previously `8`)
- `statement_queued_timeout_in_seconds` (previously `0`)
- `statement_timeout_in_seconds` (previously `172800`)

**Beware!** For attributes being Snowflake parameters (in case of warehouse: `max_concurrency_level`, `statement_queued_timeout_in_seconds`, and `statement_timeout_in_seconds`), this is a breaking change (read more in [Snowflake parameters](./v1-preparations/CHANGES_BEFORE_V1.md#snowflake-parameters)). Previously, not setting a value for them was treated as a fallback to values hardcoded on the provider side. This caused warehouse creation with these parameters set on the warehouse level (and not using the Snowflake default from hierarchy; read more in the [parameters documentation](https://docs.snowflake.com/en/sql-reference/parameters)). To keep the previous values, fill in your configs to the default values listed above.

All previous defaults were aligned with the current Snowflake ones, however it's not possible to distinguish between filled out value and no value in the automatic state upgrader. Therefore, if the given attribute is not filled out in your configuration, terraform will try to perform update after the change (to UNSET the given attribute to the Snowflake default); it should result in no changes on Snowflake object side, but it is required to make Terraform state aligned with your config. **All** other optional fields that were not set inside the config at all (because of the change in handling state logic on our provider side) will follow the same logic. To avoid the need for the changes, fill out the default fields in your config. Alternatively, run `terraform apply`; no further changes should be shown as a part of the plan.

#### *(note)* Automatic state migrations
There are three migrations that should happen automatically with the version bump:
- incorrect `2XLARGE`, `3XLARGE`, `4XLARGE`, `5XLARGE`, `6XLARGE` values for warehouse size are changed to the proper ones
- deprecated `wait_for_provisioning` attribute is removed from the state
- old empty resource monitor attribute is cleaned (earlier it was set to `"null"` string)

#### *(fix)* Warehouse size UNSET

Before the changes, removing warehouse size from the config was not handled properly. Because UNSET is not supported for warehouse size (check the [docs](https://docs.snowflake.com/en/sql-reference/sql/alter-warehouse#properties-parameters) - usage notes for unset) and there are multiple defaults possible, removing the size from config will result in the resource recreation.

#### *(behavior change)* Validation changes
As part of the [redesign](https://github.com/Snowflake-Labs/terraform-provider-snowflake/blob/main/ROADMAP.md#preparing-essential-ga-objects-for-the-provider-v1) we are adjusting validations or removing them to reduce coupling between Snowflake and the provider. Because of that the following validations were removed/adjusted/added:
- `max_cluster_count` - adjusted: added higher bound (10) according to Snowflake docs
- `min_cluster_count` - adjusted: added higher bound (10) according to Snowflake docs
- `auto_suspend` - adjusted: added `0` as valid value
- `warehouse_size` - adjusted: removed incorrect `2XLARGE`, `3XLARGE`, `4XLARGE`, `5XLARGE`, `6XLARGE` values
- `resource_monitor` - added: validation for a valid identifier (still subject to change during [identifiers rework](https://github.com/Snowflake-Labs/terraform-provider-snowflake/blob/main/ROADMAP.md#identifiers-rework))
- `max_concurrency_level` - added: validation according to MAX_CONCURRENCY_LEVEL parameter docs
- `statement_queued_timeout_in_seconds` - added: validation according to STATEMENT_QUEUED_TIMEOUT_IN_SECONDS parameter docs
- `statement_timeout_in_seconds` - added: validation according to STATEMENT_TIMEOUT_IN_SECONDS parameter docs

#### *(behavior change)* Deprecated `wait_for_provisioning` field removed
`wait_for_provisioning` field was deprecated a long time ago. It's high time it was removed from the schema.

#### *(behavior change)* `query_acceleration_max_scale_factor` conditional logic removed
Previously, the `query_acceleration_max_scale_factor` was depending on `enable_query_acceleration` parameter, but it is not required on Snowflake side. After migration, `terraform plan` should suggest changes if `enable_query_acceleration` was earlier set to false (manually or from default) and if `query_acceleration_max_scale_factor` was set in config.

#### *(behavior change)* `initially_suspended` forceNew removed
Previously, the `initially_suspended` attribute change caused the resource recreation. This attribute is used only during creation (to create suspended warehouse). There is no reason to recreate the whole object just to have initial state changed.

#### *(behavior change)* Boolean type changes
To easily handle three-value logic (true, false, unknown) in provider's configs, type of `auto_resume` and `enable_query_acceleration` was changed from boolean to string. This should not require updating existing configs (boolean/int value should be accepted and state will be migrated to string automatically), however we recommend changing config values to strings. Terraform should perform an action for configs lacking `auto_resume` or `enable_query_acceleration` (`ALTER WAREHOUSE UNSET AUTO_RESUME` and/or `ALTER WAREHOUSE UNSET ENABLE_QUERY_ACCELERATION` will be run underneath which should not affect the Snowflake object, because `auto_resume` and `enable_query_acceleration` are false by default).

#### *(note)* `resource_monitor` validation and diff suppression
`resource_monitor` is an identifier and handling logic may be still slightly changed as part of https://github.com/Snowflake-Labs/terraform-provider-snowflake/blob/main/ROADMAP.md#identifiers-rework. It should be handled automatically (without needed manual actions on user side), though, but it is not guaranteed.

#### *(behavior change)* snowflake_warehouses datasource
- Added `like` field to enable warehouse filtering
- Added missing fields returned by SHOW WAREHOUSES and enclosed its output in `show_output` field.
- Added outputs from **DESC WAREHOUSE** and **SHOW PARAMETERS IN WAREHOUSE** (they can be turned off by declaring `with_describe = false` and `with_parameters = false`, **they're turned on by default**).
  The additional parameters call **DESC WAREHOUSE** (with `with_describe` turned on) and **SHOW PARAMETERS IN WAREHOUSE** (with `with_parameters` turned on) **per warehouse** returned by **SHOW WAREHOUSES**.
  The outputs of both commands are held in `warehouses` entry, where **DESC WAREHOUSE** is saved in the `describe_output` field, and **SHOW PARAMETERS IN WAREHOUSE** in the `parameters` field.
  It's important to limit the records and calls to Snowflake to the minimum. That's why we recommend assessing which information you need from the data source and then providing strong filters and turning off additional fields for better plan performance.

You can read more in ["raw Snowflake output"](./v1-preparations/CHANGES_BEFORE_V1.md#empty-values).

### *(new feature)* new database resources
As part of the [preparation for v1](https://github.com/Snowflake-Labs/terraform-provider-snowflake/blob/main/ROADMAP.md#preparing-essential-ga-objects-for-the-provider-v1), we split up the database resource into multiple ones:
- Standard database - can be used as `snowflake_database` (replaces the old one and is used to create databases with optional ability to become a primary database ready for replication)
- Shared database - can be used as `snowflake_shared_database` (used to create databases from externally defined shares)
- Secondary database - can be used as `snowflake_secondary_database` (used to create replicas of databases from external sources)

All the field changes in comparison to the previous database resource are:
- `is_transient`
    - in `snowflake_shared_database`
        - removed: the field is removed from `snowflake_shared_database` as it doesn't have any effect on shared databases.
- `from_database` - database cloning was entirely removed and is not possible by any of the new database resources.
- `from_share` - the parameter was moved to the dedicated resource for databases created from shares `snowflake_shared_database`. Right now, it's a text field instead of a map. Additionally, instead of legacy account identifier format we're expecting the new one that with share looks like this: `<organization_name>.<account_name>.<share_name>`. For more information on account identifiers, visit the [official documentation](https://docs.snowflake.com/en/user-guide/admin-account-identifier).
- `from_replication` - the parameter was moved to the dedicated resource for databases created from primary databases `snowflake_secondary_database`
- `replication_configuration` - renamed: was renamed to `configuration` and is only available in the `snowflake_database`. Its internal schema changed that instead of list of accounts, we expect a list of nested objects with accounts for which replication (and optionally failover) should be enabled. More information about converting between both versions [here](#resource-renamed-snowflake_database---snowflake_database_old). Additionally, instead of legacy account identifier format we're expecting the new one that looks like this: `<organization_name>.<account_name>` (it will be automatically migrated to the recommended format by the state upgrader). For more information on account identifiers, visit the [official documentation](https://docs.snowflake.com/en/user-guide/admin-account-identifier).
- `data_retention_time_in_days`
  - in `snowflake_shared_database`
      - removed: the field is removed from `snowflake_shared_database` as it doesn't have any effect on shared databases.
  - in `snowflake_database` and `snowflake_secondary_database`
    - adjusted: now, it uses different approach that won't set it to -1 as a default value, but rather fills the field with the current value from Snowflake (this still can change).
- added: The following set of [parameters](https://docs.snowflake.com/en/sql-reference/parameters) was added to every database type:
    - `max_data_extension_time_in_days`
    - `external_volume`
    - `catalog`
    - `replace_invalid_characters`
    - `default_ddl_collation`
    - `storage_serialization_policy`
    - `log_level`
    - `trace_level`
    - `suspend_task_after_num_failures`
    - `task_auto_retry_attempts`
    - `user_task_managed_initial_warehouse_size`
    - `user_task_timeout_ms`
    - `user_task_minimum_trigger_interval_in_seconds`
    - `quoted_identifiers_ignore_case`
    - `enable_console_output`

The split was done (and will be done for several objects during the refactor) to simplify the resource on maintainability and usage level.
Its purpose was also to divide the resources by their specific purpose rather than cramping every use case of an object into one resource.

### *(behavior change)* Resource renamed snowflake_database -> snowflake_database_old
We made a decision to use the existing `snowflake_database` resource for redesigning it into a standard database.
The previous `snowflake_database` was renamed to `snowflake_database_old` and the current `snowflake_database`
contains completely new implementation that follows our guidelines we set for V1.
When upgrading to the 0.93.0 version, the automatic state upgrader should cover the migration for databases that didn't have the following fields set:
- `from_share` (now, the new `snowflake_shared_database` should be used instead)
- `from_replica` (now, the new `snowflake_secondary_database` should be used instead)
- `replication_configuration`

For configurations containing `replication_configuraiton` like this one:
```terraform
resource "snowflake_database" "test" {
  name = "<name>"
  replication_configuration {
    accounts = ["<account_locator>", "<account_locator_2>"]
    ignore_edition_check = true
  }
}
```

You have to transform the configuration into the following format (notice the change from account locator into the new account identifier format):
```terraform
resource "snowflake_database" "test" {
  name = "%s"
  replication {
    enable_to_account {
      account_identifier = "<organization_name>.<account_name>"
      with_failover      = false
    }
    enable_to_account {
      account_identifier = "<organization_name_2>.<account_name_2>"
      with_failover      = false
    }
  }
  ignore_edition_check = true
}
```

If you had `from_database` set, you should follow our [resource migration guide](https://github.com/Snowflake-Labs/terraform-provider-snowflake/blob/main/docs/technical-documentation/resource_migration.md) to remove
the database from state to later import it in the newer version of the provider.
Otherwise, it may cause issues when migrating to v0.93.0.
For now, we're dropping the possibility to create a clone database from other databases.
The only way will be to clone a database manually and import it as `snowflake_database`, but if
cloned databases diverge in behavior from standard databases, it may cause issues.

For databases with one of the fields mentioned above, manual migration will be needed.
Please refer to our [migration guide](https://github.com/Snowflake-Labs/terraform-provider-snowflake/blob/main/docs/technical-documentation/resource_migration.md) to perform zero downtime migration.

If you would like to upgrade to the latest version and postpone the upgrade, you still have to perform the manual migration
to the `snowflake_database_old` resource by following the [zero downtime migrations document](https://github.com/Snowflake-Labs/terraform-provider-snowflake/blob/main/docs/technical-documentation/resource_migration.md).
The only difference would be that instead of writing/generating new configurations you have to just rename the existing ones to contain `_old` suffix.

### *(behavior change)* snowflake_databases datasource
- `terse` and `history` fields were removed.
- `replication_configuration` field was removed from `databases`.
- `pattern` was replaced by `like` field.
- Additional filtering options added (`limit`).
- Added missing fields returned by SHOW DATABASES and enclosed its output in `show_output` field.
- Added outputs from **DESC DATABASE** and **SHOW PARAMETERS IN DATABASE** (they can be turned off by declaring `with_describe = false` and `with_parameters = false`, **they're turned on by default**).
The additional parameters call **DESC DATABASE** (with `with_describe` turned on) and **SHOW PARAMETERS IN DATABASE** (with `with_parameters` turned on) **per database** returned by **SHOW DATABASES**.
The outputs of both commands are held in `databases` entry, where **DESC DATABASE** is saved in the `describe_output` field, and **SHOW PARAMETERS IN DATABASE** in the `parameters` field.
It's important to limit the records and calls to Snowflake to the minimum. That's why we recommend assessing which information you need from the data source and then providing strong filters and turning off additional fields for better plan performance.

## v0.89.0 ➞ v0.90.0
### snowflake_table resource changes
#### *(behavior change)* Validation to column type added
While solving issue [#2733](https://github.com/Snowflake-Labs/terraform-provider-snowflake/issues/2733) we have introduced diff suppression for `column.type`. To make it work correctly we have also added a validation to it. It should not cause any problems, but it's worth noting in case of any data types used that the provider is not aware of.

### snowflake_procedure resource changes
#### *(behavior change)* Validation to arguments type added
Diff suppression for `arguments.type` is needed for the same reason as above for `snowflake_table` resource.

### tag_masking_policy_association resource changes
Now the `tag_masking_policy_association` resource will only accept fully qualified names separated by dot `.` instead of pipe `|`.

Before
```terraform
resource "snowflake_tag_masking_policy_association" "name" {
    tag_id            = snowflake_tag.this.id
    masking_policy_id = snowflake_masking_policy.example_masking_policy.id
}
```

After
```terraform
resource "snowflake_tag_masking_policy_association" "name" {
    tag_id            = "\"${snowflake_tag.this.database}\".\"${snowflake_tag.this.schema}\".\"${snowflake_tag.this.name}\""
    masking_policy_id = "\"${snowflake_masking_policy.example_masking_policy.database}\".\"${snowflake_masking_policy.example_masking_policy.schema}\".\"${snowflake_masking_policy.example_masking_policy.name}\""
}
```

It's more verbose now, but after identifier rework it should be similar to the previous form.

## v0.88.0 ➞ v0.89.0
#### *(behavior change)* ForceNew removed
The `ForceNew` field was removed in favor of in-place Update for `name` parameter in:
- `snowflake_file_format`
- `snowflake_masking_policy`
So from now, these objects won't be re-created when the `name` changes, but instead only the name will be updated with `ALTER .. RENAME TO` statements.

## v0.87.0 ➞ v0.88.0
### snowflake_procedure resource changes
#### *(behavior change)* Execute as validation added
From now on, the `snowflake_procedure`'s `execute_as` parameter allows only two values: OWNER and CALLER (case-insensitive). Setting other values earlier resulted in falling back to the Snowflake default (currently OWNER) and creating a permadiff.

### snowflake_grants datasource changes
`snowflake_grants` datasource was refreshed as part of the ongoing [Grants Redesign](https://github.com/Snowflake-Labs/terraform-provider-snowflake/blob/main/ROADMAP.md#redesigning-grants).

#### *(behavior change)* role fields renames
To be aligned with the convention in other grant resources, `role` was renamed to `account_role` for the following fields:
- `grants_to.role`
- `grants_of.role`
- `future_grants_to.role`.

To migrate simply change `role` to `account_role` in the aforementioned fields.

#### *(behavior change)* grants_to.share type change
`grants_to.share` was a text field. Because Snowflake introduced new syntax `SHOW GRANTS TO SHARE <share_name> IN APPLICATION PACKAGE <app_package_name>` (check more in the [docs](https://docs.snowflake.com/en/sql-reference/sql/show-grants#variants)) the type was changed to object. To migrate simply change:
```terraform
data "snowflake_grants" "example_to_share" {
  grants_to {
    share = "some_share"
  }
}
```
to
```terraform
data "snowflake_grants" "example_to_share" {
  grants_to {
    share {
      share_name = "some_share"
    }
  }
}
```
Note: `in_application_package` is not yet supported.

#### *(behavior change)* future_grants_in.schema type change
`future_grants_in.schema` was an object field allowing to set required `schema_name` and optional `database_name`. Our strategy is to be explicit, so the schema field was changed to string and fully qualified name is expected. To migrate change:
```terraform
data "snowflake_grants" "example_future_in_schema" {
  future_grants_in {
    schema {
      database_name = "some_database"
      schema_name   = "some_schema"
    }
  }
}
```
to
```terraform
data "snowflake_grants" "example_future_in_schema" {
  future_grants_in {
    schema = "\"some_database\".\"some_schema\""
  }
}
```
#### *(new feature)* grants_to new options
`grants_to` was enriched with three new options:
- `application`
- `application_role`
- `database_role`

No migration work is needed here.

#### *(new feature)* grants_of new options
`grants_to` was enriched with two new options:
- `database_role`
- `application_role`

No migration work is needed here.

#### *(new feature)* future_grants_to new options
`future_grants_to` was enriched with one new option:
- `database_role`

No migration work is needed here.

#### *(documentation)* improvements
Descriptions of attributes were altered. More examples were added (both for old and new features).

## v0.86.0 ➞ v0.87.0
### snowflake_database resource changes
#### *(behavior change)* External object identifier changes

Previously, in `snowflake_database` when creating a database form share, it was possible to provide `from_share.provider`
in the format of `<org_name>.<account_name>`. It worked even though we expected account locator because our "external" identifier wasn't quoting its string representation.
To be consistent with other identifier types, we quoted the output of "external" identifiers which makes such configurations break
(previously, they were working "by accident"). To fix it, the previous format of `<org_name>.<account_name>` has to be changed
to account locator format `<account_locator>` (mind that it's now case-sensitive). The account locator can be retrieved by calling `select current_account();` on the sharing account.
In the future we would like to eventually come back to the `<org_name>.<account_name>` format as it's recommended by Snowflake.

### Provider configuration changes

#### **IMPORTANT** *(bug fix)* Configuration hierarchy
There were several issues reported about the configuration hierarchy, e.g. [#2294](https://github.com/Snowflake-Labs/terraform-provider-snowflake/issues/2294) and [#2242](https://github.com/Snowflake-Labs/terraform-provider-snowflake/issues/2242).
In fact, the order of precedence described in the docs was not followed. This have led to the incorrect behavior.

After migrating to this version, the hierarchy from the docs should be followed:
```text
The Snowflake provider will use the following order of precedence when determining which credentials to use:
1) Provider Configuration
2) Environment Variables
3) Config File
```

**BEWARE**: your configurations will be affected with that change because they may have been leveraging the incorrect configurations precedence. Please be sure to check all the configurations before running terraform.

### snowflake_failover_group resource changes
#### *(bug fix)* ACCOUNT PARAMETERS is returned as PARAMETERS from SHOW FAILOVER GROUPS
Longer context in [#2517](https://github.com/Snowflake-Labs/terraform-provider-snowflake/issues/2517).
After this change, one apply may be required to update the state correctly for failover group resources using `ACCOUNT PARAMETERS`.

### snowflake_database, snowflake_schema, and snowflake_table resource changes
#### *(behavior change)* Database `data_retention_time_in_days` + Schema `data_retention_days` + Table `data_retention_time_in_days`
For context [#2356](https://github.com/Snowflake-Labs/terraform-provider-snowflake/issues/2356).
To make data retention fields truly optional (previously they were producing plan every time when no value was set),
we added `-1` as a possible value, and it is set as default. That got rid of the unexpected plans when no value is set and added possibility to use default value assigned by Snowflake (see [the data retention period](https://docs.snowflake.com/en/user-guide/data-time-travel#data-retention-period)).

### snowflake_table resource changes
#### *(behavior change)* Table `data_retention_days` field removed in favor of `data_retention_time_in_days`
For context [#2356](https://github.com/Snowflake-Labs/terraform-provider-snowflake/issues/2356).
To define data retention days for table `data_retention_time_in_days` should be used as deprecated `data_retention_days` field is being removed.

## v0.85.0 ➞ v0.86.0
### snowflake_table_constraint resource changes

#### *(behavior change)* NOT NULL removed from possible types
The `type` of the constraint was limited back to `UNIQUE`, `PRIMARY KEY`, and `FOREIGN KEY`.
The reason for that is, that syntax for Out-of-Line constraint ([docs](https://docs.snowflake.com/en/sql-reference/sql/create-table-constraint#out-of-line-unique-primary-foreign-key)) does not contain `NOT NULL`.
It is noted as a behavior change but in some way it is not; with the previous implementation it did not work at all with `type` set to `NOT NULL` because the generated statement was not a valid Snowflake statement.

We will consider adding `NOT NULL` back because it can be set by `ALTER COLUMN columnX SET NOT NULL`, but first we want to revisit the whole resource design.

#### *(behavior change)* table_id reference
The docs were inconsistent. Example prior to 0.86.0 version showed using the `table.id` as the `table_id` reference. The description of the `table_id` parameter never allowed such a value (`table.id` is a `|`-delimited identifier representation and only the `.`-separated values were listed in the docs: https://registry.terraform.io/providers/Snowflake-Labs/snowflake/0.85.0/docs/resources/table_constraint#required. The misuse of `table.id` parameter will result in error after migrating to 0.86.0. To make the config work, please remove and reimport the constraint resource from the state as described in [resource migration doc](./docs/technical-documentation/resource_migration.md).

After discussions in [#2535](https://github.com/Snowflake-Labs/terraform-provider-snowflake/issues/2535) we decided to provide a temporary workaround in 0.87.0 version, so that the manual migration is not necessary. It allows skipping the migration and jumping straight to 0.87.0 version. However, the temporary workaround will be gone in one of the future versions. Please adjust to the newly suggested reference with the new resources you create.

### snowflake_external_function resource changes

#### *(behavior change)* return_null_allowed default is now true
The `return_null_allowed` attribute default value is now `true`. This is a behavior change because it was `false` before. The reason it was changed is to match the expected default value in the [documentation](https://docs.snowflake.com/en/sql-reference/sql/create-external-function#optional-parameters) `Default: The default is NULL (i.e. the function can return NULL values).`

#### *(behavior change)* comment is no longer required
The `comment` attribute is now optional. It was required before, but it is not required in Snowflake API.

### snowflake_external_functions data source changes

#### *(behavior change)* schema is now required with database
The `schema` attribute is now required with `database` attribute to match old implementation `SHOW EXTERNAL FUNCTIONS IN SCHEMA "<database>"."<schema>"`. In the future this may change to make schema optional.

## vX.XX.X -> v0.85.0

### Migration from old (grant) resources to new ones

In recent changes, we introduced a new grant resources to replace the old ones.
To aid with the migration, we wrote a guide to show one of the possible ways to migrate deprecated resources to their new counter-parts.
As the guide is more general and applies to every version (and provider), we moved it [here](./docs/technical-documentation/resource_migration.md).

### snowflake_procedure resource changes
#### *(deprecation)* return_behavior
`return_behavior` parameter is deprecated because it is also deprecated in the Snowflake API.

### snowflake_function resource changes
#### *(behavior change)* return_type
`return_type` has become force new because there is no way to alter it without dropping and recreating the function.

## v0.84.0 ➞ v0.85.0

### snowflake_stage resource changes

#### *(behavior change/regression)* copy_options
Setting `copy_options` to `ON_ERROR = 'CONTINUE'` would result in a permadiff. Use `ON_ERROR = CONTINUE` (without single quotes) or bump to v0.89.0 in which the behavior was fixed.

### snowflake_notification_integration resource changes
#### *(behavior change)* notification_provider
`notification_provider` becomes required and has three possible values `AZURE_STORAGE_QUEUE`, `AWS_SNS`, and `GCP_PUBSUB`.
It is still possible to set it to `AWS_SQS` but because there is no underlying SQL, so it will result in an error.
Attributes `aws_sqs_arn` and `aws_sqs_role_arn` will be ignored.
Computed attributes `aws_sqs_external_id` and `aws_sqs_iam_user_arn` won't be updated.

#### *(behavior change)* force new for multiple attributes
Force new was added for the following attributes (because no usable SQL alter statements for them):
- `azure_storage_queue_primary_uri`
- `azure_tenant_id`
- `gcp_pubsub_subscription_name`
- `gcp_pubsub_topic_name`

#### *(deprecation)* direction
`direction` parameter is deprecated because it is added automatically on the SDK level.

#### *(deprecation)* type
`type` parameter is deprecated because it is added automatically on the SDK level (and basically it's always `QUEUE`).

## v0.73.0 ➞ v0.74.0
### Provider configuration changes

In this change we have done a provider refactor to make it more complete and customizable by supporting more options that
were already available in Golang Snowflake driver. This lead to several attributes being added and a few deprecated.
We will focus on the deprecated ones and show you how to adapt your current configuration to the new changes.

#### *(rename)* username ➞ user

```terraform
provider "snowflake" {
  # before
  username = "username"

  # after
  user = "username"
}
```

#### *(structural change)* OAuth API

```terraform
provider "snowflake" {
  # before
  browser_auth        = false
  oauth_access_token  = "<access_token>"
  oauth_refresh_token = "<refresh_token>"
  oauth_client_id     = "<client_id>"
  oauth_client_secret = "<client_secret>"
  oauth_endpoint      = "<endpoint>"
  oauth_redirect_url  = "<redirect_uri>"

  # after
  authenticator = "ExternalBrowser"
  token         = "<access_token>"
  token_accessor {
    refresh_token   = "<refresh_token>"
    client_id       = "<client_id>"
    client_secret   = "<client_secret>"
    token_endpoint  = "<endpoint>"
    redirect_uri    = "<redirect_uri>"
  }
}
```

#### *(remove redundant information)* region

Specifying a region is a legacy thing and according to https://docs.snowflake.com/en/user-guide/admin-account-identifier
you can specify a region as a part of account parameter. Specifying account parameter with the region is also considered legacy,
but with this approach it will be easier to convert only your account identifier to the new preferred way of specifying account identifier.

```terraform
provider "snowflake" {
  # before
  region = "<cloud_region_id>"

  # after
  account = "<account_locator>.<cloud_region_id>"
}
```

#### *(todo)* private key path

```terraform
provider "snowflake" {
  # before
  private_key_path = "<filepath>"

  # after
  private_key = file("<filepath>")
}
```

#### *(rename)* session_params ➞ params

```terraform
provider "snowflake" {
  # before
  session_params = {}

  # after
  params = {}
}
```

#### *(behavior change)* authenticator (JWT)

Before the change `authenticator` parameter did not have to be set for private key authentication and was deduced by the provider. The change is a result of the introduced configuration alignment with an underlying [gosnowflake driver](https://github.com/snowflakedb/gosnowflake). The authentication type is required there, and it defaults to user+password one. From this version, set `authenticator` to `JWT` explicitly.<|MERGE_RESOLUTION|>--- conflicted
+++ resolved
@@ -9,7 +9,6 @@
 
 ## v0.99.0 ➞ v0.100.0
 
-<<<<<<< HEAD
 ### snowflake_account_parameter resource changes
 
 #### *(behavior change)* resource deletion
@@ -17,7 +16,7 @@
 
 #### *(behavior change)* changes in `key` field
 The value of `key` field is now case-insensitive and is validated. The list of supported values is available in the resource documentation.
-=======
+
 ### snowflake_account resource changes
 
 Changes:
@@ -25,7 +24,7 @@
 - `grace_period_in_days` is now required. The field should be explicitly set in the following versions.
 - Account renaming is now supported.
 - `is_org_admin` is a settable field (previously it was read-only field). Changing its value is also supported.
-- `must_change_password` and `is_org_admin` type was changed from `bool` to bool-string (more on that [here](https://github.com/Snowflake-Labs/terraform-provider-snowflake/blob/main/v1-preparations/CHANGES_BEFORE_V1.md#empty-values)). No action required during the migration. 
+- `must_change_password` and `is_org_admin` type was changed from `bool` to bool-string (more on that [here](https://github.com/Snowflake-Labs/terraform-provider-snowflake/blob/main/v1-preparations/CHANGES_BEFORE_V1.md#empty-values)). No action required during the migration.
 - The underlying resource identifier was changed from `<account_locator>` to `<organization_name>.<account_name>`. Migration will be done automatically. Notice this introduces changes in how `snowflake_account` resource is imported.
 - New `show_output` field was added (see [raw Snowflake output](./v1-preparations/CHANGES_BEFORE_V1.md#raw-snowflake-output)).
 
@@ -52,7 +51,6 @@
   value = data.snowflake_accounts.test.accounts[0].show_output[0].account_name
 }
 ```
->>>>>>> 6087fc9f
 
 ### snowflake_tag_association resource changes
 #### *(behavior change)* new id format
