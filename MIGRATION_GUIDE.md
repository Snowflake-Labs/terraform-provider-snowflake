--- conflicted
+++ resolved
@@ -9,7 +9,46 @@
 
 ## v0.96.0 ➞ v0.97.0
 
-<<<<<<< HEAD
+### *(new feature)* snowflake_stream_on_table resource
+
+To enhance clarity and functionality, the new resource `snowflake_stream_on_table` has been introduced to replace the previous `snowflake_stream`. Recognizing that the old resource carried multiple responsibilities within a single entity, we opted to divide it into more specialized resources.
+The newly introduced resources are aligned with the latest Snowflake documentation at the time of implementation, and adhere to our [new conventions](#general-changes).
+This segregation was based on the object on which the stream is created. The mapping between SQL statements and the resources is the following:
+- `ON TABLE <table_name>` -> `snowflake_stream_on_table`
+
+To use the new `stream_on_table`, change the old `stream` from
+```terraform
+resource "snowflake_stream" "stream" {
+  name     = "stream"
+  schema   = "schema"
+  database = "database"
+
+  on_table    = snowflake_table.table.fully_qualified_name
+  append_only = true
+
+  comment = "A stream."
+}
+```
+
+to
+
+```
+resource "snowflake_stream_on_table" "stream" {
+  name     = "stream"
+  schema   = "schema"
+  database = "database"
+
+  table             = snowflake_table.table.fully_qualified_name
+  append_only       = "true"
+
+  comment = "A stream."
+}
+```
+
+Then, follow our [Resource migration guide](https://github.com/Snowflake-Labs/terraform-provider-snowflake/blob/main/docs/technical-documentation/resource_migration.md).
+
+## v0.96.0 ➞ v0.97.0
+
 ### *(new feature)* Secret resources
 Added a new secrets resources for managing secrets.
 We decided to split each secret flow into individual resources, i.e.:
@@ -19,45 +58,6 @@
 - `snowflake_secret_with_generic_string`
 
 See reference [docs](https://docs.snowflake.com/en/sql-reference/sql/create-secret). 
-=======
-### *(new feature)* snowflake_stream_on_table resource
-
-To enhance clarity and functionality, the new resource `snowflake_stream_on_table` has been introduced to replace the previous `snowflake_stream`. Recognizing that the old resource carried multiple responsibilities within a single entity, we opted to divide it into more specialized resources.
-The newly introduced resources are aligned with the latest Snowflake documentation at the time of implementation, and adhere to our [new conventions](#general-changes).
-This segregation was based on the object on which the stream is created. The mapping between SQL statements and the resources is the following:
-- `ON TABLE <table_name>` -> `snowflake_stream_on_table`
-
-To use the new `stream_on_table`, change the old `stream` from
-```terraform
-resource "snowflake_stream" "stream" {
-  name     = "stream"
-  schema   = "schema"
-  database = "database"
-
-  on_table    = snowflake_table.table.fully_qualified_name
-  append_only = true
-
-  comment = "A stream."
-}
-```
-
-to
-
-```
-resource "snowflake_stream_on_table" "stream" {
-  name     = "stream"
-  schema   = "schema"
-  database = "database"
-
-  table             = snowflake_table.table.fully_qualified_name
-  append_only       = "true"
-
-  comment = "A stream."
-}
-```
-
-Then, follow our [Resource migration guide](https://github.com/Snowflake-Labs/terraform-provider-snowflake/blob/main/docs/technical-documentation/resource_migration.md).
->>>>>>> 97fa9b44
 
 ## v0.95.0 ➞ v0.96.0
 
