--- conflicted
+++ resolved
@@ -5,7 +5,10 @@
 across different versions.
 
 ## v0.89.0 ➞ v0.90.0
-<<<<<<< HEAD
+### snowflake_table resource changes
+#### *(behavior change)* Validation to column type added
+While solving issue [#2733](https://github.com/Snowflake-Labs/terraform-provider-snowflake/issues/2733) we have introduced diff suppression for `column.type`. To make it work correctly we have also added a validation to it. It should not cause any problems, but it's worth noting in case of any data types used that the provider is not aware of.
+
 ### tag_masking_policy_association resource changes
 Now the `tag_masking_policy_association` resource will only accept fully qualified names separated by dot `.` instead of pipe `|`.
 
@@ -26,11 +29,6 @@
 ```
 
 It's more verbose now, but after identifier rework it should be similar to the previous form.
-=======
-### snowflake_table resource changes
-#### *(behavior change)* Validation to column type added
-While solving issue [#2733](https://github.com/Snowflake-Labs/terraform-provider-snowflake/issues/2733) we have introduced diff suppression for `column.type`. To make it work correctly we have also added a validation to it. It should not cause any problems, but it's worth noting in case of any data types used that the provider is not aware of.
->>>>>>> 7b1c67e1
 
 ## v0.88.0 ➞ v0.89.0
 #### *(behavior change)* ForceNew removed
