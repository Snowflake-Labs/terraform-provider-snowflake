--- conflicted
+++ resolved
@@ -5,7 +5,61 @@
 across different versions.
 
 ## v0.92.0 ➞ v0.93.0
-<<<<<<< HEAD
+### snowflake_scim_integration resource changes
+#### *(behavior change)* Renamed fields
+
+Renamed field `provisioner_role` to `run_as_role` to align with Snowflake docs. Please rename this field in your configuration files. State will be migrated automatically.
+
+#### *(behavior change)* Changed behavior of `enabled`
+
+Field `enabled` is now required. Previously the default value during create in Snowflake was `true`. If you created a resource with Terraform, please add `enabled = true` to have the same value.
+
+#### *(behavior change)* Force new for multiple attributes
+Force new was added for the following attributes (because no usable SQL alter statements for them):
+- `scim_client`
+- `run_as_role`
+
+### snowflake_warehouse resource changes
+#### *(potential behavior change)* Default values removed
+As part of the [redesign](https://github.com/Snowflake-Labs/terraform-provider-snowflake/blob/main/ROADMAP.md#preparing-essential-ga-objects-for-the-provider-v1) we are removing the default values for attributes having their defaults on Snowflake side to reduce coupling with the provider. Because of that the following defaults were removed:
+- `comment`
+- `statement_timeout_in_seconds`
+- `statement_queued_timeout_in_seconds`
+- `max_concurrency_level`
+- `enable_query_acceleration`
+- `query_acceleration_max_scale_factor`
+- `warehouse_type`
+
+All previous defaults were aligned with the current Snowflake ones, however:
+
+[//]: # (TODO [SNOW-1348102 - next PR]: state migrator?)
+- if the given parameter was changed on the account level, terraform will try to update it
+
+[//]: # (- TODO [SNOW-1348102 - next PR]: describe the new state approach if decided)
+
+#### *(behavior change)* Validation changes
+As part of the [redesign](https://github.com/Snowflake-Labs/terraform-provider-snowflake/blob/main/ROADMAP.md#preparing-essential-ga-objects-for-the-provider-v1) we are adjusting validations or removing them to reduce coupling between Snowflake and the provider. Because of that the following validations were removed/adjusted/added:
+- `max_cluster_count` - adjusted: added higher bound (10) according to Snowflake docs
+- `min_cluster_count` - adjusted: added higher bound (10) according to Snowflake docs
+- `auto_suspend` - adjusted: added `0` as valid value
+- `warehouse_size` - adjusted: removed incorrect `2XLARGE`, `3XLARGE`, `4XLARGE`, `5XLARGE`, `6XLARGE` values
+- `resource_monitor` - added: validation for a valid identifier (still subject to change during [identifiers rework](https://github.com/Snowflake-Labs/terraform-provider-snowflake/blob/main/ROADMAP.md#identifiers-rework))
+- `max_concurrency_level` - added: validation according to MAX_CONCURRENCY_LEVEL parameter docs
+- `statement_queued_timeout_in_seconds` - added: validation according to STATEMENT_QUEUED_TIMEOUT_IN_SECONDS parameter docs
+- `statement_timeout_in_seconds` - added: validation according to STATEMENT_TIMEOUT_IN_SECONDS parameter docs
+
+#### *(behavior change)* Deprecated `wait_for_provisioning` field removed
+`wait_for_provisioning` field was deprecated a long time ago. It's high time it was removed from the schema.
+
+#### *(behavior change)* `query_acceleration_max_scale_factor` conditional logic removed
+Previously, the `query_acceleration_max_scale_factor` was depending on `enable_query_acceleration` parameter, but it is not required on Snowflake side. After migration, `terraform plan` should suggest changes if `enable_query_acceleration` was earlier set to false (manually or from default) and if `query_acceleration_max_scale_factor` was set in config.
+
+#### *(behavior change)* Boolean type changes
+To easily handle three-value logic (true, false, unknown) in provider's configs, type of `auto_resume` and `enable_query_acceleration` was changed from boolean to string. This should not require updating existing configs (boolean/int value should be accepted and state will be migrated to string automatically), however we recommend changing config values to strings. Terraform should perform an action for configs lacking `auto_resume` or `enable_query_acceleration` (`ALTER WAREHOUSE UNSET AUTO_RESUME` and/or `ALTER WAREHOUSE UNSET ENABLE_QUERY_ACCELERATION` will be run underneath which should not affect the Snowflake object, because `auto_resume` and `enable_query_acceleration` are false by default).
+
+#### *(note)* `resource_monitor` validation and diff suppression
+`resource_monitor` is an identifier and handling logic may be still slightly changed as part of https://github.com/Snowflake-Labs/terraform-provider-snowflake/blob/main/ROADMAP.md#identifiers-rework. It should be handled automatically (without needed manual actions on user side), though, but it is not guaranteed.
+
 ### new database resources
 As part of the [preparation for v1](https://github.com/Snowflake-Labs/terraform-provider-snowflake/blob/main/ROADMAP.md#preparing-essential-ga-objects-for-the-provider-v1), we split up the database resource into multiple ones:
 - Standard database - can be used as `snowflake_database` (replaces the old one and is used to create databases with optional ability to become a primary database ready for replication)
@@ -17,7 +71,7 @@
 
 ### Resource renamed snowflake_database -> snowflake_database_old
 We made a decision to use the existing `snowflake_database` resource for redesigning it into a standard database.
-The previous `snowflake_database` was renamed to `snowflake_database_old` and the current `snowflake_database` 
+The previous `snowflake_database` was renamed to `snowflake_database_old` and the current `snowflake_database`
 contains completely new implementation that follows our guidelines we set for V1.
 When upgrading to the 0.93.0 version, the automatic state upgrader should cover the migration for databases that didn't have the following fields set:
 - `from_share` (now, the new `snowflake_shared_database` should be used instead)
@@ -53,7 +107,7 @@
 }
 ```
 
-If you had `from_database` set, it should migrate automatically. 
+If you had `from_database` set, it should migrate automatically.
 For now, we're dropping the possibility to create a clone database from other databases.
 The only way will be to clone a database manually and import it as `snowflake_database`, but if
 cloned databases diverge in behavior from standard databases, it may cause issues.
@@ -72,62 +126,6 @@
 - Additional filtering options added (`limit`).
 - Added missing fields returned by SHOW DATABASES.
 - Added outputs from DESC DATABASE and SHOW PARAMETERS IN DATABASE (they can be turned off by declaring `with_describe = false` and `with_parameters = false`, **they're turned on by default**).
-=======
-### snowflake_scim_integration resource changes
-#### *(behavior change)* Renamed fields
-
-Renamed field `provisioner_role` to `run_as_role` to align with Snowflake docs. Please rename this field in your configuration files. State will be migrated automatically.
-
-#### *(behavior change)* Changed behavior of `enabled`
-
-Field `enabled` is now required. Previously the default value during create in Snowflake was `true`. If you created a resource with Terraform, please add `enabled = true` to have the same value.
-
-#### *(behavior change)* Force new for multiple attributes
-Force new was added for the following attributes (because no usable SQL alter statements for them):
-- `scim_client`
-- `run_as_role`
-
-### snowflake_warehouse resource changes
-#### *(potential behavior change)* Default values removed
-As part of the [redesign](https://github.com/Snowflake-Labs/terraform-provider-snowflake/blob/main/ROADMAP.md#preparing-essential-ga-objects-for-the-provider-v1) we are removing the default values for attributes having their defaults on Snowflake side to reduce coupling with the provider. Because of that the following defaults were removed:
-- `comment`
-- `statement_timeout_in_seconds`
-- `statement_queued_timeout_in_seconds`
-- `max_concurrency_level`
-- `enable_query_acceleration`
-- `query_acceleration_max_scale_factor`
-- `warehouse_type`
-
-All previous defaults were aligned with the current Snowflake ones, however:
-
-[//]: # (TODO [SNOW-1348102 - next PR]: state migrator?)
-- if the given parameter was changed on the account level, terraform will try to update it
-
-[//]: # (- TODO [SNOW-1348102 - next PR]: describe the new state approach if decided)
-
-#### *(behavior change)* Validation changes
-As part of the [redesign](https://github.com/Snowflake-Labs/terraform-provider-snowflake/blob/main/ROADMAP.md#preparing-essential-ga-objects-for-the-provider-v1) we are adjusting validations or removing them to reduce coupling between Snowflake and the provider. Because of that the following validations were removed/adjusted/added:
-- `max_cluster_count` - adjusted: added higher bound (10) according to Snowflake docs
-- `min_cluster_count` - adjusted: added higher bound (10) according to Snowflake docs
-- `auto_suspend` - adjusted: added `0` as valid value
-- `warehouse_size` - adjusted: removed incorrect `2XLARGE`, `3XLARGE`, `4XLARGE`, `5XLARGE`, `6XLARGE` values
-- `resource_monitor` - added: validation for a valid identifier (still subject to change during [identifiers rework](https://github.com/Snowflake-Labs/terraform-provider-snowflake/blob/main/ROADMAP.md#identifiers-rework))
-- `max_concurrency_level` - added: validation according to MAX_CONCURRENCY_LEVEL parameter docs
-- `statement_queued_timeout_in_seconds` - added: validation according to STATEMENT_QUEUED_TIMEOUT_IN_SECONDS parameter docs
-- `statement_timeout_in_seconds` - added: validation according to STATEMENT_TIMEOUT_IN_SECONDS parameter docs
-
-#### *(behavior change)* Deprecated `wait_for_provisioning` field removed
-`wait_for_provisioning` field was deprecated a long time ago. It's high time it was removed from the schema.
-
-#### *(behavior change)* `query_acceleration_max_scale_factor` conditional logic removed
-Previously, the `query_acceleration_max_scale_factor` was depending on `enable_query_acceleration` parameter, but it is not required on Snowflake side. After migration, `terraform plan` should suggest changes if `enable_query_acceleration` was earlier set to false (manually or from default) and if `query_acceleration_max_scale_factor` was set in config.
-
-#### *(behavior change)* Boolean type changes
-To easily handle three-value logic (true, false, unknown) in provider's configs, type of `auto_resume` and `enable_query_acceleration` was changed from boolean to string. This should not require updating existing configs (boolean/int value should be accepted and state will be migrated to string automatically), however we recommend changing config values to strings. Terraform should perform an action for configs lacking `auto_resume` or `enable_query_acceleration` (`ALTER WAREHOUSE UNSET AUTO_RESUME` and/or `ALTER WAREHOUSE UNSET ENABLE_QUERY_ACCELERATION` will be run underneath which should not affect the Snowflake object, because `auto_resume` and `enable_query_acceleration` are false by default).
-
-#### *(note)* `resource_monitor` validation and diff suppression
-`resource_monitor` is an identifier and handling logic may be still slightly changed as part of https://github.com/Snowflake-Labs/terraform-provider-snowflake/blob/main/ROADMAP.md#identifiers-rework. It should be handled automatically (without needed manual actions on user side), though, but it is not guaranteed.
->>>>>>> 66644576
 
 ## v0.89.0 ➞ v0.90.0
 ### snowflake_table resource changes
@@ -148,7 +146,7 @@
     masking_policy_id = snowflake_masking_policy.example_masking_policy.id
 }
 ```
-
+    
 After
 ```terraform
 resource "snowflake_tag_masking_policy_association" "name" {
