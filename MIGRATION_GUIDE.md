--- conflicted
+++ resolved
@@ -9,10 +9,26 @@
 
 ## v0.99.0 ➞ v0.100.0
 
-<<<<<<< HEAD
+### *(new feature)* Account role data source
+Added a new `snowflake_account_roles` data source for account roles. Now it reflects It's based on `snowflake_roles` data source.
+`account_roles` field now organizes output of show under `show_output` field.
+
+Before:
+```terraform
+output "simple_output" {
+  value = data.snowflake_roles.test.roles[0].show_output[0].name
+}
+```
+After:
+```terraform
+output "simple_output" {
+  value = data.snowflake_account_roles.test.account_roles[0].show_output[0].name
+}
+```
+
 ### snowflake_roles data source deprecation
-`snowflake_roles` is now deprecated in favor of `snowflake_account_roles` with the same schema and behavior. It will be removed with the v1 release. Please adjust your configuration files.
-=======
+`snowflake_roles` is now deprecated in favor of `snowflake_account_roles` with a similar schema and behavior. It will be removed with the v1 release. Please adjust your configuration files.
+
 ### snowflake_account_parameter resource changes
 
 #### *(behavior change)* resource deletion
@@ -33,7 +49,6 @@
 #### *(behavior change)* new field `related_parameters`
 
 To handle `blocked_roles_list` field properly in both of the resources, we introduce `related_parameters` field. This field is a list of parameters related to OAuth integrations. It is a computed-only field containing value of `OAUTH_ADD_PRIVILEGED_ROLES_TO_BLOCKED_LIST` account parameter (see [docs](https://docs.snowflake.com/en/sql-reference/parameters#oauth-add-privileged-roles-to-blocked-list)).
->>>>>>> 15aa9c2c
 
 ### snowflake_account resource changes
 
