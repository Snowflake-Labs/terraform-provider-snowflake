# Migration guide

This document is meant to help you migrate your Terraform config to the new newest version. In migration guides, we will only
describe deprecations or breaking changes and help you to change your configuration to keep the same (or similar) behavior
across different versions.

## v0.93.0 ➞ v0.94.0

### *(new feature)* new snowflake_account_role resource

Already existing `snowflake_role` was deprecated in favor of the new `snowflake_account_role`. The old resource got upgraded to
have the same features as the new one. The only difference is the deprecation message on the old resource.

New fields:
- added `show_output` field that holds the response from SHOW ROLES. Remember that the field will be only recomputed if one of the fields (`name` or `comment`) are changed.

### *(breaking change)* refactored snowflake_roles data source

Changes:
- New `in_class` filtering option to filter out roles by class name, e.g. `in_class = "SNOWFLAKE.CORE.BUDGET"`
- `pattern` was renamed to `like`
- output of SHOW is enclosed in `show_output`, so before, e.g. `roles.0.comment` is now `roles.0.show_output.0.comment`

<<<<<<< HEAD
### *(new feature)* refactored snowflake_network_policy resource

No migration required.

New behavior:
- `name` is no longer marked as ForceNew parameter. When changed, now it will perform ALTER RENAME operation, instead of re-creating with the new name.
- Additional validation was added to `blocked_ip_list` to inform about specifying `0.0.0.0/0` ip. More details in the [official documentation](https://docs.snowflake.com/en/sql-reference/sql/create-network-policy#usage-notes).

New fields:
- `show_output` and `describe_output` added to hold the results returned by `SHOW` and `DESCRIBE` commands. Those fields will only be recomputed when specified fields change

### *(new feature)* snowflake_network_policies datasource

Added a new datasource enabling querying and filtering network policies. Notes:
- all results are stored in `network_policies` field.
- `like` field enables filtering.
- SHOW NETWORK POLICIES output is enclosed in `show_output` field inside `network_policies`.
- Output from **DESC NETWORK POLICY** (which can be turned off by declaring `with_describe = false`, **it's turned on by default**) is enclosed in `describe_output` field inside `network_policies`.
  The additional parameters call **DESC NETWORK POLICY** (with `with_describe` turned on) **per network policy** returned by **SHOW NETWORK POLICIES**.
=======
### *(new feature)* new snowflake_account_role resource

Already existing `snowflake_role` was deprecated in favor of the new `snowflake_account_role`. The old resource got upgraded to
have the same features as the new one. The only difference is the deprecation message on the old resource.

New fields:
- added `show_output` field that holds the response from SHOW ROLES. Remember that the field will be only recomputed if one of the fields (`name` or `comment`) are changed.

### *(breaking change)* refactored snowflake_roles data source

Changes:
- New `in_class` filtering option to filter out roles by class name, e.g. `in_class = "SNOWFLAKE.CORE.BUDGET"`
- `pattern` was renamed to `like`
- output of SHOW is enclosed in `show_output`, so before, e.g. `roles.0.comment` is now `roles.0.show_output.0.comment`

### *(new feature)* snowflake_streamlit resource
Added a new resource for managing streamlits. See reference [docs](https://docs.snowflake.com/en/sql-reference/sql/create-streamlit). In this resource, we decided to split `ROOT_LOCATION` in Snowflake to two fields: `stage` representing stage fully qualified name and `directory_location` containing a path within this stage to root location.

### *(new feature)* snowflake_streamlits datasource
Added a new datasource enabling querying and filtering stremlits. Notes:
- all results are stored in `streamlits` field.
- `like`, `in`, and `limit` fields enable streamlits filtering.
- SHOW STREAMLITS output is enclosed in `show_output` field inside `streamlits`.
- Output from **DESC STREAMLIT** (which can be turned off by declaring `with_describe = false`, **it's turned on by default**) is enclosed in `describe_output` field inside `streamlits`.
  **DESC STREAMLIT** returns different properties based on the integration type. Consult the documentation to check which ones will be filled for which integration.
  The additional parameters call **DESC STREAMLIT** (with `with_describe` turned on) **per streamlit** returned by **SHOW STREAMLITS**.
>>>>>>> aa422601
  It's important to limit the records and calls to Snowflake to the minimum. That's why we recommend assessing which information you need from the data source and then providing strong filters and turning off additional fields for better plan performance.

## v0.92.0 ➞ v0.93.0

### general changes

With this change we introduce the first resources redesigned for the V1. We have made a few design choices that will be reflected in these and in the further reworked resources. This includes:
- Handling the [default values](./v1-preparations/CHANGES_BEFORE_V1.md#default-values).
- Handling the ["empty" values](./v1-preparations/CHANGES_BEFORE_V1.md#empty-values).
- Handling the [Snowflake parameters](./v1-preparations/CHANGES_BEFORE_V1.md#snowflake-parameters).
- Saving the [config values in the state](./v1-preparations/CHANGES_BEFORE_V1.md#config-values-in-the-state).
- Providing a ["raw Snowflake output"](./v1-preparations/CHANGES_BEFORE_V1.md#empty-values) for the managed resources.

They are all described in short in the [changes before v1 doc](./v1-preparations/CHANGES_BEFORE_V1.md). Please familiarize yourself with these changes before the upgrade.

### old grant resources removal
Following the [announcement](https://github.com/Snowflake-Labs/terraform-provider-snowflake/discussions/2736) we have removed the old grant resources. The two resources [snowflake_role_ownership_grant](https://registry.terraform.io/providers/Snowflake-Labs/snowflake/latest/docs/resources/role_ownership_grant) and [snowflake_user_ownership_grant](https://registry.terraform.io/providers/Snowflake-Labs/snowflake/latest/docs/resources/user_ownership_grant) were not listed in the announcement, but they were also marked as deprecated ones. We are removing them too to conclude the grants redesign saga.

### *(new feature)* Api authentication resources
Added new api authentication resources, i.e.:
- `snowflake_api_authentication_integration_with_authorization_code_grant`
- `snowflake_api_authentication_integration_with_client_credentials`
- `snowflake_api_authentication_integration_with_jwt_bearer`

See reference [doc](https://docs.snowflake.com/en/sql-reference/sql/create-security-integration-api-auth).

### *(new feature)* snowflake_oauth_integration_for_custom_clients and snowflake_oauth_integration_for_partner_applications resources

To enhance clarity and functionality, the new resources `snowflake_oauth_integration_for_custom_clients` and `snowflake_oauth_integration_for_partner_applications` have been introduced
to replace the previous `snowflake_oauth_integration`. Recognizing that the old resource carried multiple responsibilities within a single entity, we opted to divide it into two more specialized resources.
The newly introduced resources are aligned with the latest Snowflake documentation at the time of implementation, and adhere to our [new conventions](#general-changes).
This segregation was based on the `oauth_client` attribute, where `CUSTOM` corresponds to `snowflake_oauth_integration_for_custom_clients`,
while other attributes align with `snowflake_oauth_integration_for_partner_applications`.

### *(new feature)* snowflake_security_integrations datasource
Added a new datasource enabling querying and filtering all types of security integrations. Notes:
- all results are stored in `security_integrations` field.
- `like` field enables security integrations filtering.
- SHOW SECURITY INTEGRATIONS output is enclosed in `show_output` field inside `security_integrations`.
- Output from **DESC SECURITY INTEGRATION** (which can be turned off by declaring `with_describe = false`, **it's turned on by default**) is enclosed in `describe_output` field inside `security_integrations`.
  **DESC SECURITY INTEGRATION** returns different properties based on the integration type. Consult the documentation to check which ones will be filled for which integration.
  The additional parameters call **DESC SECURITY INTEGRATION** (with `with_describe` turned on) **per security integration** returned by **SHOW SECURITY INTEGRATIONS**.
  It's important to limit the records and calls to Snowflake to the minimum. That's why we recommend assessing which information you need from the data source and then providing strong filters and turning off additional fields for better plan performance.

### snowflake_external_oauth_integration resource changes

#### *(behavior change)* Renamed fields
Renamed fields:
- `type` to `external_oauth_type`
- `issuer` to `external_oauth_issuer`
- `token_user_mapping_claims` to `external_oauth_token_user_mapping_claim`
- `snowflake_user_mapping_attribute` to `external_oauth_snowflake_user_mapping_attribute`
- `scope_mapping_attribute` to `external_oauth_scope_mapping_attribute`
- `jws_keys_urls` to `external_oauth_jws_keys_url`
- `rsa_public_key` to `external_oauth_rsa_public_key`
- `rsa_public_key_2` to `external_oauth_rsa_public_key_2`
- `blocked_roles` to `external_oauth_blocked_roles_list`
- `allowed_roles` to `external_oauth_allowed_roles_list`
- `audience_urls` to `external_oauth_audience_list`
- `any_role_mode` to `external_oauth_any_role_mode`
- `scope_delimiter` to `external_oauth_scope_delimiter`
to align with Snowflake docs. Please rename this field in your configuration files. State will be migrated automatically.

#### *(behavior change)* Force new for multiple attributes after removing from config
Conditional force new was added for the following attributes when they are removed from config. There are no alter statements supporting UNSET on these fields.
- `external_oauth_rsa_public_key`
- `external_oauth_rsa_public_key_2`
- `external_oauth_scope_mapping_attribute`
- `external_oauth_jws_keys_url`
- `external_oauth_token_user_mapping_claim`

#### *(behavior change)* Conflicting fields
Fields listed below can not be set at the same time in Snowflake. They are marked as conflicting fields.
- `external_oauth_jws_keys_url` <-> `external_oauth_rsa_public_key`
- `external_oauth_jws_keys_url` <-> `external_oauth_rsa_public_key_2`
- `external_oauth_allowed_roles_list` <-> `external_oauth_blocked_roles_list`

#### *(behavior change)* Changed diff suppress for some fields
The fields listed below had diff suppress which removed '-' from strings. Now, this behavior is removed, so if you had '-' in these strings, please remove them. Note that '-' in these values is not allowed by Snowflake.
- `external_oauth_snowflake_user_mapping_attribute`
- `external_oauth_type`
- `external_oauth_any_role_mode`

### *(new feature)* snowflake_saml2_integration resource

The new `snowflake_saml2_integration` is introduced and deprecates `snowflake_saml_integration`. It contains new fields
and follows our new conventions making it more stable. The old SAML integration wasn't changed, so no migration needed,
but we recommend to eventually migrate to the newer counterpart.

### snowflake_scim_integration resource changes
#### *(behavior change)* Changed behavior of `sync_password`

Now, the `sync_password` field will set the state value to `default` whenever the value is not set in the config. This indicates that the value on the Snowflake side is set to the Snowflake default.

#### *(behavior change)* Renamed fields

Renamed field `provisioner_role` to `run_as_role` to align with Snowflake docs. Please rename this field in your configuration files. State will be migrated automatically.

#### *(new feature)* New fields
Fields added to the resource:
- `enabled`
- `sync_password`
- `comment`

#### *(behavior change)* Changed behavior of `enabled`
New field `enabled` is required. Previously the default value during create in Snowflake was `true`. If you created a resource with Terraform, please add `enabled = true` to have the same value.

#### *(behavior change)* Force new for multiple attributes
ForceNew was added for the following attributes (because there are no usable SQL alter statements for them):
- `scim_client`
- `run_as_role`

### snowflake_warehouse resource changes

Because of the multiple changes in the resource, the easiest migration way is to follow our [migration guide](https://github.com/Snowflake-Labs/terraform-provider-snowflake/blob/main/docs/technical-documentation/resource_migration.md) to perform zero downtime migration. Alternatively, it is possible to follow some pointers below. Either way, familiarize yourself with the resource changes before version bumping. Also, check the [design decisions](./v1-preparations/CHANGES_BEFORE_V1.md).

#### *(potential behavior change)* Default values removed
As part of the [redesign](https://github.com/Snowflake-Labs/terraform-provider-snowflake/blob/main/ROADMAP.md#preparing-essential-ga-objects-for-the-provider-v1) we are removing the default values for attributes having their defaults on Snowflake side to reduce coupling with the provider (read more in [default values](./v1-preparations/CHANGES_BEFORE_V1.md#default-values)). Because of that the following defaults were removed:
- `comment` (previously `""`)
- `enable_query_acceleration` (previously `false`)
- `query_acceleration_max_scale_factor` (previously `8`)
- `warehouse_type` (previously `"STANDARD"`)
- `max_concurrency_level` (previously `8`)
- `statement_queued_timeout_in_seconds` (previously `0`)
- `statement_timeout_in_seconds` (previously `172800`)

**Beware!** For attributes being Snowflake parameters (in case of warehouse: `max_concurrency_level`, `statement_queued_timeout_in_seconds`, and `statement_timeout_in_seconds`), this is a breaking change (read more in [Snowflake parameters](./v1-preparations/CHANGES_BEFORE_V1.md#snowflake-parameters)). Previously, not setting a value for them was treated as a fallback to values hardcoded on the provider side. This caused warehouse creation with these parameters set on the warehouse level (and not using the Snowflake default from hierarchy; read more in the [parameters documentation](https://docs.snowflake.com/en/sql-reference/parameters)). To keep the previous values, fill in your configs to the default values listed above.

All previous defaults were aligned with the current Snowflake ones, however it's not possible to distinguish between filled out value and no value in the automatic state upgrader. Therefore, if the given attribute is not filled out in your configuration, terraform will try to perform update after the change (to UNSET the given attribute to the Snowflake default); it should result in no changes on Snowflake object side, but it is required to make Terraform state aligned with your config. **All** other optional fields that were not set inside the config at all (because of the change in handling state logic on our provider side) will follow the same logic. To avoid the need for the changes, fill out the default fields in your config. Alternatively, run `terraform apply`; no further changes should be shown as a part of the plan.

#### *(note)* Automatic state migrations
There are three migrations that should happen automatically with the version bump:
- incorrect `2XLARGE`, `3XLARGE`, `4XLARGE`, `5XLARGE`, `6XLARGE` values for warehouse size are changed to the proper ones
- deprecated `wait_for_provisioning` attribute is removed from the state
- old empty resource monitor attribute is cleaned (earlier it was set to `"null"` string)

#### *(fix)* Warehouse size UNSET

Before the changes, removing warehouse size from the config was not handled properly. Because UNSET is not supported for warehouse size (check the [docs](https://docs.snowflake.com/en/sql-reference/sql/alter-warehouse#properties-parameters) - usage notes for unset) and there are multiple defaults possible, removing the size from config will result in the resource recreation.

#### *(behavior change)* Validation changes
As part of the [redesign](https://github.com/Snowflake-Labs/terraform-provider-snowflake/blob/main/ROADMAP.md#preparing-essential-ga-objects-for-the-provider-v1) we are adjusting validations or removing them to reduce coupling between Snowflake and the provider. Because of that the following validations were removed/adjusted/added:
- `max_cluster_count` - adjusted: added higher bound (10) according to Snowflake docs
- `min_cluster_count` - adjusted: added higher bound (10) according to Snowflake docs
- `auto_suspend` - adjusted: added `0` as valid value
- `warehouse_size` - adjusted: removed incorrect `2XLARGE`, `3XLARGE`, `4XLARGE`, `5XLARGE`, `6XLARGE` values
- `resource_monitor` - added: validation for a valid identifier (still subject to change during [identifiers rework](https://github.com/Snowflake-Labs/terraform-provider-snowflake/blob/main/ROADMAP.md#identifiers-rework))
- `max_concurrency_level` - added: validation according to MAX_CONCURRENCY_LEVEL parameter docs
- `statement_queued_timeout_in_seconds` - added: validation according to STATEMENT_QUEUED_TIMEOUT_IN_SECONDS parameter docs
- `statement_timeout_in_seconds` - added: validation according to STATEMENT_TIMEOUT_IN_SECONDS parameter docs

#### *(behavior change)* Deprecated `wait_for_provisioning` field removed
`wait_for_provisioning` field was deprecated a long time ago. It's high time it was removed from the schema.

#### *(behavior change)* `query_acceleration_max_scale_factor` conditional logic removed
Previously, the `query_acceleration_max_scale_factor` was depending on `enable_query_acceleration` parameter, but it is not required on Snowflake side. After migration, `terraform plan` should suggest changes if `enable_query_acceleration` was earlier set to false (manually or from default) and if `query_acceleration_max_scale_factor` was set in config.

#### *(behavior change)* `initially_suspended` forceNew removed
Previously, the `initially_suspended` attribute change caused the resource recreation. This attribute is used only during creation (to create suspended warehouse). There is no reason to recreate the whole object just to have initial state changed.

#### *(behavior change)* Boolean type changes
To easily handle three-value logic (true, false, unknown) in provider's configs, type of `auto_resume` and `enable_query_acceleration` was changed from boolean to string. This should not require updating existing configs (boolean/int value should be accepted and state will be migrated to string automatically), however we recommend changing config values to strings. Terraform should perform an action for configs lacking `auto_resume` or `enable_query_acceleration` (`ALTER WAREHOUSE UNSET AUTO_RESUME` and/or `ALTER WAREHOUSE UNSET ENABLE_QUERY_ACCELERATION` will be run underneath which should not affect the Snowflake object, because `auto_resume` and `enable_query_acceleration` are false by default).

#### *(note)* `resource_monitor` validation and diff suppression
`resource_monitor` is an identifier and handling logic may be still slightly changed as part of https://github.com/Snowflake-Labs/terraform-provider-snowflake/blob/main/ROADMAP.md#identifiers-rework. It should be handled automatically (without needed manual actions on user side), though, but it is not guaranteed.

#### *(behavior change)* snowflake_warehouses datasource
- Added `like` field to enable warehouse filtering
- Added missing fields returned by SHOW WAREHOUSES and enclosed its output in `show_output` field.
- Added outputs from **DESC WAREHOUSE** and **SHOW PARAMETERS IN WAREHOUSE** (they can be turned off by declaring `with_describe = false` and `with_parameters = false`, **they're turned on by default**).
  The additional parameters call **DESC WAREHOUSE** (with `with_describe` turned on) and **SHOW PARAMETERS IN WAREHOUSE** (with `with_parameters` turned on) **per warehouse** returned by **SHOW WAREHOUSES**.
  The outputs of both commands are held in `warehouses` entry, where **DESC WAREHOUSE** is saved in the `describe_output` field, and **SHOW PARAMETERS IN WAREHOUSE** in the `parameters` field.
  It's important to limit the records and calls to Snowflake to the minimum. That's why we recommend assessing which information you need from the data source and then providing strong filters and turning off additional fields for better plan performance.

You can read more in ["raw Snowflake output"](./v1-preparations/CHANGES_BEFORE_V1.md#empty-values).

### *(new feature)* new database resources
As part of the [preparation for v1](https://github.com/Snowflake-Labs/terraform-provider-snowflake/blob/main/ROADMAP.md#preparing-essential-ga-objects-for-the-provider-v1), we split up the database resource into multiple ones:
- Standard database - can be used as `snowflake_database` (replaces the old one and is used to create databases with optional ability to become a primary database ready for replication)
- Shared database - can be used as `snowflake_shared_database` (used to create databases from externally defined shares)
- Secondary database - can be used as `snowflake_secondary_database` (used to create replicas of databases from external sources)

All the field changes in comparison to the previous database resource are:
- `is_transient`
    - in `snowflake_shared_database`
        - removed: the field is removed from `snowflake_shared_database` as it doesn't have any effect on shared databases.
- `from_database` - database cloning was entirely removed and is not possible by any of the new database resources.
- `from_share` - the parameter was moved to the dedicated resource for databases created from shares `snowflake_shared_database`. Right now, it's a text field instead of a map. Additionally, instead of legacy account identifier format we're expecting the new one that with share looks like this: `<organization_name>.<account_name>.<share_name>`. For more information on account identifiers, visit the [official documentation](https://docs.snowflake.com/en/user-guide/admin-account-identifier).
- `from_replication` - the parameter was moved to the dedicated resource for databases created from primary databases `snowflake_secondary_database`
- `replication_configuration` - renamed: was renamed to `configuration` and is only available in the `snowflake_database`. Its internal schema changed that instead of list of accounts, we expect a list of nested objects with accounts for which replication (and optionally failover) should be enabled. More information about converting between both versions [here](#resource-renamed-snowflake_database---snowflake_database_old). Additionally, instead of legacy account identifier format we're expecting the new one that looks like this: `<organization_name>.<account_name>` (it will be automatically migrated to the recommended format by the state upgrader). For more information on account identifiers, visit the [official documentation](https://docs.snowflake.com/en/user-guide/admin-account-identifier).
- `data_retention_time_in_days`
  - in `snowflake_shared_database`
      - removed: the field is removed from `snowflake_shared_database` as it doesn't have any effect on shared databases.
  - in `snowflake_database` and `snowflake_secondary_database`
    - adjusted: now, it uses different approach that won't set it to -1 as a default value, but rather fills the field with the current value from Snowflake (this still can change).
- added: The following set of [parameters](https://docs.snowflake.com/en/sql-reference/parameters) was added to every database type:
    - `max_data_extension_time_in_days`
    - `external_volume`
    - `catalog`
    - `replace_invalid_characters`
    - `default_ddl_collation`
    - `storage_serialization_policy`
    - `log_level`
    - `trace_level`
    - `suspend_task_after_num_failures`
    - `task_auto_retry_attempts`
    - `user_task_managed_initial_warehouse_size`
    - `user_task_timeout_ms`
    - `user_task_minimum_trigger_interval_in_seconds`
    - `quoted_identifiers_ignore_case`
    - `enable_console_output`

The split was done (and will be done for several objects during the refactor) to simplify the resource on maintainability and usage level.
Its purpose was also to divide the resources by their specific purpose rather than cramping every use case of an object into one resource.

### *(behavior change)* Resource renamed snowflake_database -> snowflake_database_old
We made a decision to use the existing `snowflake_database` resource for redesigning it into a standard database.
The previous `snowflake_database` was renamed to `snowflake_database_old` and the current `snowflake_database`
contains completely new implementation that follows our guidelines we set for V1.
When upgrading to the 0.93.0 version, the automatic state upgrader should cover the migration for databases that didn't have the following fields set:
- `from_share` (now, the new `snowflake_shared_database` should be used instead)
- `from_replica` (now, the new `snowflake_secondary_database` should be used instead)
- `replication_configuration`

For configurations containing `replication_configuraiton` like this one:
```terraform
resource "snowflake_database" "test" {
  name = "<name>"
  replication_configuration {
    accounts = ["<account_locator>", "<account_locator_2>"]
    ignore_edition_check = true
  }
}
```

You have to transform the configuration into the following format (notice the change from account locator into the new account identifier format):
```terraform
resource "snowflake_database" "test" {
  name = "%s"
  replication {
    enable_to_account {
      account_identifier = "<organization_name>.<account_name>"
      with_failover      = false
    }
    enable_to_account {
      account_identifier = "<organization_name_2>.<account_name_2>"
      with_failover      = false
    }
  }
  ignore_edition_check = true
}
```

If you had `from_database` set, it should migrate automatically.
For now, we're dropping the possibility to create a clone database from other databases.
The only way will be to clone a database manually and import it as `snowflake_database`, but if
cloned databases diverge in behavior from standard databases, it may cause issues.

For databases with one of the fields mentioned above, manual migration will be needed.
Please refer to our [migration guide](https://github.com/Snowflake-Labs/terraform-provider-snowflake/blob/main/docs/technical-documentation/resource_migration.md) to perform zero downtime migration.

If you would like to upgrade to the latest version and postpone the upgrade, you still have to perform the manual migration
to the `snowflake_database_old` resource by following the [zero downtime migrations document](https://github.com/Snowflake-Labs/terraform-provider-snowflake/blob/main/docs/technical-documentation/resource_migration.md).
The only difference would be that instead of writing/generating new configurations you have to just rename the existing ones to contain `_old` suffix.

### *(behavior change)* snowflake_databases datasource
- `terse` and `history` fields were removed.
- `replication_configuration` field was removed from `databases`.
- `pattern` was replaced by `like` field.
- Additional filtering options added (`limit`).
- Added missing fields returned by SHOW DATABASES and enclosed its output in `show_output` field.
- Added outputs from **DESC DATABASE** and **SHOW PARAMETERS IN DATABASE** (they can be turned off by declaring `with_describe = false` and `with_parameters = false`, **they're turned on by default**).
The additional parameters call **DESC DATABASE** (with `with_describe` turned on) and **SHOW PARAMETERS IN DATABASE** (with `with_parameters` turned on) **per database** returned by **SHOW DATABASES**.
The outputs of both commands are held in `databases` entry, where **DESC DATABASE** is saved in the `describe_output` field, and **SHOW PARAMETERS IN DATABASE** in the `parameters` field.
It's important to limit the records and calls to Snowflake to the minimum. That's why we recommend assessing which information you need from the data source and then providing strong filters and turning off additional fields for better plan performance.

## v0.89.0 ➞ v0.90.0
### snowflake_table resource changes
#### *(behavior change)* Validation to column type added
While solving issue [#2733](https://github.com/Snowflake-Labs/terraform-provider-snowflake/issues/2733) we have introduced diff suppression for `column.type`. To make it work correctly we have also added a validation to it. It should not cause any problems, but it's worth noting in case of any data types used that the provider is not aware of.

### snowflake_procedure resource changes
#### *(behavior change)* Validation to arguments type added
Diff suppression for `arguments.type` is needed for the same reason as above for `snowflake_table` resource.

### tag_masking_policy_association resource changes
Now the `tag_masking_policy_association` resource will only accept fully qualified names separated by dot `.` instead of pipe `|`.

Before
```terraform
resource "snowflake_tag_masking_policy_association" "name" {
    tag_id            = snowflake_tag.this.id
    masking_policy_id = snowflake_masking_policy.example_masking_policy.id
}
```

After
```terraform
resource "snowflake_tag_masking_policy_association" "name" {
    tag_id            = "\"${snowflake_tag.this.database}\".\"${snowflake_tag.this.schema}\".\"${snowflake_tag.this.name}\""
    masking_policy_id = "\"${snowflake_masking_policy.example_masking_policy.database}\".\"${snowflake_masking_policy.example_masking_policy.schema}\".\"${snowflake_masking_policy.example_masking_policy.name}\""
}
```

It's more verbose now, but after identifier rework it should be similar to the previous form.

## v0.88.0 ➞ v0.89.0
#### *(behavior change)* ForceNew removed
The `ForceNew` field was removed in favor of in-place Update for `name` parameter in:
- `snowflake_file_format`
- `snowflake_masking_policy`
So from now, these objects won't be re-created when the `name` changes, but instead only the name will be updated with `ALTER .. RENAME TO` statements.

## v0.87.0 ➞ v0.88.0
### snowflake_procedure resource changes
#### *(behavior change)* Execute as validation added
From now on, the `snowflake_procedure`'s `execute_as` parameter allows only two values: OWNER and CALLER (case-insensitive). Setting other values earlier resulted in falling back to the Snowflake default (currently OWNER) and creating a permadiff.

### snowflake_grants datasource changes
`snowflake_grants` datasource was refreshed as part of the ongoing [Grants Redesign](https://github.com/Snowflake-Labs/terraform-provider-snowflake/blob/main/ROADMAP.md#redesigning-grants).

#### *(behavior change)* role fields renames
To be aligned with the convention in other grant resources, `role` was renamed to `account_role` for the following fields:
- `grants_to.role`
- `grants_of.role`
- `future_grants_to.role`.

To migrate simply change `role` to `account_role` in the aforementioned fields.

#### *(behavior change)* grants_to.share type change
`grants_to.share` was a text field. Because Snowflake introduced new syntax `SHOW GRANTS TO SHARE <share_name> IN APPLICATION PACKAGE <app_package_name>` (check more in the [docs](https://docs.snowflake.com/en/sql-reference/sql/show-grants#variants)) the type was changed to object. To migrate simply change:
```terraform
data "snowflake_grants" "example_to_share" {
  grants_to {
    share = "some_share"
  }
}
```
to
```terraform
data "snowflake_grants" "example_to_share" {
  grants_to {
    share {
      share_name = "some_share"
    }
  }
}
```
Note: `in_application_package` is not yet supported.

#### *(behavior change)* future_grants_in.schema type change
`future_grants_in.schema` was an object field allowing to set required `schema_name` and optional `database_name`. Our strategy is to be explicit, so the schema field was changed to string and fully qualified name is expected. To migrate change:
```terraform
data "snowflake_grants" "example_future_in_schema" {
  future_grants_in {
    schema {
      database_name = "some_database"
      schema_name   = "some_schema"
    }
  }
}
```
to
```terraform
data "snowflake_grants" "example_future_in_schema" {
  future_grants_in {
    schema = "\"some_database\".\"some_schema\""
  }
}
```
#### *(new feature)* grants_to new options
`grants_to` was enriched with three new options:
- `application`
- `application_role`
- `database_role`

No migration work is needed here.

#### *(new feature)* grants_of new options
`grants_to` was enriched with two new options:
- `database_role`
- `application_role`

No migration work is needed here.

#### *(new feature)* future_grants_to new options
`future_grants_to` was enriched with one new option:
- `database_role`

No migration work is needed here.

#### *(documentation)* improvements
Descriptions of attributes were altered. More examples were added (both for old and new features).

## v0.86.0 ➞ v0.87.0
### snowflake_database resource changes
#### *(behavior change)* External object identifier changes

Previously, in `snowflake_database` when creating a database form share, it was possible to provide `from_share.provider`
in the format of `<org_name>.<account_name>`. It worked even though we expected account locator because our "external" identifier wasn't quoting its string representation.
To be consistent with other identifier types, we quoted the output of "external" identifiers which makes such configurations break
(previously, they were working "by accident"). To fix it, the previous format of `<org_name>.<account_name>` has to be changed
to account locator format `<account_locator>` (mind that it's now case-sensitive). The account locator can be retrieved by calling `select current_account();` on the sharing account.
In the future we would like to eventually come back to the `<org_name>.<account_name>` format as it's recommended by Snowflake.

### Provider configuration changes

#### **IMPORTANT** *(bug fix)* Configuration hierarchy
There were several issues reported about the configuration hierarchy, e.g. [#2294](https://github.com/Snowflake-Labs/terraform-provider-snowflake/issues/2294) and [#2242](https://github.com/Snowflake-Labs/terraform-provider-snowflake/issues/2242).
In fact, the order of precedence described in the docs was not followed. This have led to the incorrect behavior.

After migrating to this version, the hierarchy from the docs should be followed:
```text
The Snowflake provider will use the following order of precedence when determining which credentials to use:
1) Provider Configuration
2) Environment Variables
3) Config File
```

**BEWARE**: your configurations will be affected with that change because they may have been leveraging the incorrect configurations precedence. Please be sure to check all the configurations before running terraform.

### snowflake_failover_group resource changes
#### *(bug fix)* ACCOUNT PARAMETERS is returned as PARAMETERS from SHOW FAILOVER GROUPS
Longer context in [#2517](https://github.com/Snowflake-Labs/terraform-provider-snowflake/issues/2517).
After this change, one apply may be required to update the state correctly for failover group resources using `ACCOUNT PARAMETERS`.

### snowflake_database, snowflake_schema, and snowflake_table resource changes
#### *(behavior change)* Database `data_retention_time_in_days` + Schema `data_retention_days` + Table `data_retention_time_in_days`
For context [#2356](https://github.com/Snowflake-Labs/terraform-provider-snowflake/issues/2356).
To make data retention fields truly optional (previously they were producing plan every time when no value was set),
we added `-1` as a possible value, and it is set as default. That got rid of the unexpected plans when no value is set and added possibility to use default value assigned by Snowflake (see [the data retention period](https://docs.snowflake.com/en/user-guide/data-time-travel#data-retention-period)).

### snowflake_table resource changes
#### *(behavior change)* Table `data_retention_days` field removed in favor of `data_retention_time_in_days`
For context [#2356](https://github.com/Snowflake-Labs/terraform-provider-snowflake/issues/2356).
To define data retention days for table `data_retention_time_in_days` should be used as deprecated `data_retention_days` field is being removed.

## v0.85.0 ➞ v0.86.0
### snowflake_table_constraint resource changes

#### *(behavior change)* NOT NULL removed from possible types
The `type` of the constraint was limited back to `UNIQUE`, `PRIMARY KEY`, and `FOREIGN KEY`.
The reason for that is, that syntax for Out-of-Line constraint ([docs](https://docs.snowflake.com/en/sql-reference/sql/create-table-constraint#out-of-line-unique-primary-foreign-key)) does not contain `NOT NULL`.
It is noted as a behavior change but in some way it is not; with the previous implementation it did not work at all with `type` set to `NOT NULL` because the generated statement was not a valid Snowflake statement.

We will consider adding `NOT NULL` back because it can be set by `ALTER COLUMN columnX SET NOT NULL`, but first we want to revisit the whole resource design.

#### *(behavior change)* table_id reference
The docs were inconsistent. Example prior to 0.86.0 version showed using the `table.id` as the `table_id` reference. The description of the `table_id` parameter never allowed such a value (`table.id` is a `|`-delimited identifier representation and only the `.`-separated values were listed in the docs: https://registry.terraform.io/providers/Snowflake-Labs/snowflake/0.85.0/docs/resources/table_constraint#required. The misuse of `table.id` parameter will result in error after migrating to 0.86.0. To make the config work, please remove and reimport the constraint resource from the state as described in [resource migration doc](./docs/technical-documentation/resource_migration.md).

After discussions in [#2535](https://github.com/Snowflake-Labs/terraform-provider-snowflake/issues/2535) we decided to provide a temporary workaround in 0.87.0 version, so that the manual migration is not necessary. It allows skipping the migration and jumping straight to 0.87.0 version. However, the temporary workaround will be gone in one of the future versions. Please adjust to the newly suggested reference with the new resources you create.

### snowflake_external_function resource changes

#### *(behavior change)* return_null_allowed default is now true
The `return_null_allowed` attribute default value is now `true`. This is a behavior change because it was `false` before. The reason it was changed is to match the expected default value in the [documentation](https://docs.snowflake.com/en/sql-reference/sql/create-external-function#optional-parameters) `Default: The default is NULL (i.e. the function can return NULL values).`

#### *(behavior change)* comment is no longer required
The `comment` attribute is now optional. It was required before, but it is not required in Snowflake API.

### snowflake_external_functions data source changes

#### *(behavior change)* schema is now required with database
The `schema` attribute is now required with `database` attribute to match old implementation `SHOW EXTERNAL FUNCTIONS IN SCHEMA "<database>"."<schema>"`. In the future this may change to make schema optional.

## vX.XX.X -> v0.85.0

### Migration from old (grant) resources to new ones

In recent changes, we introduced a new grant resources to replace the old ones.
To aid with the migration, we wrote a guide to show one of the possible ways to migrate deprecated resources to their new counter-parts.
As the guide is more general and applies to every version (and provider), we moved it [here](./docs/technical-documentation/resource_migration.md).

### snowflake_procedure resource changes
#### *(deprecation)* return_behavior
`return_behavior` parameter is deprecated because it is also deprecated in the Snowflake API.

### snowflake_function resource changes
#### *(behavior change)* return_type
`return_type` has become force new because there is no way to alter it without dropping and recreating the function.

## v0.84.0 ➞ v0.85.0

### snowflake_stage resource changes

#### *(behavior change/regression)* copy_options
Setting `copy_options` to `ON_ERROR = 'CONTINUE'` would result in a permadiff. Use `ON_ERROR = CONTINUE` (without single quotes) or bump to v0.89.0 in which the behavior was fixed.

### snowflake_notification_integration resource changes
#### *(behavior change)* notification_provider
`notification_provider` becomes required and has three possible values `AZURE_STORAGE_QUEUE`, `AWS_SNS`, and `GCP_PUBSUB`.
It is still possible to set it to `AWS_SQS` but because there is no underlying SQL, so it will result in an error.
Attributes `aws_sqs_arn` and `aws_sqs_role_arn` will be ignored.
Computed attributes `aws_sqs_external_id` and `aws_sqs_iam_user_arn` won't be updated.

#### *(behavior change)* force new for multiple attributes
Force new was added for the following attributes (because no usable SQL alter statements for them):
- `azure_storage_queue_primary_uri`
- `azure_tenant_id`
- `gcp_pubsub_subscription_name`
- `gcp_pubsub_topic_name`

#### *(deprecation)* direction
`direction` parameter is deprecated because it is added automatically on the SDK level.

#### *(deprecation)* type
`type` parameter is deprecated because it is added automatically on the SDK level (and basically it's always `QUEUE`).

## v0.73.0 ➞ v0.74.0
### Provider configuration changes

In this change we have done a provider refactor to make it more complete and customizable by supporting more options that
were already available in Golang Snowflake driver. This lead to several attributes being added and a few deprecated.
We will focus on the deprecated ones and show you how to adapt your current configuration to the new changes.

#### *(rename)* username ➞ user

```terraform
provider "snowflake" {
  # before
  username = "username"

  # after
  user = "username"
}
```

#### *(structural change)* OAuth API

```terraform
provider "snowflake" {
  # before
  browser_auth        = false
  oauth_access_token  = "<access_token>"
  oauth_refresh_token = "<refresh_token>"
  oauth_client_id     = "<client_id>"
  oauth_client_secret = "<client_secret>"
  oauth_endpoint      = "<endpoint>"
  oauth_redirect_url  = "<redirect_uri>"

  # after
  authenticator = "ExternalBrowser"
  token         = "<access_token>"
  token_accessor {
    refresh_token   = "<refresh_token>"
    client_id       = "<client_id>"
    client_secret   = "<client_secret>"
    token_endpoint  = "<endpoint>"
    redirect_uri    = "<redirect_uri>"
  }
}
```

#### *(remove redundant information)* region

Specifying a region is a legacy thing and according to https://docs.snowflake.com/en/user-guide/admin-account-identifier
you can specify a region as a part of account parameter. Specifying account parameter with the region is also considered legacy,
but with this approach it will be easier to convert only your account identifier to the new preferred way of specifying account identifier.

```terraform
provider "snowflake" {
  # before
  region = "<cloud_region_id>"

  # after
  account = "<account_locator>.<cloud_region_id>"
}
```

#### *(todo)* private key path

```terraform
provider "snowflake" {
  # before
  private_key_path = "<filepath>"

  # after
  private_key = file("<filepath>")
}
```

#### *(rename)* session_params ➞ params

```terraform
provider "snowflake" {
  # before
  session_params = {}

  # after
  params = {}
}
```

#### *(behavior change)* authenticator (JWT)

Before the change `authenticator` parameter did not have to be set for private key authentication and was deduced by the provider. The change is a result of the introduced configuration alignment with an underlying [gosnowflake driver](https://github.com/snowflakedb/gosnowflake). The authentication type is required there, and it defaults to user+password one. From this version, set `authenticator` to `JWT` explicitly.<|MERGE_RESOLUTION|>--- conflicted
+++ resolved
@@ -21,27 +21,6 @@
 - `pattern` was renamed to `like`
 - output of SHOW is enclosed in `show_output`, so before, e.g. `roles.0.comment` is now `roles.0.show_output.0.comment`
 
-<<<<<<< HEAD
-### *(new feature)* refactored snowflake_network_policy resource
-
-No migration required.
-
-New behavior:
-- `name` is no longer marked as ForceNew parameter. When changed, now it will perform ALTER RENAME operation, instead of re-creating with the new name.
-- Additional validation was added to `blocked_ip_list` to inform about specifying `0.0.0.0/0` ip. More details in the [official documentation](https://docs.snowflake.com/en/sql-reference/sql/create-network-policy#usage-notes).
-
-New fields:
-- `show_output` and `describe_output` added to hold the results returned by `SHOW` and `DESCRIBE` commands. Those fields will only be recomputed when specified fields change
-
-### *(new feature)* snowflake_network_policies datasource
-
-Added a new datasource enabling querying and filtering network policies. Notes:
-- all results are stored in `network_policies` field.
-- `like` field enables filtering.
-- SHOW NETWORK POLICIES output is enclosed in `show_output` field inside `network_policies`.
-- Output from **DESC NETWORK POLICY** (which can be turned off by declaring `with_describe = false`, **it's turned on by default**) is enclosed in `describe_output` field inside `network_policies`.
-  The additional parameters call **DESC NETWORK POLICY** (with `with_describe` turned on) **per network policy** returned by **SHOW NETWORK POLICIES**.
-=======
 ### *(new feature)* new snowflake_account_role resource
 
 Already existing `snowflake_role` was deprecated in favor of the new `snowflake_account_role`. The old resource got upgraded to
@@ -68,7 +47,27 @@
 - Output from **DESC STREAMLIT** (which can be turned off by declaring `with_describe = false`, **it's turned on by default**) is enclosed in `describe_output` field inside `streamlits`.
   **DESC STREAMLIT** returns different properties based on the integration type. Consult the documentation to check which ones will be filled for which integration.
   The additional parameters call **DESC STREAMLIT** (with `with_describe` turned on) **per streamlit** returned by **SHOW STREAMLITS**.
->>>>>>> aa422601
+  It's important to limit the records and calls to Snowflake to the minimum. That's why we recommend assessing which information you need from the data source and then providing strong filters and turning off additional fields for better plan performance.
+
+### *(new feature)* refactored snowflake_network_policy resource
+
+No migration required.
+
+New behavior:
+- `name` is no longer marked as ForceNew parameter. When changed, now it will perform ALTER RENAME operation, instead of re-creating with the new name.
+- Additional validation was added to `blocked_ip_list` to inform about specifying `0.0.0.0/0` ip. More details in the [official documentation](https://docs.snowflake.com/en/sql-reference/sql/create-network-policy#usage-notes).
+
+New fields:
+- `show_output` and `describe_output` added to hold the results returned by `SHOW` and `DESCRIBE` commands. Those fields will only be recomputed when specified fields change
+
+### *(new feature)* snowflake_network_policies datasource
+
+Added a new datasource enabling querying and filtering network policies. Notes:
+- all results are stored in `network_policies` field.
+- `like` field enables filtering.
+- SHOW NETWORK POLICIES output is enclosed in `show_output` field inside `network_policies`.
+- Output from **DESC NETWORK POLICY** (which can be turned off by declaring `with_describe = false`, **it's turned on by default**) is enclosed in `describe_output` field inside `network_policies`.
+  The additional parameters call **DESC NETWORK POLICY** (with `with_describe` turned on) **per network policy** returned by **SHOW NETWORK POLICIES**.
   It's important to limit the records and calls to Snowflake to the minimum. That's why we recommend assessing which information you need from the data source and then providing strong filters and turning off additional fields for better plan performance.
 
 ## v0.92.0 ➞ v0.93.0
