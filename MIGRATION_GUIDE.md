# Migration guide

This document is meant to help you migrate your Terraform config to the new newest version. In migration guides, we will only
describe deprecations or breaking changes and help you to change your configuration to keep the same (or similar) behavior
across different versions.

## v0.94.x ➞ v0.95.0

<<<<<<< HEAD
### snowflake_view resource changes
New fields:
  - `row_access_policy`
  - `aggregation_policy`
  - `change_tracking`
  - `is_recursive`
  - `is_temporary`
- added `show_output` field that holds the response from SHOW VIEWS.
- added `describe_output` field that holds the response from DESCRIBE VIEW. Note that one needs to grant sufficient privileges e.g. with [grant_ownership](https://registry.terraform.io/providers/Snowflake-Labs/snowflake/latest/docs/resources/grant_ownership) on the tables used in this view. Otherwise, this field is not filled.

#### *(breaking change)* Removed fields from snowflake_view resource
Removed fields:
- `tag`
The value of this field will be removed from the state automatically. Please, use [tag_association](https://registry.terraform.io/providers/Snowflake-Labs/snowflake/latest/docs/resources/tag_association) instead.
=======
### New `fully_qualified_name` field in the resources.
We added a new `fully_qualified_name` to snowflake resources. This should help with referencing other resources in fields that expect a fully qualified name. For example, instead of
writing

```object_name = “\”${snowflake_table.database}\”.\”${snowflake_table.schema}\”.\”${snowflake_table.name}\””```

 now we can write

```object_name = snowflake_table.fully_qualified_name```

See [example usage](https://registry.terraform.io/providers/Snowflake-Labs/snowflake/latest/docs/resources/grant_privileges_to_account_role).

Some of the resources are excluded from this change:
- deprecated resources
  - `snowflake_database_old`
  - `snowflake_oauth_integration`
  - `snowflake_saml_integration`
- resources for which fully qualified name is not appropriate
  - `snowflake_account_parameter`
  - `snowflake_account_password_policy_attachment`
  - `snowflake_network_policy_attachment`
  - `snowflake_session_parameter`
  - `snowflake_table_constraint`
  - `snowflake_table_column_masking_policy_application`
  - `snowflake_tag_masking_policy_association`
  - `snowflake_tag_association`
  - `snowflake_user_password_policy_attachment`
  - `snowflake_user_public_keys`
  - grant resources

#### *(breaking change)* removed `qualified_name` from `snowflake_masking_policy`, `snowflake_network_rule`, `snowflake_password_policy` and `snowflake_table`
Because of introducing a new `fully_qualified_name` field for all of the resources, `qualified_name` was removed from `snowflake_masking_policy`, `snowflake_network_rule`,  `snowflake_password_policy` and `snowflake_table`. Please adjust your configurations. State is automatically migrated.
>>>>>>> 34d764b9

### snowflake_user resource changes

#### *(breaking change)* user parameters added to snowflake_user resource

On our road to V1 we changed the approach to Snowflake parameters on the object level; now, we add them directly to the resource. This is a **breaking change** because now:
- Leaving the config empty does not set the default value on the object level but uses the one from hierarchy on Snowflake level instead (so after version bump, the diff running `UNSET` statements is expected).
- This change is not compatible with `snowflake_object_parameter` - you have to set the parameter inside `snowflake_user` resource **IF** you manage users through terraform **AND** you want to set the parameter on the user level.

For more details, check the [Snowflake parameters](./v1-preparations/CHANGES_BEFORE_V1.md#snowflake-parameters).

The following set of [parameters](https://docs.snowflake.com/en/sql-reference/parameters) was added to the `snowflake_user` resource:
 - [ABORT_DETACHED_QUERY](https://docs.snowflake.com/en/sql-reference/parameters#abort-detached-query)
 - [AUTOCOMMIT](https://docs.snowflake.com/en/sql-reference/parameters#autocommit)
 - [BINARY_INPUT_FORMAT](https://docs.snowflake.com/en/sql-reference/parameters#binary-input-format)
 - [BINARY_OUTPUT_FORMAT](https://docs.snowflake.com/en/sql-reference/parameters#binary-output-format)
 - [CLIENT_MEMORY_LIMIT](https://docs.snowflake.com/en/sql-reference/parameters#client-memory-limit)
 - [CLIENT_METADATA_REQUEST_USE_CONNECTION_CTX](https://docs.snowflake.com/en/sql-reference/parameters#client-metadata-request-use-connection-ctx)
 - [CLIENT_PREFETCH_THREADS](https://docs.snowflake.com/en/sql-reference/parameters#client-prefetch-threads)
 - [CLIENT_RESULT_CHUNK_SIZE](https://docs.snowflake.com/en/sql-reference/parameters#client-result-chunk-size)
 - [CLIENT_RESULT_COLUMN_CASE_INSENSITIVE](https://docs.snowflake.com/en/sql-reference/parameters#client-result-column-case-insensitive)
 - [CLIENT_SESSION_KEEP_ALIVE](https://docs.snowflake.com/en/sql-reference/parameters#client-session-keep-alive)
 - [CLIENT_SESSION_KEEP_ALIVE_HEARTBEAT_FREQUENCY](https://docs.snowflake.com/en/sql-reference/parameters#client-session-keep-alive-heartbeat-frequency)
 - [CLIENT_TIMESTAMP_TYPE_MAPPING](https://docs.snowflake.com/en/sql-reference/parameters#client-timestamp-type-mapping)
 - [DATE_INPUT_FORMAT](https://docs.snowflake.com/en/sql-reference/parameters#date-input-format)
 - [DATE_OUTPUT_FORMAT](https://docs.snowflake.com/en/sql-reference/parameters#date-output-format)
 - [ENABLE_UNLOAD_PHYSICAL_TYPE_OPTIMIZATION](https://docs.snowflake.com/en/sql-reference/parameters#enable-unload-physical-type-optimization)
 - [ERROR_ON_NONDETERMINISTIC_MERGE](https://docs.snowflake.com/en/sql-reference/parameters#error-on-nondeterministic-merge)
 - [ERROR_ON_NONDETERMINISTIC_UPDATE](https://docs.snowflake.com/en/sql-reference/parameters#error-on-nondeterministic-update)
 - [GEOGRAPHY_OUTPUT_FORMAT](https://docs.snowflake.com/en/sql-reference/parameters#geography-output-format)
 - [GEOMETRY_OUTPUT_FORMAT](https://docs.snowflake.com/en/sql-reference/parameters#geometry-output-format)
 - [JDBC_TREAT_DECIMAL_AS_INT](https://docs.snowflake.com/en/sql-reference/parameters#jdbc-treat-decimal-as-int)
 - [JDBC_TREAT_TIMESTAMP_NTZ_AS_UTC](https://docs.snowflake.com/en/sql-reference/parameters#jdbc-treat-timestamp-ntz-as-utc)
 - [JDBC_USE_SESSION_TIMEZONE](https://docs.snowflake.com/en/sql-reference/parameters#jdbc-use-session-timezone)
 - [JSON_INDENT](https://docs.snowflake.com/en/sql-reference/parameters#json-indent)
 - [LOCK_TIMEOUT](https://docs.snowflake.com/en/sql-reference/parameters#lock-timeout)
 - [LOG_LEVEL](https://docs.snowflake.com/en/sql-reference/parameters#log-level)
 - [MULTI_STATEMENT_COUNT](https://docs.snowflake.com/en/sql-reference/parameters#multi-statement-count)
 - [NOORDER_SEQUENCE_AS_DEFAULT](https://docs.snowflake.com/en/sql-reference/parameters#noorder-sequence-as-default)
 - [ODBC_TREAT_DECIMAL_AS_INT](https://docs.snowflake.com/en/sql-reference/parameters#odbc-treat-decimal-as-int)
 - [QUERY_TAG](https://docs.snowflake.com/en/sql-reference/parameters#query-tag)
 - [QUOTED_IDENTIFIERS_IGNORE_CASE](https://docs.snowflake.com/en/sql-reference/parameters#quoted-identifiers-ignore-case)
 - [ROWS_PER_RESULTSET](https://docs.snowflake.com/en/sql-reference/parameters#rows-per-resultset)
 - [S3_STAGE_VPCE_DNS_NAME](https://docs.snowflake.com/en/sql-reference/parameters#s3-stage-vpce-dns-name)
 - [SEARCH_PATH](https://docs.snowflake.com/en/sql-reference/parameters#search-path)
 - [SIMULATED_DATA_SHARING_CONSUMER](https://docs.snowflake.com/en/sql-reference/parameters#simulated-data-sharing-consumer)
 - [STATEMENT_QUEUED_TIMEOUT_IN_SECONDS](https://docs.snowflake.com/en/sql-reference/parameters#statement-queued-timeout-in-seconds)
 - [STATEMENT_TIMEOUT_IN_SECONDS](https://docs.snowflake.com/en/sql-reference/parameters#statement-timeout-in-seconds)
 - [STRICT_JSON_OUTPUT](https://docs.snowflake.com/en/sql-reference/parameters#strict-json-output)
 - [TIMESTAMP_DAY_IS_ALWAYS_24H](https://docs.snowflake.com/en/sql-reference/parameters#timestamp-day-is-always-24h)
 - [TIMESTAMP_INPUT_FORMAT](https://docs.snowflake.com/en/sql-reference/parameters#timestamp-input-format)
 - [TIMESTAMP_LTZ_OUTPUT_FORMAT](https://docs.snowflake.com/en/sql-reference/parameters#timestamp-ltz-output-format)
 - [TIMESTAMP_NTZ_OUTPUT_FORMAT](https://docs.snowflake.com/en/sql-reference/parameters#timestamp-ntz-output-format)
 - [TIMESTAMP_OUTPUT_FORMAT](https://docs.snowflake.com/en/sql-reference/parameters#timestamp-output-format)
 - [TIMESTAMP_TYPE_MAPPING](https://docs.snowflake.com/en/sql-reference/parameters#timestamp-type-mapping)
 - [TIMESTAMP_TZ_OUTPUT_FORMAT](https://docs.snowflake.com/en/sql-reference/parameters#timestamp-tz-output-format)
 - [TIMEZONE](https://docs.snowflake.com/en/sql-reference/parameters#timezone)
 - [TIME_INPUT_FORMAT](https://docs.snowflake.com/en/sql-reference/parameters#time-input-format)
 - [TIME_OUTPUT_FORMAT](https://docs.snowflake.com/en/sql-reference/parameters#time-output-format)
 - [TRACE_LEVEL](https://docs.snowflake.com/en/sql-reference/parameters#trace-level)
 - [TRANSACTION_ABORT_ON_ERROR](https://docs.snowflake.com/en/sql-reference/parameters#transaction-abort-on-error)
 - [TRANSACTION_DEFAULT_ISOLATION_LEVEL](https://docs.snowflake.com/en/sql-reference/parameters#transaction-default-isolation-level)
 - [TWO_DIGIT_CENTURY_START](https://docs.snowflake.com/en/sql-reference/parameters#two-digit-century-start)
 - [UNSUPPORTED_DDL_ACTION](https://docs.snowflake.com/en/sql-reference/parameters#unsupported-ddl-action)
 - [USE_CACHED_RESULT](https://docs.snowflake.com/en/sql-reference/parameters#use-cached-result)
 - [WEEK_OF_YEAR_POLICY](https://docs.snowflake.com/en/sql-reference/parameters#week-of-year-policy)
 - [WEEK_START](https://docs.snowflake.com/en/sql-reference/parameters#week-start)
 - [ENABLE_UNREDACTED_QUERY_SYNTAX_ERROR](https://docs.snowflake.com/en/sql-reference/parameters#enable-unredacted-query-syntax-error)
 - [NETWORK_POLICY](https://docs.snowflake.com/en/sql-reference/parameters#network-policy)
 - [PREVENT_UNLOAD_TO_INTERNAL_STAGES](https://docs.snowflake.com/en/sql-reference/parameters#prevent-unload-to-internal-stages)

## v0.94.0 ➞ v0.94.1
### changes in snowflake_schema

In order to avoid dropping `PUBLIC` schemas, we have decided to use `ALTER` instead of `OR REPLACE` during creation. In the future we are planning to use `CREATE OR ALTER` when it becomes available for schems.

## v0.93.0 ➞ v0.94.0
### *(breaking change)* changes in snowflake_scim_integration

In order to fix issues in v0.93.0, when a resource has Azure scim client, `sync_password` field is now set to `default` value in the state. State will be migrated automatically.


### *(breaking change)* refactored snowflake_schema resource

Renamed fields:
- renamed `is_managed` to `with_managed_access`
- renamed `data_retention_days` to `data_retention_time_in_days`

Please rename these fields in your configuration files. State will be migrated automatically.

Removed fields:
- `tag`
The value of this field will be removed from the state automatically. Please, use [tag_association](https://registry.terraform.io/providers/Snowflake-Labs/snowflake/latest/docs/resources/tag_association) instead.

New fields:
- the following set of [parameters](https://docs.snowflake.com/en/sql-reference/parameters) was added:
    - `max_data_extension_time_in_days`
    - `external_volume`
    - `catalog`
    - `replace_invalid_characters`
    - `default_ddl_collation`
    - `storage_serialization_policy`
    - `log_level`
    - `trace_level`
    - `suspend_task_after_num_failures`
    - `task_auto_retry_attempts`
    - `user_task_managed_initial_warehouse_size`
    - `user_task_timeout_ms`
    - `user_task_minimum_trigger_interval_in_seconds`
    - `quoted_identifiers_ignore_case`
    - `enable_console_output`
    - `pipe_execution_paused`
- added `show_output` field that holds the response from SHOW SCHEMAS.
- added `describe_output` field that holds the response from DESCRIBE SCHEMA. Note that one needs to grant sufficient privileges e.g. with [grant_ownership](https://registry.terraform.io/providers/Snowflake-Labs/snowflake/latest/docs/resources/grant_ownership) on all objects in the schema. Otherwise, this field is not filled.
- added `parameters` field that holds the response from SHOW PARAMETERS IN SCHEMA.

We allow creating and managing `PUBLIC` schemas now. When the name of the schema is `PUBLIC`, it's created with `OR_REPLACE`. Please be careful with this operation, because you may experience data loss. `OR_REPLACE` does `DROP` before `CREATE`, so all objects in the schema will be dropped and this is not visible in Terraform plan. To restore data-related objects that might have been accidentally or intentionally deleted, pleas read about [Time Travel](https://docs.snowflake.com/en/user-guide/data-time-travel). The alternative is to import `PUBLIC` schema manually and then manage it with Terraform. We've decided this based on [#2826](https://github.com/Snowflake-Labs/terraform-provider-snowflake/issues/2826).

#### *(behavior change)* Boolean type changes
To easily handle three-value logic (true, false, unknown) in provider's configs, type of `is_transient` and `with_managed_access` was changed from boolean to string. This should not require updating existing configs (boolean value should be accepted and state will be migrated to string automatically), however we recommend changing config values to strings.

Terraform should recreate resources for configs lacking `is_transient` (`DROP` and then `CREATE` will be run underneath). To prevent this behavior, please set `is_transient` field.

Terraform should perform an action for configs lacking `with_managed_access` (`ALTER SCHEMA DISABLE MANAGED ACCESS` will be run underneath which should not affect the Snowflake object, because `MANAGED ACCESS` is not set by default)
### *(breaking change)* refactored snowflake_schemas datasource
Changes:
- `database` is removed and can be specified inside `in` field.
- `like`, `in`, `starts_with`, and `limit` fields enable filtering.
- SHOW SCHEMAS output is enclosed in `show_output` field inside `schemas`.
- Added outputs from **DESC SCHEMA** and **SHOW PARAMETERS IN SCHEMA** (they can be turned off by declaring `with_describe = false` and `with_parameters = false`, **they're turned on by default**).
  The additional parameters call **DESC SCHEMA** (with `with_describe` turned on) and **SHOW PARAMETERS IN SCHEMA** (with `with_parameters` turned on) **per schema** returned by **SHOW SCHEMAS**.
  The outputs of both commands are held in `schemas` entry, where **DESC SCHEMA** is saved in the `describe_output` field, and **SHOW PARAMETERS IN SCHEMA** in the `parameters` field.
  It's important to limit the records and calls to Snowflake to the minimum. That's why we recommend assessing which information you need from the data source and then providing strong filters and turning off additional fields for better plan performance.

### *(new feature)* new snowflake_account_role resource

Already existing `snowflake_role` was deprecated in favor of the new `snowflake_account_role`. The old resource got upgraded to
have the same features as the new one. The only difference is the deprecation message on the old resource.

New fields:
- added `show_output` field that holds the response from SHOW ROLES. Remember that the field will be only recomputed if one of the fields (`name` or `comment`) are changed.

### *(breaking change)* refactored snowflake_roles data source

Changes:
- New `in_class` filtering option to filter out roles by class name, e.g. `in_class = "SNOWFLAKE.CORE.BUDGET"`
- `pattern` was renamed to `like`
- output of SHOW is enclosed in `show_output`, so before, e.g. `roles.0.comment` is now `roles.0.show_output.0.comment`

### *(new feature)* new snowflake_account_role resource

Already existing `snowflake_role` was deprecated in favor of the new `snowflake_account_role`. The old resource got upgraded to
have the same features as the new one. The only difference is the deprecation message on the old resource.

New fields:
- added `show_output` field that holds the response from SHOW ROLES. Remember that the field will be only recomputed if one of the fields (`name` or `comment`) are changed.

### *(breaking change)* refactored snowflake_roles data source

Changes:
- New `in_class` filtering option to filter out roles by class name, e.g. `in_class = "SNOWFLAKE.CORE.BUDGET"`
- `pattern` was renamed to `like`
- output of SHOW is enclosed in `show_output`, so before, e.g. `roles.0.comment` is now `roles.0.show_output.0.comment`

### *(new feature)* snowflake_streamlit resource
Added a new resource for managing streamlits. See reference [docs](https://docs.snowflake.com/en/sql-reference/sql/create-streamlit). In this resource, we decided to split `ROOT_LOCATION` in Snowflake to two fields: `stage` representing stage fully qualified name and `directory_location` containing a path within this stage to root location.

### *(new feature)* snowflake_streamlits datasource
Added a new datasource enabling querying and filtering stremlits. Notes:
- all results are stored in `streamlits` field.
- `like`, `in`, and `limit` fields enable streamlits filtering.
- SHOW STREAMLITS output is enclosed in `show_output` field inside `streamlits`.
- Output from **DESC STREAMLIT** (which can be turned off by declaring `with_describe = false`, **it's turned on by default**) is enclosed in `describe_output` field inside `streamlits`.
  The additional parameters call **DESC STREAMLIT** (with `with_describe` turned on) **per streamlit** returned by **SHOW STREAMLITS**.
  It's important to limit the records and calls to Snowflake to the minimum. That's why we recommend assessing which information you need from the data source and then providing strong filters and turning off additional fields for better plan performance.

### *(new feature)* refactored snowflake_network_policy resource

No migration required.

New behavior:
- `name` is no longer marked as ForceNew parameter. When changed, now it will perform ALTER RENAME operation, instead of re-creating with the new name.
- Additional validation was added to `blocked_ip_list` to inform about specifying `0.0.0.0/0` ip. More details in the [official documentation](https://docs.snowflake.com/en/sql-reference/sql/create-network-policy#usage-notes).

New fields:
- `show_output` and `describe_output` added to hold the results returned by `SHOW` and `DESCRIBE` commands. Those fields will only be recomputed when specified fields change

### *(new feature)* snowflake_network_policies datasource

Added a new datasource enabling querying and filtering network policies. Notes:
- all results are stored in `network_policies` field.
- `like` field enables filtering.
- SHOW NETWORK POLICIES output is enclosed in `show_output` field inside `network_policies`.
- Output from **DESC NETWORK POLICY** (which can be turned off by declaring `with_describe = false`, **it's turned on by default**) is enclosed in `describe_output` field inside `network_policies`.
  The additional parameters call **DESC NETWORK POLICY** (with `with_describe` turned on) **per network policy** returned by **SHOW NETWORK POLICIES**.
  It's important to limit the records and calls to Snowflake to the minimum. That's why we recommend assessing which information you need from the data source and then providing strong filters and turning off additional fields for better plan performance.

### *(fix)* snowflake_warehouse resource

Because of the issue [#2948](https://github.com/Snowflake-Labs/terraform-provider-snowflake/issues/2948), we are relaxing the validations for the Snowflake parameter values. Read more in [CHANGES_BEFORE_V1.md](v1-preparations/CHANGES_BEFORE_V1.md#validations).

## v0.92.0 ➞ v0.93.0

### general changes

With this change we introduce the first resources redesigned for the V1. We have made a few design choices that will be reflected in these and in the further reworked resources. This includes:
- Handling the [default values](./v1-preparations/CHANGES_BEFORE_V1.md#default-values).
- Handling the ["empty" values](./v1-preparations/CHANGES_BEFORE_V1.md#empty-values).
- Handling the [Snowflake parameters](./v1-preparations/CHANGES_BEFORE_V1.md#snowflake-parameters).
- Saving the [config values in the state](./v1-preparations/CHANGES_BEFORE_V1.md#config-values-in-the-state).
- Providing a ["raw Snowflake output"](./v1-preparations/CHANGES_BEFORE_V1.md#empty-values) for the managed resources.

They are all described in short in the [changes before v1 doc](./v1-preparations/CHANGES_BEFORE_V1.md). Please familiarize yourself with these changes before the upgrade.

### old grant resources removal
Following the [announcement](https://github.com/Snowflake-Labs/terraform-provider-snowflake/discussions/2736) we have removed the old grant resources. The two resources [snowflake_role_ownership_grant](https://registry.terraform.io/providers/Snowflake-Labs/snowflake/latest/docs/resources/role_ownership_grant) and [snowflake_user_ownership_grant](https://registry.terraform.io/providers/Snowflake-Labs/snowflake/latest/docs/resources/user_ownership_grant) were not listed in the announcement, but they were also marked as deprecated ones. We are removing them too to conclude the grants redesign saga.

### *(new feature)* Api authentication resources
Added new api authentication resources, i.e.:
- `snowflake_api_authentication_integration_with_authorization_code_grant`
- `snowflake_api_authentication_integration_with_client_credentials`
- `snowflake_api_authentication_integration_with_jwt_bearer`

See reference [doc](https://docs.snowflake.com/en/sql-reference/sql/create-security-integration-api-auth).

### *(new feature)* snowflake_oauth_integration_for_custom_clients and snowflake_oauth_integration_for_partner_applications resources

To enhance clarity and functionality, the new resources `snowflake_oauth_integration_for_custom_clients` and `snowflake_oauth_integration_for_partner_applications` have been introduced
to replace the previous `snowflake_oauth_integration`. Recognizing that the old resource carried multiple responsibilities within a single entity, we opted to divide it into two more specialized resources.
The newly introduced resources are aligned with the latest Snowflake documentation at the time of implementation, and adhere to our [new conventions](#general-changes).
This segregation was based on the `oauth_client` attribute, where `CUSTOM` corresponds to `snowflake_oauth_integration_for_custom_clients`,
while other attributes align with `snowflake_oauth_integration_for_partner_applications`.

### *(new feature)* snowflake_security_integrations datasource
Added a new datasource enabling querying and filtering all types of security integrations. Notes:
- all results are stored in `security_integrations` field.
- `like` field enables security integrations filtering.
- SHOW SECURITY INTEGRATIONS output is enclosed in `show_output` field inside `security_integrations`.
- Output from **DESC SECURITY INTEGRATION** (which can be turned off by declaring `with_describe = false`, **it's turned on by default**) is enclosed in `describe_output` field inside `security_integrations`.
  **DESC SECURITY INTEGRATION** returns different properties based on the integration type. Consult the documentation to check which ones will be filled for which integration.
  The additional parameters call **DESC SECURITY INTEGRATION** (with `with_describe` turned on) **per security integration** returned by **SHOW SECURITY INTEGRATIONS**.
  It's important to limit the records and calls to Snowflake to the minimum. That's why we recommend assessing which information you need from the data source and then providing strong filters and turning off additional fields for better plan performance.

### snowflake_external_oauth_integration resource changes

#### *(behavior change)* Renamed fields
Renamed fields:
- `type` to `external_oauth_type`
- `issuer` to `external_oauth_issuer`
- `token_user_mapping_claims` to `external_oauth_token_user_mapping_claim`
- `snowflake_user_mapping_attribute` to `external_oauth_snowflake_user_mapping_attribute`
- `scope_mapping_attribute` to `external_oauth_scope_mapping_attribute`
- `jws_keys_urls` to `external_oauth_jws_keys_url`
- `rsa_public_key` to `external_oauth_rsa_public_key`
- `rsa_public_key_2` to `external_oauth_rsa_public_key_2`
- `blocked_roles` to `external_oauth_blocked_roles_list`
- `allowed_roles` to `external_oauth_allowed_roles_list`
- `audience_urls` to `external_oauth_audience_list`
- `any_role_mode` to `external_oauth_any_role_mode`
- `scope_delimiter` to `external_oauth_scope_delimiter`
to align with Snowflake docs. Please rename this field in your configuration files. State will be migrated automatically.

#### *(behavior change)* Force new for multiple attributes after removing from config
Conditional force new was added for the following attributes when they are removed from config. There are no alter statements supporting UNSET on these fields.
- `external_oauth_rsa_public_key`
- `external_oauth_rsa_public_key_2`
- `external_oauth_scope_mapping_attribute`
- `external_oauth_jws_keys_url`
- `external_oauth_token_user_mapping_claim`

#### *(behavior change)* Conflicting fields
Fields listed below can not be set at the same time in Snowflake. They are marked as conflicting fields.
- `external_oauth_jws_keys_url` <-> `external_oauth_rsa_public_key`
- `external_oauth_jws_keys_url` <-> `external_oauth_rsa_public_key_2`
- `external_oauth_allowed_roles_list` <-> `external_oauth_blocked_roles_list`

#### *(behavior change)* Changed diff suppress for some fields
The fields listed below had diff suppress which removed '-' from strings. Now, this behavior is removed, so if you had '-' in these strings, please remove them. Note that '-' in these values is not allowed by Snowflake.
- `external_oauth_snowflake_user_mapping_attribute`
- `external_oauth_type`
- `external_oauth_any_role_mode`

### *(new feature)* snowflake_saml2_integration resource

The new `snowflake_saml2_integration` is introduced and deprecates `snowflake_saml_integration`. It contains new fields
and follows our new conventions making it more stable. The old SAML integration wasn't changed, so no migration needed,
but we recommend to eventually migrate to the newer counterpart.

### snowflake_scim_integration resource changes
#### *(behavior change)* Changed behavior of `sync_password`

Now, the `sync_password` field will set the state value to `default` whenever the value is not set in the config. This indicates that the value on the Snowflake side is set to the Snowflake default.

> [!WARNING]
> This change causes issues for Azure scim client (see [#2946](https://github.com/Snowflake-Labs/terraform-provider-snowflake/issues/2946)). The workaround is to remove the resource from the state with `terraform state rm`, add `sync_password = true` to the config, and import with `terraform import "snowflake_scim_integration.test" "aad_provisioning"`. After these steps, there should be no errors and no diff on this field. This behavior is fixed in v0.94 with state upgrader.


#### *(behavior change)* Renamed fields

Renamed field `provisioner_role` to `run_as_role` to align with Snowflake docs. Please rename this field in your configuration files. State will be migrated automatically.

#### *(new feature)* New fields
Fields added to the resource:
- `enabled`
- `sync_password`
- `comment`

#### *(behavior change)* Changed behavior of `enabled`
New field `enabled` is required. Previously the default value during create in Snowflake was `true`. If you created a resource with Terraform, please add `enabled = true` to have the same value.

#### *(behavior change)* Force new for multiple attributes
ForceNew was added for the following attributes (because there are no usable SQL alter statements for them):
- `scim_client`
- `run_as_role`

### snowflake_warehouse resource changes

Because of the multiple changes in the resource, the easiest migration way is to follow our [migration guide](https://github.com/Snowflake-Labs/terraform-provider-snowflake/blob/main/docs/technical-documentation/resource_migration.md) to perform zero downtime migration. Alternatively, it is possible to follow some pointers below. Either way, familiarize yourself with the resource changes before version bumping. Also, check the [design decisions](./v1-preparations/CHANGES_BEFORE_V1.md).

#### *(potential behavior change)* Default values removed
As part of the [redesign](https://github.com/Snowflake-Labs/terraform-provider-snowflake/blob/main/ROADMAP.md#preparing-essential-ga-objects-for-the-provider-v1) we are removing the default values for attributes having their defaults on Snowflake side to reduce coupling with the provider (read more in [default values](./v1-preparations/CHANGES_BEFORE_V1.md#default-values)). Because of that the following defaults were removed:
- `comment` (previously `""`)
- `enable_query_acceleration` (previously `false`)
- `query_acceleration_max_scale_factor` (previously `8`)
- `warehouse_type` (previously `"STANDARD"`)
- `max_concurrency_level` (previously `8`)
- `statement_queued_timeout_in_seconds` (previously `0`)
- `statement_timeout_in_seconds` (previously `172800`)

**Beware!** For attributes being Snowflake parameters (in case of warehouse: `max_concurrency_level`, `statement_queued_timeout_in_seconds`, and `statement_timeout_in_seconds`), this is a breaking change (read more in [Snowflake parameters](./v1-preparations/CHANGES_BEFORE_V1.md#snowflake-parameters)). Previously, not setting a value for them was treated as a fallback to values hardcoded on the provider side. This caused warehouse creation with these parameters set on the warehouse level (and not using the Snowflake default from hierarchy; read more in the [parameters documentation](https://docs.snowflake.com/en/sql-reference/parameters)). To keep the previous values, fill in your configs to the default values listed above.

All previous defaults were aligned with the current Snowflake ones, however it's not possible to distinguish between filled out value and no value in the automatic state upgrader. Therefore, if the given attribute is not filled out in your configuration, terraform will try to perform update after the change (to UNSET the given attribute to the Snowflake default); it should result in no changes on Snowflake object side, but it is required to make Terraform state aligned with your config. **All** other optional fields that were not set inside the config at all (because of the change in handling state logic on our provider side) will follow the same logic. To avoid the need for the changes, fill out the default fields in your config. Alternatively, run `terraform apply`; no further changes should be shown as a part of the plan.

#### *(note)* Automatic state migrations
There are three migrations that should happen automatically with the version bump:
- incorrect `2XLARGE`, `3XLARGE`, `4XLARGE`, `5XLARGE`, `6XLARGE` values for warehouse size are changed to the proper ones
- deprecated `wait_for_provisioning` attribute is removed from the state
- old empty resource monitor attribute is cleaned (earlier it was set to `"null"` string)

#### *(fix)* Warehouse size UNSET

Before the changes, removing warehouse size from the config was not handled properly. Because UNSET is not supported for warehouse size (check the [docs](https://docs.snowflake.com/en/sql-reference/sql/alter-warehouse#properties-parameters) - usage notes for unset) and there are multiple defaults possible, removing the size from config will result in the resource recreation.

#### *(behavior change)* Validation changes
As part of the [redesign](https://github.com/Snowflake-Labs/terraform-provider-snowflake/blob/main/ROADMAP.md#preparing-essential-ga-objects-for-the-provider-v1) we are adjusting validations or removing them to reduce coupling between Snowflake and the provider. Because of that the following validations were removed/adjusted/added:
- `max_cluster_count` - adjusted: added higher bound (10) according to Snowflake docs
- `min_cluster_count` - adjusted: added higher bound (10) according to Snowflake docs
- `auto_suspend` - adjusted: added `0` as valid value
- `warehouse_size` - adjusted: removed incorrect `2XLARGE`, `3XLARGE`, `4XLARGE`, `5XLARGE`, `6XLARGE` values
- `resource_monitor` - added: validation for a valid identifier (still subject to change during [identifiers rework](https://github.com/Snowflake-Labs/terraform-provider-snowflake/blob/main/ROADMAP.md#identifiers-rework))
- `max_concurrency_level` - added: validation according to MAX_CONCURRENCY_LEVEL parameter docs
- `statement_queued_timeout_in_seconds` - added: validation according to STATEMENT_QUEUED_TIMEOUT_IN_SECONDS parameter docs
- `statement_timeout_in_seconds` - added: validation according to STATEMENT_TIMEOUT_IN_SECONDS parameter docs

#### *(behavior change)* Deprecated `wait_for_provisioning` field removed
`wait_for_provisioning` field was deprecated a long time ago. It's high time it was removed from the schema.

#### *(behavior change)* `query_acceleration_max_scale_factor` conditional logic removed
Previously, the `query_acceleration_max_scale_factor` was depending on `enable_query_acceleration` parameter, but it is not required on Snowflake side. After migration, `terraform plan` should suggest changes if `enable_query_acceleration` was earlier set to false (manually or from default) and if `query_acceleration_max_scale_factor` was set in config.

#### *(behavior change)* `initially_suspended` forceNew removed
Previously, the `initially_suspended` attribute change caused the resource recreation. This attribute is used only during creation (to create suspended warehouse). There is no reason to recreate the whole object just to have initial state changed.

#### *(behavior change)* Boolean type changes
To easily handle three-value logic (true, false, unknown) in provider's configs, type of `auto_resume` and `enable_query_acceleration` was changed from boolean to string. This should not require updating existing configs (boolean/int value should be accepted and state will be migrated to string automatically), however we recommend changing config values to strings. Terraform should perform an action for configs lacking `auto_resume` or `enable_query_acceleration` (`ALTER WAREHOUSE UNSET AUTO_RESUME` and/or `ALTER WAREHOUSE UNSET ENABLE_QUERY_ACCELERATION` will be run underneath which should not affect the Snowflake object, because `auto_resume` and `enable_query_acceleration` are false by default).

#### *(note)* `resource_monitor` validation and diff suppression
`resource_monitor` is an identifier and handling logic may be still slightly changed as part of https://github.com/Snowflake-Labs/terraform-provider-snowflake/blob/main/ROADMAP.md#identifiers-rework. It should be handled automatically (without needed manual actions on user side), though, but it is not guaranteed.

#### *(behavior change)* snowflake_warehouses datasource
- Added `like` field to enable warehouse filtering
- Added missing fields returned by SHOW WAREHOUSES and enclosed its output in `show_output` field.
- Added outputs from **DESC WAREHOUSE** and **SHOW PARAMETERS IN WAREHOUSE** (they can be turned off by declaring `with_describe = false` and `with_parameters = false`, **they're turned on by default**).
  The additional parameters call **DESC WAREHOUSE** (with `with_describe` turned on) and **SHOW PARAMETERS IN WAREHOUSE** (with `with_parameters` turned on) **per warehouse** returned by **SHOW WAREHOUSES**.
  The outputs of both commands are held in `warehouses` entry, where **DESC WAREHOUSE** is saved in the `describe_output` field, and **SHOW PARAMETERS IN WAREHOUSE** in the `parameters` field.
  It's important to limit the records and calls to Snowflake to the minimum. That's why we recommend assessing which information you need from the data source and then providing strong filters and turning off additional fields for better plan performance.

You can read more in ["raw Snowflake output"](./v1-preparations/CHANGES_BEFORE_V1.md#empty-values).

### *(new feature)* new database resources
As part of the [preparation for v1](https://github.com/Snowflake-Labs/terraform-provider-snowflake/blob/main/ROADMAP.md#preparing-essential-ga-objects-for-the-provider-v1), we split up the database resource into multiple ones:
- Standard database - can be used as `snowflake_database` (replaces the old one and is used to create databases with optional ability to become a primary database ready for replication)
- Shared database - can be used as `snowflake_shared_database` (used to create databases from externally defined shares)
- Secondary database - can be used as `snowflake_secondary_database` (used to create replicas of databases from external sources)

All the field changes in comparison to the previous database resource are:
- `is_transient`
    - in `snowflake_shared_database`
        - removed: the field is removed from `snowflake_shared_database` as it doesn't have any effect on shared databases.
- `from_database` - database cloning was entirely removed and is not possible by any of the new database resources.
- `from_share` - the parameter was moved to the dedicated resource for databases created from shares `snowflake_shared_database`. Right now, it's a text field instead of a map. Additionally, instead of legacy account identifier format we're expecting the new one that with share looks like this: `<organization_name>.<account_name>.<share_name>`. For more information on account identifiers, visit the [official documentation](https://docs.snowflake.com/en/user-guide/admin-account-identifier).
- `from_replication` - the parameter was moved to the dedicated resource for databases created from primary databases `snowflake_secondary_database`
- `replication_configuration` - renamed: was renamed to `configuration` and is only available in the `snowflake_database`. Its internal schema changed that instead of list of accounts, we expect a list of nested objects with accounts for which replication (and optionally failover) should be enabled. More information about converting between both versions [here](#resource-renamed-snowflake_database---snowflake_database_old). Additionally, instead of legacy account identifier format we're expecting the new one that looks like this: `<organization_name>.<account_name>` (it will be automatically migrated to the recommended format by the state upgrader). For more information on account identifiers, visit the [official documentation](https://docs.snowflake.com/en/user-guide/admin-account-identifier).
- `data_retention_time_in_days`
  - in `snowflake_shared_database`
      - removed: the field is removed from `snowflake_shared_database` as it doesn't have any effect on shared databases.
  - in `snowflake_database` and `snowflake_secondary_database`
    - adjusted: now, it uses different approach that won't set it to -1 as a default value, but rather fills the field with the current value from Snowflake (this still can change).
- added: The following set of [parameters](https://docs.snowflake.com/en/sql-reference/parameters) was added to every database type:
    - `max_data_extension_time_in_days`
    - `external_volume`
    - `catalog`
    - `replace_invalid_characters`
    - `default_ddl_collation`
    - `storage_serialization_policy`
    - `log_level`
    - `trace_level`
    - `suspend_task_after_num_failures`
    - `task_auto_retry_attempts`
    - `user_task_managed_initial_warehouse_size`
    - `user_task_timeout_ms`
    - `user_task_minimum_trigger_interval_in_seconds`
    - `quoted_identifiers_ignore_case`
    - `enable_console_output`

The split was done (and will be done for several objects during the refactor) to simplify the resource on maintainability and usage level.
Its purpose was also to divide the resources by their specific purpose rather than cramping every use case of an object into one resource.

### *(behavior change)* Resource renamed snowflake_database -> snowflake_database_old
We made a decision to use the existing `snowflake_database` resource for redesigning it into a standard database.
The previous `snowflake_database` was renamed to `snowflake_database_old` and the current `snowflake_database`
contains completely new implementation that follows our guidelines we set for V1.
When upgrading to the 0.93.0 version, the automatic state upgrader should cover the migration for databases that didn't have the following fields set:
- `from_share` (now, the new `snowflake_shared_database` should be used instead)
- `from_replica` (now, the new `snowflake_secondary_database` should be used instead)
- `replication_configuration`

For configurations containing `replication_configuraiton` like this one:
```terraform
resource "snowflake_database" "test" {
  name = "<name>"
  replication_configuration {
    accounts = ["<account_locator>", "<account_locator_2>"]
    ignore_edition_check = true
  }
}
```

You have to transform the configuration into the following format (notice the change from account locator into the new account identifier format):
```terraform
resource "snowflake_database" "test" {
  name = "%s"
  replication {
    enable_to_account {
      account_identifier = "<organization_name>.<account_name>"
      with_failover      = false
    }
    enable_to_account {
      account_identifier = "<organization_name_2>.<account_name_2>"
      with_failover      = false
    }
  }
  ignore_edition_check = true
}
```

If you had `from_database` set, you should follow our [resource migration guide](https://github.com/Snowflake-Labs/terraform-provider-snowflake/blob/main/docs/technical-documentation/resource_migration.md) to remove
the database from state to later import it in the newer version of the provider.
Otherwise, it may cause issues when migrating to v0.93.0.
For now, we're dropping the possibility to create a clone database from other databases.
The only way will be to clone a database manually and import it as `snowflake_database`, but if
cloned databases diverge in behavior from standard databases, it may cause issues.

For databases with one of the fields mentioned above, manual migration will be needed.
Please refer to our [migration guide](https://github.com/Snowflake-Labs/terraform-provider-snowflake/blob/main/docs/technical-documentation/resource_migration.md) to perform zero downtime migration.

If you would like to upgrade to the latest version and postpone the upgrade, you still have to perform the manual migration
to the `snowflake_database_old` resource by following the [zero downtime migrations document](https://github.com/Snowflake-Labs/terraform-provider-snowflake/blob/main/docs/technical-documentation/resource_migration.md).
The only difference would be that instead of writing/generating new configurations you have to just rename the existing ones to contain `_old` suffix.

### *(behavior change)* snowflake_databases datasource
- `terse` and `history` fields were removed.
- `replication_configuration` field was removed from `databases`.
- `pattern` was replaced by `like` field.
- Additional filtering options added (`limit`).
- Added missing fields returned by SHOW DATABASES and enclosed its output in `show_output` field.
- Added outputs from **DESC DATABASE** and **SHOW PARAMETERS IN DATABASE** (they can be turned off by declaring `with_describe = false` and `with_parameters = false`, **they're turned on by default**).
The additional parameters call **DESC DATABASE** (with `with_describe` turned on) and **SHOW PARAMETERS IN DATABASE** (with `with_parameters` turned on) **per database** returned by **SHOW DATABASES**.
The outputs of both commands are held in `databases` entry, where **DESC DATABASE** is saved in the `describe_output` field, and **SHOW PARAMETERS IN DATABASE** in the `parameters` field.
It's important to limit the records and calls to Snowflake to the minimum. That's why we recommend assessing which information you need from the data source and then providing strong filters and turning off additional fields for better plan performance.

## v0.89.0 ➞ v0.90.0
### snowflake_table resource changes
#### *(behavior change)* Validation to column type added
While solving issue [#2733](https://github.com/Snowflake-Labs/terraform-provider-snowflake/issues/2733) we have introduced diff suppression for `column.type`. To make it work correctly we have also added a validation to it. It should not cause any problems, but it's worth noting in case of any data types used that the provider is not aware of.

### snowflake_procedure resource changes
#### *(behavior change)* Validation to arguments type added
Diff suppression for `arguments.type` is needed for the same reason as above for `snowflake_table` resource.

### tag_masking_policy_association resource changes
Now the `tag_masking_policy_association` resource will only accept fully qualified names separated by dot `.` instead of pipe `|`.

Before
```terraform
resource "snowflake_tag_masking_policy_association" "name" {
    tag_id            = snowflake_tag.this.id
    masking_policy_id = snowflake_masking_policy.example_masking_policy.id
}
```

After
```terraform
resource "snowflake_tag_masking_policy_association" "name" {
    tag_id            = "\"${snowflake_tag.this.database}\".\"${snowflake_tag.this.schema}\".\"${snowflake_tag.this.name}\""
    masking_policy_id = "\"${snowflake_masking_policy.example_masking_policy.database}\".\"${snowflake_masking_policy.example_masking_policy.schema}\".\"${snowflake_masking_policy.example_masking_policy.name}\""
}
```

It's more verbose now, but after identifier rework it should be similar to the previous form.

## v0.88.0 ➞ v0.89.0
#### *(behavior change)* ForceNew removed
The `ForceNew` field was removed in favor of in-place Update for `name` parameter in:
- `snowflake_file_format`
- `snowflake_masking_policy`
So from now, these objects won't be re-created when the `name` changes, but instead only the name will be updated with `ALTER .. RENAME TO` statements.

## v0.87.0 ➞ v0.88.0
### snowflake_procedure resource changes
#### *(behavior change)* Execute as validation added
From now on, the `snowflake_procedure`'s `execute_as` parameter allows only two values: OWNER and CALLER (case-insensitive). Setting other values earlier resulted in falling back to the Snowflake default (currently OWNER) and creating a permadiff.

### snowflake_grants datasource changes
`snowflake_grants` datasource was refreshed as part of the ongoing [Grants Redesign](https://github.com/Snowflake-Labs/terraform-provider-snowflake/blob/main/ROADMAP.md#redesigning-grants).

#### *(behavior change)* role fields renames
To be aligned with the convention in other grant resources, `role` was renamed to `account_role` for the following fields:
- `grants_to.role`
- `grants_of.role`
- `future_grants_to.role`.

To migrate simply change `role` to `account_role` in the aforementioned fields.

#### *(behavior change)* grants_to.share type change
`grants_to.share` was a text field. Because Snowflake introduced new syntax `SHOW GRANTS TO SHARE <share_name> IN APPLICATION PACKAGE <app_package_name>` (check more in the [docs](https://docs.snowflake.com/en/sql-reference/sql/show-grants#variants)) the type was changed to object. To migrate simply change:
```terraform
data "snowflake_grants" "example_to_share" {
  grants_to {
    share = "some_share"
  }
}
```
to
```terraform
data "snowflake_grants" "example_to_share" {
  grants_to {
    share {
      share_name = "some_share"
    }
  }
}
```
Note: `in_application_package` is not yet supported.

#### *(behavior change)* future_grants_in.schema type change
`future_grants_in.schema` was an object field allowing to set required `schema_name` and optional `database_name`. Our strategy is to be explicit, so the schema field was changed to string and fully qualified name is expected. To migrate change:
```terraform
data "snowflake_grants" "example_future_in_schema" {
  future_grants_in {
    schema {
      database_name = "some_database"
      schema_name   = "some_schema"
    }
  }
}
```
to
```terraform
data "snowflake_grants" "example_future_in_schema" {
  future_grants_in {
    schema = "\"some_database\".\"some_schema\""
  }
}
```
#### *(new feature)* grants_to new options
`grants_to` was enriched with three new options:
- `application`
- `application_role`
- `database_role`

No migration work is needed here.

#### *(new feature)* grants_of new options
`grants_to` was enriched with two new options:
- `database_role`
- `application_role`

No migration work is needed here.

#### *(new feature)* future_grants_to new options
`future_grants_to` was enriched with one new option:
- `database_role`

No migration work is needed here.

#### *(documentation)* improvements
Descriptions of attributes were altered. More examples were added (both for old and new features).

## v0.86.0 ➞ v0.87.0
### snowflake_database resource changes
#### *(behavior change)* External object identifier changes

Previously, in `snowflake_database` when creating a database form share, it was possible to provide `from_share.provider`
in the format of `<org_name>.<account_name>`. It worked even though we expected account locator because our "external" identifier wasn't quoting its string representation.
To be consistent with other identifier types, we quoted the output of "external" identifiers which makes such configurations break
(previously, they were working "by accident"). To fix it, the previous format of `<org_name>.<account_name>` has to be changed
to account locator format `<account_locator>` (mind that it's now case-sensitive). The account locator can be retrieved by calling `select current_account();` on the sharing account.
In the future we would like to eventually come back to the `<org_name>.<account_name>` format as it's recommended by Snowflake.

### Provider configuration changes

#### **IMPORTANT** *(bug fix)* Configuration hierarchy
There were several issues reported about the configuration hierarchy, e.g. [#2294](https://github.com/Snowflake-Labs/terraform-provider-snowflake/issues/2294) and [#2242](https://github.com/Snowflake-Labs/terraform-provider-snowflake/issues/2242).
In fact, the order of precedence described in the docs was not followed. This have led to the incorrect behavior.

After migrating to this version, the hierarchy from the docs should be followed:
```text
The Snowflake provider will use the following order of precedence when determining which credentials to use:
1) Provider Configuration
2) Environment Variables
3) Config File
```

**BEWARE**: your configurations will be affected with that change because they may have been leveraging the incorrect configurations precedence. Please be sure to check all the configurations before running terraform.

### snowflake_failover_group resource changes
#### *(bug fix)* ACCOUNT PARAMETERS is returned as PARAMETERS from SHOW FAILOVER GROUPS
Longer context in [#2517](https://github.com/Snowflake-Labs/terraform-provider-snowflake/issues/2517).
After this change, one apply may be required to update the state correctly for failover group resources using `ACCOUNT PARAMETERS`.

### snowflake_database, snowflake_schema, and snowflake_table resource changes
#### *(behavior change)* Database `data_retention_time_in_days` + Schema `data_retention_days` + Table `data_retention_time_in_days`
For context [#2356](https://github.com/Snowflake-Labs/terraform-provider-snowflake/issues/2356).
To make data retention fields truly optional (previously they were producing plan every time when no value was set),
we added `-1` as a possible value, and it is set as default. That got rid of the unexpected plans when no value is set and added possibility to use default value assigned by Snowflake (see [the data retention period](https://docs.snowflake.com/en/user-guide/data-time-travel#data-retention-period)).

### snowflake_table resource changes
#### *(behavior change)* Table `data_retention_days` field removed in favor of `data_retention_time_in_days`
For context [#2356](https://github.com/Snowflake-Labs/terraform-provider-snowflake/issues/2356).
To define data retention days for table `data_retention_time_in_days` should be used as deprecated `data_retention_days` field is being removed.

## v0.85.0 ➞ v0.86.0
### snowflake_table_constraint resource changes

#### *(behavior change)* NOT NULL removed from possible types
The `type` of the constraint was limited back to `UNIQUE`, `PRIMARY KEY`, and `FOREIGN KEY`.
The reason for that is, that syntax for Out-of-Line constraint ([docs](https://docs.snowflake.com/en/sql-reference/sql/create-table-constraint#out-of-line-unique-primary-foreign-key)) does not contain `NOT NULL`.
It is noted as a behavior change but in some way it is not; with the previous implementation it did not work at all with `type` set to `NOT NULL` because the generated statement was not a valid Snowflake statement.

We will consider adding `NOT NULL` back because it can be set by `ALTER COLUMN columnX SET NOT NULL`, but first we want to revisit the whole resource design.

#### *(behavior change)* table_id reference
The docs were inconsistent. Example prior to 0.86.0 version showed using the `table.id` as the `table_id` reference. The description of the `table_id` parameter never allowed such a value (`table.id` is a `|`-delimited identifier representation and only the `.`-separated values were listed in the docs: https://registry.terraform.io/providers/Snowflake-Labs/snowflake/0.85.0/docs/resources/table_constraint#required. The misuse of `table.id` parameter will result in error after migrating to 0.86.0. To make the config work, please remove and reimport the constraint resource from the state as described in [resource migration doc](./docs/technical-documentation/resource_migration.md).

After discussions in [#2535](https://github.com/Snowflake-Labs/terraform-provider-snowflake/issues/2535) we decided to provide a temporary workaround in 0.87.0 version, so that the manual migration is not necessary. It allows skipping the migration and jumping straight to 0.87.0 version. However, the temporary workaround will be gone in one of the future versions. Please adjust to the newly suggested reference with the new resources you create.

### snowflake_external_function resource changes

#### *(behavior change)* return_null_allowed default is now true
The `return_null_allowed` attribute default value is now `true`. This is a behavior change because it was `false` before. The reason it was changed is to match the expected default value in the [documentation](https://docs.snowflake.com/en/sql-reference/sql/create-external-function#optional-parameters) `Default: The default is NULL (i.e. the function can return NULL values).`

#### *(behavior change)* comment is no longer required
The `comment` attribute is now optional. It was required before, but it is not required in Snowflake API.

### snowflake_external_functions data source changes

#### *(behavior change)* schema is now required with database
The `schema` attribute is now required with `database` attribute to match old implementation `SHOW EXTERNAL FUNCTIONS IN SCHEMA "<database>"."<schema>"`. In the future this may change to make schema optional.

## vX.XX.X -> v0.85.0

### Migration from old (grant) resources to new ones

In recent changes, we introduced a new grant resources to replace the old ones.
To aid with the migration, we wrote a guide to show one of the possible ways to migrate deprecated resources to their new counter-parts.
As the guide is more general and applies to every version (and provider), we moved it [here](./docs/technical-documentation/resource_migration.md).

### snowflake_procedure resource changes
#### *(deprecation)* return_behavior
`return_behavior` parameter is deprecated because it is also deprecated in the Snowflake API.

### snowflake_function resource changes
#### *(behavior change)* return_type
`return_type` has become force new because there is no way to alter it without dropping and recreating the function.

## v0.84.0 ➞ v0.85.0

### snowflake_stage resource changes

#### *(behavior change/regression)* copy_options
Setting `copy_options` to `ON_ERROR = 'CONTINUE'` would result in a permadiff. Use `ON_ERROR = CONTINUE` (without single quotes) or bump to v0.89.0 in which the behavior was fixed.

### snowflake_notification_integration resource changes
#### *(behavior change)* notification_provider
`notification_provider` becomes required and has three possible values `AZURE_STORAGE_QUEUE`, `AWS_SNS`, and `GCP_PUBSUB`.
It is still possible to set it to `AWS_SQS` but because there is no underlying SQL, so it will result in an error.
Attributes `aws_sqs_arn` and `aws_sqs_role_arn` will be ignored.
Computed attributes `aws_sqs_external_id` and `aws_sqs_iam_user_arn` won't be updated.

#### *(behavior change)* force new for multiple attributes
Force new was added for the following attributes (because no usable SQL alter statements for them):
- `azure_storage_queue_primary_uri`
- `azure_tenant_id`
- `gcp_pubsub_subscription_name`
- `gcp_pubsub_topic_name`

#### *(deprecation)* direction
`direction` parameter is deprecated because it is added automatically on the SDK level.

#### *(deprecation)* type
`type` parameter is deprecated because it is added automatically on the SDK level (and basically it's always `QUEUE`).

## v0.73.0 ➞ v0.74.0
### Provider configuration changes

In this change we have done a provider refactor to make it more complete and customizable by supporting more options that
were already available in Golang Snowflake driver. This lead to several attributes being added and a few deprecated.
We will focus on the deprecated ones and show you how to adapt your current configuration to the new changes.

#### *(rename)* username ➞ user

```terraform
provider "snowflake" {
  # before
  username = "username"

  # after
  user = "username"
}
```

#### *(structural change)* OAuth API

```terraform
provider "snowflake" {
  # before
  browser_auth        = false
  oauth_access_token  = "<access_token>"
  oauth_refresh_token = "<refresh_token>"
  oauth_client_id     = "<client_id>"
  oauth_client_secret = "<client_secret>"
  oauth_endpoint      = "<endpoint>"
  oauth_redirect_url  = "<redirect_uri>"

  # after
  authenticator = "ExternalBrowser"
  token         = "<access_token>"
  token_accessor {
    refresh_token   = "<refresh_token>"
    client_id       = "<client_id>"
    client_secret   = "<client_secret>"
    token_endpoint  = "<endpoint>"
    redirect_uri    = "<redirect_uri>"
  }
}
```

#### *(remove redundant information)* region

Specifying a region is a legacy thing and according to https://docs.snowflake.com/en/user-guide/admin-account-identifier
you can specify a region as a part of account parameter. Specifying account parameter with the region is also considered legacy,
but with this approach it will be easier to convert only your account identifier to the new preferred way of specifying account identifier.

```terraform
provider "snowflake" {
  # before
  region = "<cloud_region_id>"

  # after
  account = "<account_locator>.<cloud_region_id>"
}
```

#### *(todo)* private key path

```terraform
provider "snowflake" {
  # before
  private_key_path = "<filepath>"

  # after
  private_key = file("<filepath>")
}
```

#### *(rename)* session_params ➞ params

```terraform
provider "snowflake" {
  # before
  session_params = {}

  # after
  params = {}
}
```

#### *(behavior change)* authenticator (JWT)

Before the change `authenticator` parameter did not have to be set for private key authentication and was deduced by the provider. The change is a result of the introduced configuration alignment with an underlying [gosnowflake driver](https://github.com/snowflakedb/gosnowflake). The authentication type is required there, and it defaults to user+password one. From this version, set `authenticator` to `JWT` explicitly.<|MERGE_RESOLUTION|>--- conflicted
+++ resolved
@@ -6,7 +6,6 @@
 
 ## v0.94.x ➞ v0.95.0
 
-<<<<<<< HEAD
 ### snowflake_view resource changes
 New fields:
   - `row_access_policy`
@@ -21,7 +20,7 @@
 Removed fields:
 - `tag`
 The value of this field will be removed from the state automatically. Please, use [tag_association](https://registry.terraform.io/providers/Snowflake-Labs/snowflake/latest/docs/resources/tag_association) instead.
-=======
+
 ### New `fully_qualified_name` field in the resources.
 We added a new `fully_qualified_name` to snowflake resources. This should help with referencing other resources in fields that expect a fully qualified name. For example, instead of
 writing
@@ -54,7 +53,6 @@
 
 #### *(breaking change)* removed `qualified_name` from `snowflake_masking_policy`, `snowflake_network_rule`, `snowflake_password_policy` and `snowflake_table`
 Because of introducing a new `fully_qualified_name` field for all of the resources, `qualified_name` was removed from `snowflake_masking_policy`, `snowflake_network_rule`,  `snowflake_password_policy` and `snowflake_table`. Please adjust your configurations. State is automatically migrated.
->>>>>>> 34d764b9
 
 ### snowflake_user resource changes
 
