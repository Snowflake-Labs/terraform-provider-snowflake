# Migration guide

This document is meant to help you migrate your Terraform config to the new newest version. In migration guides, we will only
describe deprecations or breaking changes and help you to change your configuration to keep the same (or similar) behavior
across different versions.

> [!TIP]
> We highly recommend upgrading the versions one by one instead of bulk upgrades.

## v0.96.0 ➞ v0.97.0

<<<<<<< HEAD
### *(new feature)* Secret resources
Added a new secrets resources for managing secrets.
We decided to split each secret flow into individual resources. 
This segregation was based on the secret flows in CREATE SECRET. i.e.:
- `snowflake_secret_with_client_credentials`
- `snowflake_secret_with_authorization_code_grant`
- `snowflake_secret_with_basic_authentication`
- `snowflake_secret_with_generic_string`
 

See reference [docs](https://docs.snowflake.com/en/sql-reference/sql/create-secret).


### *(new feature)* snowflake_stream_on_table resource
=======
### *(new feature)* snowflake_stream_on_table, snowflake_stream_on_external_table resource
>>>>>>> 561f78e0

To enhance clarity and functionality, the new resources `snowflake_stream_on_table` and `snowflake_stream_on_external_table` have been introduced to replace the previous `snowflake_stream`. Recognizing that the old resource carried multiple responsibilities within a single entity, we opted to divide it into more specialized resources.
The newly introduced resources are aligned with the latest Snowflake documentation at the time of implementation, and adhere to our [new conventions](#general-changes).
This segregation was based on the object on which the stream is created. The mapping between SQL statements and the resources is the following:
- `ON TABLE <table_name>` -> `snowflake_stream_on_table`
- `ON EXTERNAL TABLE <external_table_name>` -> `snowflake_stream_on_external_table` (this was previously not supported)

The resources for streams on directory tables and streams on views will be implemented in the future releases.

To use the new `stream_on_table`, change the old `stream` from
```terraform
resource "snowflake_stream" "stream" {
  name     = "stream"
  schema   = "schema"
  database = "database"

  on_table    = snowflake_table.table.fully_qualified_name
  append_only = true

  comment = "A stream."
}
```

to

```
resource "snowflake_stream_on_table" "stream" {
  name     = "stream"
  schema   = "schema"
  database = "database"

  table             = snowflake_table.table.fully_qualified_name
  append_only       = "true"

  comment = "A stream."
}
```

Then, follow our [Resource migration guide](https://github.com/Snowflake-Labs/terraform-provider-snowflake/blob/main/docs/technical-documentation/resource_migration.md).

### *(new feature)* new snowflake_service_user and snowflake_legacy_service_user resources

Release v0.95.0 introduced reworked `snowflake_user` resource. As [noted](#note-user-types), the new `SERVICE` and `LEGACY_SERVICE` user types were not supported.

This release introduces two new resources to handle these new user types: `snowflake_service_user` and `snowflake_legacy_service_user`.

Both resources have schemas almost identical to the `snowflake_user` resource with the following exceptions:
- `snowflake_service_user` does not contain the following fields (because they are not supported for the user of type `SERVICE` in Snowflake):
  - `password`
  - `first_name`
  - `middle_name`
  - `last_name`
  - `must_change_password`
  - `mins_to_bypass_mfa`
  - `disable_mfa`
- `snowflake_legacy_service_user` does not contain the following fields (because they are not supported for the user of type `LEGACY_SERVICE` in Snowflake):
  - `first_name`
  - `middle_name`
  - `last_name`
  - `mins_to_bypass_mfa`
  - `disable_mfa`

`snowflake_users` datasource was adjusted to handle different user types and `type` field was added to the `describe_output`.

If you used to manage service or legacy service users through `snowflake_user` resource (e.g. using `lifecycle.ignore_changes`) or `snowflake_unsafe_execute`, please migrate to the new resources following [our guidelines on resource migration](docs/technical-documentation/resource_migration.md).

E.g. change the old config from:

```terraform
resource "snowflake_user" "service_user" {
  lifecycle {
    ignore_changes = [user_type]
  }
  
  name         = "Snowflake Service User"
  login_name   = "service_user"
  email        = "service_user@snowflake.example"

  rsa_public_key   = "..."
  rsa_public_key_2 = "..."
}
```

to

```
resource "snowflake_service_user" "service_user" {
  name         = "Snowflake Service User"
  login_name   = "service_user"
  email        = "service_user@snowflake.example"

  rsa_public_key   = "..."
  rsa_public_key_2 = "..."
}

```

Then, follow our [resource migration guide](https://github.com/Snowflake-Labs/terraform-provider-snowflake/blob/main/docs/technical-documentation/resource_migration.md).

Connected issues: [#2951](https://github.com/Snowflake-Labs/terraform-provider-snowflake/issues/2951)

## v0.95.0 ➞ v0.96.0

### snowflake_masking_policies data source changes
New filtering options:
- `in`
- `limit`
- `with_describe`

New output fields
- `show_output`
- `describe_output`

Breaking changes:
- `database` and `schema` are right now under `in` field
- `masking_policies` field now organizes output of show under `show_output` field and the output of describe under `describe_output` field.

Please adjust your Terraform configuration files.

### snowflake_masking_policy resource changes
New fields:
  - `show_output` field that holds the response from SHOW MASKING POLICIES.
  - `describe_output` field that holds the response from DESCRIBE MASKING POLICY.

#### *(breaking change)* Renamed fields in snowflake_masking_policy resource
Renamed fields:
  - `masking_expression` to `body`
Please rename these fields in your configuration files. State will be migrated automatically.

#### *(breaking change)* Removed fields from snowflake_masking_policy resource
Removed fields:
- `or_replace`
- `if_not_exists`
The value of these field will be removed from the state automatically.

#### *(breaking change)* Adjusted schema of arguments/signature
The field `signature` is renamed to `arguments` to be consistent with other resources.
Now, arguments are stored without nested `column` field. Please adjust that in your configs, like in the example below. State is migrated automatically.

The old configuration looks like this:
```
  signature {
    column {
      name = "val"
      type = "VARCHAR"
    }
  }
```

The new configuration looks like this:
```
  argument {
    name = "val"
    type = "VARCHAR"
  }
```

#### *(breaking change)* Identifiers related changes
During [identifiers rework](https://github.com/Snowflake-Labs/terraform-provider-snowflake/blob/main/ROADMAP.md#identifiers-rework) we decided to
migrate resource ids from pipe-separated to regular Snowflake identifiers (e.g. `<database_name>|<schema_name>` -> `"<database_name>"."<schema_name>"`). Importing resources also needs to be adjusted (see [example](https://registry.terraform.io/providers/Snowflake-Labs/snowflake/latest/docs/resources/row_access_policy#import)).

Also, we added diff suppress function that prevents Terraform from showing differences, when only quoting is different.

No change is required, the state will be migrated automatically.

#### *(behavior change)* Boolean type changes
To easily handle three-value logic (true, false, unknown) in provider's configs, type of `exempt_other_policies` was changed from boolean to string.

For more details about default values, please refer to the [changes before v1](https://github.com/Snowflake-Labs/terraform-provider-snowflake/blob/main/v1-preparations/CHANGES_BEFORE_V1.md#default-values) document.

### *(breaking change)* resource_monitor resource
Removed fields:
- `set_for_account` (will be settable on account resource, right now, the preferred way is to set it through unsafe_execute resource)
- `warehouses` (can be set on warehouse resource, optionally through unsafe_execute resource only if the warehouse is not managed by Terraform)
- `suspend_triggers` (now, `suspend_trigger` should be used)
- `suspend_immediate_triggers` (now, `suspend_immediate_trigger` should be used)

### *(breaking change)* resource_monitor data source
Changes:
- New filtering option `like`
- Now, the output of `SHOW RESOURCE MONITORS` is now inside `resource_monitors.*.show_output`. Here's the list of currently available fields:
    - `name`
    - `credit_quota`
    - `used_credits`
    - `remaining_credits`
    - `level`
    - `frequency`
    - `start_time`
    - `end_time`
    - `suspend_at`
    - `suspend_immediate_at`
    - `created_on`
    - `owner`
    - `comment`

### snowflake_row_access_policies data source changes
New filtering options:
- `in`
- `limit`
- `with_describe`

New output fields
- `show_output`
- `describe_output`

Breaking changes:
- `database` and `schema` are right now under `in` field
- `row_access_policies` field now organizes output of show under `show_output` field and the output of describe under `describe_output` field.

Please adjust your Terraform configuration files.

### snowflake_row_access_policy resource changes
New fields:
  - `show_output` field that holds the response from SHOW ROW ACCESS POLICIES.
  - `describe_output` field that holds the response from DESCRIBE ROW ACCESS POLICY.

#### *(breaking change)* Renamed fields in snowflake_row_access_policy resource
Renamed fields:
  - `row_access_expression` to `body`
Please rename these fields in your configuration files. State will be migrated automatically.

#### *(breaking change)* Adjusted schema of arguments/signature
The field `signature` is renamed to `arguments` to be consistent with other resources.
Now, arguments are stored as a list, instead of a map. Please adjust that in your configs. State is migrated automatically. Also, this means that order of the items matters and may be adjusted.


The old configuration looks like this:
```
  signature = {
    A = "VARCHAR",
    B = "VARCHAR"
  }
```

The new configuration looks like this:
```
  argument {
    name = "A"
    type = "VARCHAR"
  }
  argument {
    name = "B"
    type = "VARCHAR"
  }
```

Argument names are now case sensitive. All policies created previously in the provider have upper case argument names. If you used lower case before, please adjust your configs. Values in the state will be migrated to uppercase automatically.

#### *(breaking change)* Adjusted behavior on changing name
Previously, after changing `name` field, the resource was recreated. Now, the object is renamed with `RENAME TO`.

#### *(breaking change)* Mitigating permadiff on `body`
Previously, `body` of a policy was compared as a raw string. This led to permament diff because of leading newlines (see https://github.com/Snowflake-Labs/terraform-provider-snowflake/issues/2053).

Now, similarly to handling statements in other resources, we replace blank characters with a space. The provider can cause false positives in cases where a change in case or run of whitespace is semantically significant.

#### *(breaking change)* Identifiers related changes
During [identifiers rework](https://github.com/Snowflake-Labs/terraform-provider-snowflake/blob/main/ROADMAP.md#identifiers-rework) we decided to
migrate resource ids from pipe-separated to regular Snowflake identifiers (e.g. `<database_name>|<schema_name>` -> `"<database_name>"."<schema_name>"`). Importing resources also needs to be adjusted (see [example](https://registry.terraform.io/providers/Snowflake-Labs/snowflake/latest/docs/resources/row_access_policy#import)).

Also, we added diff suppress function that prevents Terraform from showing differences, when only quoting is different.

No change is required, the state will be migrated automatically.

## v0.94.x ➞ v0.95.0

### *(breaking change)* database roles data source; field rename, schema structure changes, and adding missing filtering options

- `database` renamed to `in_database`
- Added `like` and `limit` filtering options
- `SHOW DATABASE ROLES` output is now put inside `database_roles.*.show_output`. Here's the list of currently available fields:
    - `created_on`
    - `name`
    - `is_default`
    - `is_current`
    - `is_inherited`
    - `granted_to_roles`
    - `granted_to_database_roles`
    - `granted_database_roles`
    - `owner`
    - `comment`
    - `owner_role_type`

### snowflake_views data source changes
New filtering options:
- `in`
- `like`
- `starts_with`
- `limit`
- `with_describe`

New output fields
- `show_output`
- `describe_output`

Breaking changes:
- `database` and `schema` are right now under `in` field
- `views` field now organizes output of show under `show_output` field and the output of describe under `describe_output` field.

### snowflake_view resource changes
New fields:
  - `row_access_policy`
  - `aggregation_policy`
  - `change_tracking`
  - `is_recursive`
  - `is_temporary`
  - `data_metric_schedule`
  - `data_metric_function`
  - `column`
- added `show_output` field that holds the response from SHOW VIEWS.
- added `describe_output` field that holds the response from DESCRIBE VIEW. Note that one needs to grant sufficient privileges e.g. with [grant_ownership](https://registry.terraform.io/providers/Snowflake-Labs/snowflake/latest/docs/resources/grant_ownership) on the tables used in this view. Otherwise, this field is not filled.

#### *(breaking change)* Removed fields from snowflake_view resource
Removed fields:
- `or_replace` - `OR REPLACE` is added by the provider automatically when `copy_grants` is set to `"true"`
- `tag` - Please, use [tag_association](https://registry.terraform.io/providers/Snowflake-Labs/snowflake/latest/docs/resources/tag_association) instead.
The value of these field will be removed from the state automatically.

#### *(breaking change)* Required warehouse
For this resource, the provider now uses [policy references](https://docs.snowflake.com/en/sql-reference/functions/policy_references) which requires a warehouse in the connection. Please, make sure you have either set a DEFAULT_WAREHOUSE for the user, or specified a warehouse in the provider configuration.

### Identifier changes

#### *(breaking change)* resource identifiers for schema and streamlit
During [identifiers rework](https://github.com/Snowflake-Labs/terraform-provider-snowflake/blob/main/ROADMAP.md#identifiers-rework) we decided to
migrate resource ids from pipe-separated to regular Snowflake identifiers (e.g. `<database_name>|<schema_name>` -> `"<database_name>"."<schema_name>"`).
Exception to that rule will be identifiers that consist of multiple parts (like in the case of [grant_privileges_to_account_role](https://registry.terraform.io/providers/Snowflake-Labs/snowflake/latest/docs/resources/grant_privileges_to_account_role#import)'s resource id).
The change was applied to already refactored resources (only in the case of `snowflake_schema` and `snowflake_streamlit` this will be a breaking change, because the rest of the objects are single part identifiers in the format of `<name>`):
- `snowflake_api_authentication_integration_with_authorization_code_grant`
- `snowflake_api_authentication_integration_with_client_credentials`
- `snowflake_api_authentication_integration_with_jwt_bearer`
- `snowflake_oauth_integration_for_custom_clients`
- `snowflake_oauth_integration_for_partner_applications`
- `snowflake_external_oauth_integration`
- `snowflake_saml2_integration`
- `snowflake_scim_integration`
- `snowflake_database`
- `snowflake_shared_database`
- `snowflake_secondary_database`
- `snowflake_account_role`
- `snowflake_network_policy`
- `snowflake_warehouse`

No change is required, the state will be migrated automatically.
The rest of the objects will be changed when working on them during [v1 object preparations](https://github.com/Snowflake-Labs/terraform-provider-snowflake/blob/main/ROADMAP.md#preparing-essential-ga-objects-for-the-provider-v1).

#### *(breaking change)* diff suppress for identifier quoting
(The same set of resources listed above was adjusted)
To prevent issues like [this one](https://github.com/Snowflake-Labs/terraform-provider-snowflake/issues/2982), we added diff suppress function that prevents Terraform from showing differences,
when only quoting is different. In some cases, Snowflake output (mostly from SHOW commands) was dictating which field should be additionally quoted and which shouldn't, but that should no longer be the case.
Like in the change above, the rest of the objects will be changed when working on them during [v1 object preparations](https://github.com/Snowflake-Labs/terraform-provider-snowflake/blob/main/ROADMAP.md#preparing-essential-ga-objects-for-the-provider-v1).

### New `fully_qualified_name` field in the resources.
We added a new `fully_qualified_name` to snowflake resources. This should help with referencing other resources in fields that expect a fully qualified name. For example, instead of
writing

```object_name = “\”${snowflake_table.database}\”.\”${snowflake_table.schema}\”.\”${snowflake_table.name}\””```

 now we can write

```object_name = snowflake_table.fully_qualified_name```

See more details in [identifiers guide](./docs/guides/identifiers.md#new-computed-fully-qualified-name-field-in-resources).

See [example usage](https://registry.terraform.io/providers/Snowflake-Labs/snowflake/latest/docs/resources/grant_privileges_to_account_role).

Some of the resources are excluded from this change:
- deprecated resources
  - `snowflake_database_old`
  - `snowflake_oauth_integration`
  - `snowflake_saml_integration`
- resources for which fully qualified name is not appropriate
  - `snowflake_account_parameter`
  - `snowflake_account_password_policy_attachment`
  - `snowflake_network_policy_attachment`
  - `snowflake_session_parameter`
  - `snowflake_table_constraint`
  - `snowflake_table_column_masking_policy_application`
  - `snowflake_tag_masking_policy_association`
  - `snowflake_tag_association`
  - `snowflake_user_password_policy_attachment`
  - `snowflake_user_public_keys`
  - grant resources

#### *(breaking change)* removed `qualified_name` from `snowflake_masking_policy`, `snowflake_network_rule`, `snowflake_password_policy` and `snowflake_table`
Because of introducing a new `fully_qualified_name` field for all of the resources, `qualified_name` was removed from `snowflake_masking_policy`, `snowflake_network_rule`,  `snowflake_password_policy` and `snowflake_table`. Please adjust your configurations. State is automatically migrated.

### snowflake_stage resource changes

#### *(bugfix)* Correctly handle renamed/deleted stage

Correctly handle the situation when stage was rename/deleted externally (earlier it resulted in a permanent loop). No action is required on the user's side.

Connected issues: [#2972](https://github.com/Snowflake-Labs/terraform-provider-snowflake/issues/2972)

### snowflake_table resource changes

#### *(bugfix)* Handle data type diff suppression better for text and number

Data types are not entirely correctly handled inside the provider (read more e.g. in [#2735](https://github.com/Snowflake-Labs/terraform-provider-snowflake/issues/2735)). It will be still improved with the upcoming function, procedure, and table rework. Currently, diff suppression was fixed for text and number data types in the table resource with the following assumptions/limitations:
- for numbers the default precision is 38 and the default scale is 0 (following the [docs](https://docs.snowflake.com/en/sql-reference/data-types-numeric#number))
- for number types the following types are treated as synonyms: `NUMBER`, `DECIMAL`, `NUMERIC`, `INT`, `INTEGER`, `BIGINT`, `SMALLINT`, `TINYINT`, `BYTEINT`
- for text the default length is 16777216 (following the [docs](https://docs.snowflake.com/en/sql-reference/data-types-text#varchar))
- for text types the following types are treated as synonyms: `VARCHAR`, `CHAR`, `CHARACTER`, `STRING`, `TEXT`
- whitespace and casing is ignored
- if the type arguments cannot be parsed the defaults are used and therefore diff may be suppressed unexpectedly (please report such cases)

No action is required on the user's side.

Connected issues: [#3007](https://github.com/Snowflake-Labs/terraform-provider-snowflake/issues/3007)

### snowflake_user resource changes

Because of the multiple changes in the resource, the easiest migration way is to follow our [migration guide](https://github.com/Snowflake-Labs/terraform-provider-snowflake/blob/main/docs/technical-documentation/resource_migration.md) to perform zero downtime migration. Alternatively, it is possible to follow some pointers below. Either way, familiarize yourself with the resource changes before version bumping. Also, check the [design decisions](./v1-preparations/CHANGES_BEFORE_V1.md).

#### *(breaking change)* user parameters added to snowflake_user resource

On our road to V1 we changed the approach to Snowflake parameters on the object level; now, we add them directly to the resource. This is a **breaking change** because now:
- Leaving the config empty does not set the default value on the object level but uses the one from hierarchy on Snowflake level instead (so after version bump, the diff running `UNSET` statements is expected).
- This change is not compatible with `snowflake_object_parameter` - you have to set the parameter inside `snowflake_user` resource **IF** you manage users through terraform **AND** you want to set the parameter on the user level.

For more details, check the [Snowflake parameters](./v1-preparations/CHANGES_BEFORE_V1.md#snowflake-parameters).

The following set of [parameters](https://docs.snowflake.com/en/sql-reference/parameters) was added to the `snowflake_user` resource:
 - [ABORT_DETACHED_QUERY](https://docs.snowflake.com/en/sql-reference/parameters#abort-detached-query)
 - [AUTOCOMMIT](https://docs.snowflake.com/en/sql-reference/parameters#autocommit)
 - [BINARY_INPUT_FORMAT](https://docs.snowflake.com/en/sql-reference/parameters#binary-input-format)
 - [BINARY_OUTPUT_FORMAT](https://docs.snowflake.com/en/sql-reference/parameters#binary-output-format)
 - [CLIENT_MEMORY_LIMIT](https://docs.snowflake.com/en/sql-reference/parameters#client-memory-limit)
 - [CLIENT_METADATA_REQUEST_USE_CONNECTION_CTX](https://docs.snowflake.com/en/sql-reference/parameters#client-metadata-request-use-connection-ctx)
 - [CLIENT_PREFETCH_THREADS](https://docs.snowflake.com/en/sql-reference/parameters#client-prefetch-threads)
 - [CLIENT_RESULT_CHUNK_SIZE](https://docs.snowflake.com/en/sql-reference/parameters#client-result-chunk-size)
 - [CLIENT_RESULT_COLUMN_CASE_INSENSITIVE](https://docs.snowflake.com/en/sql-reference/parameters#client-result-column-case-insensitive)
 - [CLIENT_SESSION_KEEP_ALIVE](https://docs.snowflake.com/en/sql-reference/parameters#client-session-keep-alive)
 - [CLIENT_SESSION_KEEP_ALIVE_HEARTBEAT_FREQUENCY](https://docs.snowflake.com/en/sql-reference/parameters#client-session-keep-alive-heartbeat-frequency)
 - [CLIENT_TIMESTAMP_TYPE_MAPPING](https://docs.snowflake.com/en/sql-reference/parameters#client-timestamp-type-mapping)
 - [DATE_INPUT_FORMAT](https://docs.snowflake.com/en/sql-reference/parameters#date-input-format)
 - [DATE_OUTPUT_FORMAT](https://docs.snowflake.com/en/sql-reference/parameters#date-output-format)
 - [ENABLE_UNLOAD_PHYSICAL_TYPE_OPTIMIZATION](https://docs.snowflake.com/en/sql-reference/parameters#enable-unload-physical-type-optimization)
 - [ERROR_ON_NONDETERMINISTIC_MERGE](https://docs.snowflake.com/en/sql-reference/parameters#error-on-nondeterministic-merge)
 - [ERROR_ON_NONDETERMINISTIC_UPDATE](https://docs.snowflake.com/en/sql-reference/parameters#error-on-nondeterministic-update)
 - [GEOGRAPHY_OUTPUT_FORMAT](https://docs.snowflake.com/en/sql-reference/parameters#geography-output-format)
 - [GEOMETRY_OUTPUT_FORMAT](https://docs.snowflake.com/en/sql-reference/parameters#geometry-output-format)
 - [JDBC_TREAT_DECIMAL_AS_INT](https://docs.snowflake.com/en/sql-reference/parameters#jdbc-treat-decimal-as-int)
 - [JDBC_TREAT_TIMESTAMP_NTZ_AS_UTC](https://docs.snowflake.com/en/sql-reference/parameters#jdbc-treat-timestamp-ntz-as-utc)
 - [JDBC_USE_SESSION_TIMEZONE](https://docs.snowflake.com/en/sql-reference/parameters#jdbc-use-session-timezone)
 - [JSON_INDENT](https://docs.snowflake.com/en/sql-reference/parameters#json-indent)
 - [LOCK_TIMEOUT](https://docs.snowflake.com/en/sql-reference/parameters#lock-timeout)
 - [LOG_LEVEL](https://docs.snowflake.com/en/sql-reference/parameters#log-level)
 - [MULTI_STATEMENT_COUNT](https://docs.snowflake.com/en/sql-reference/parameters#multi-statement-count)
 - [NOORDER_SEQUENCE_AS_DEFAULT](https://docs.snowflake.com/en/sql-reference/parameters#noorder-sequence-as-default)
 - [ODBC_TREAT_DECIMAL_AS_INT](https://docs.snowflake.com/en/sql-reference/parameters#odbc-treat-decimal-as-int)
 - [QUERY_TAG](https://docs.snowflake.com/en/sql-reference/parameters#query-tag)
 - [QUOTED_IDENTIFIERS_IGNORE_CASE](https://docs.snowflake.com/en/sql-reference/parameters#quoted-identifiers-ignore-case)
 - [ROWS_PER_RESULTSET](https://docs.snowflake.com/en/sql-reference/parameters#rows-per-resultset)
 - [S3_STAGE_VPCE_DNS_NAME](https://docs.snowflake.com/en/sql-reference/parameters#s3-stage-vpce-dns-name)
 - [SEARCH_PATH](https://docs.snowflake.com/en/sql-reference/parameters#search-path)
 - [SIMULATED_DATA_SHARING_CONSUMER](https://docs.snowflake.com/en/sql-reference/parameters#simulated-data-sharing-consumer)
 - [STATEMENT_QUEUED_TIMEOUT_IN_SECONDS](https://docs.snowflake.com/en/sql-reference/parameters#statement-queued-timeout-in-seconds)
 - [STATEMENT_TIMEOUT_IN_SECONDS](https://docs.snowflake.com/en/sql-reference/parameters#statement-timeout-in-seconds)
 - [STRICT_JSON_OUTPUT](https://docs.snowflake.com/en/sql-reference/parameters#strict-json-output)
 - [TIMESTAMP_DAY_IS_ALWAYS_24H](https://docs.snowflake.com/en/sql-reference/parameters#timestamp-day-is-always-24h)
 - [TIMESTAMP_INPUT_FORMAT](https://docs.snowflake.com/en/sql-reference/parameters#timestamp-input-format)
 - [TIMESTAMP_LTZ_OUTPUT_FORMAT](https://docs.snowflake.com/en/sql-reference/parameters#timestamp-ltz-output-format)
 - [TIMESTAMP_NTZ_OUTPUT_FORMAT](https://docs.snowflake.com/en/sql-reference/parameters#timestamp-ntz-output-format)
 - [TIMESTAMP_OUTPUT_FORMAT](https://docs.snowflake.com/en/sql-reference/parameters#timestamp-output-format)
 - [TIMESTAMP_TYPE_MAPPING](https://docs.snowflake.com/en/sql-reference/parameters#timestamp-type-mapping)
 - [TIMESTAMP_TZ_OUTPUT_FORMAT](https://docs.snowflake.com/en/sql-reference/parameters#timestamp-tz-output-format)
 - [TIMEZONE](https://docs.snowflake.com/en/sql-reference/parameters#timezone)
 - [TIME_INPUT_FORMAT](https://docs.snowflake.com/en/sql-reference/parameters#time-input-format)
 - [TIME_OUTPUT_FORMAT](https://docs.snowflake.com/en/sql-reference/parameters#time-output-format)
 - [TRACE_LEVEL](https://docs.snowflake.com/en/sql-reference/parameters#trace-level)
 - [TRANSACTION_ABORT_ON_ERROR](https://docs.snowflake.com/en/sql-reference/parameters#transaction-abort-on-error)
 - [TRANSACTION_DEFAULT_ISOLATION_LEVEL](https://docs.snowflake.com/en/sql-reference/parameters#transaction-default-isolation-level)
 - [TWO_DIGIT_CENTURY_START](https://docs.snowflake.com/en/sql-reference/parameters#two-digit-century-start)
 - [UNSUPPORTED_DDL_ACTION](https://docs.snowflake.com/en/sql-reference/parameters#unsupported-ddl-action)
 - [USE_CACHED_RESULT](https://docs.snowflake.com/en/sql-reference/parameters#use-cached-result)
 - [WEEK_OF_YEAR_POLICY](https://docs.snowflake.com/en/sql-reference/parameters#week-of-year-policy)
 - [WEEK_START](https://docs.snowflake.com/en/sql-reference/parameters#week-start)
 - [ENABLE_UNREDACTED_QUERY_SYNTAX_ERROR](https://docs.snowflake.com/en/sql-reference/parameters#enable-unredacted-query-syntax-error)
 - [NETWORK_POLICY](https://docs.snowflake.com/en/sql-reference/parameters#network-policy)
 - [PREVENT_UNLOAD_TO_INTERNAL_STAGES](https://docs.snowflake.com/en/sql-reference/parameters#prevent-unload-to-internal-stages)

Connected issues: [#2938](https://github.com/Snowflake-Labs/terraform-provider-snowflake/issues/2938)

#### *(breaking change)* Changes in sensitiveness of name, login_name, and display_name

According to https://docs.snowflake.com/en/sql-reference/functions/all_user_names#usage-notes, `NAME`s are not considered sensitive data and `LOGIN_NAME`s are. Previous versions of the provider had this the other way around. In this version, `name` attribute was unmarked as sensitive, whereas `login_name` was marked as sensitive. This may break your configuration if you were using `login_name`s before e.g. in a `for_each` loop.

The `display_name` attribute was marked as sensitive. It defaults to `name` if not provided on Snowflake side. Because `name` is no longer sensitive, we also change the setting for the `display_name`.

Connected issues: [#2662](https://github.com/Snowflake-Labs/terraform-provider-snowflake/issues/2662), [#2668](https://github.com/Snowflake-Labs/terraform-provider-snowflake/issues/2668).

#### *(bugfix)* Correctly handle `default_warehouse`, `default_namespace`, and `default_role`

During the [identifiers rework](https://github.com/Snowflake-Labs/terraform-provider-snowflake/blob/main/ROADMAP.md#identifiers-rework), we generalized how we compute the differences correctly for the identifier fields (read more in [this document](https://github.com/Snowflake-Labs/terraform-provider-snowflake/blob/main/docs/technical-documentation/identifiers_rework_design_decisions.md)). Proper suppressor was applied to `default_warehouse`, `default_namespace`, and `default_role`. Also, all these three attributes were corrected (e.g. handling spaces/hyphens in names).

Connected issues: [#2836](https://github.com/Snowflake-Labs/terraform-provider-snowflake/pull/2836), [#2942](https://github.com/Snowflake-Labs/terraform-provider-snowflake/issues/2942)

#### *(bugfix)* Correctly handle failed update

Not every attribute can be updated in the state during read (like `password` in the `snowflake_user` resource). In situations where update fails, we may end up with an incorrect state (read more in https://github.com/hashicorp/terraform-plugin-sdk/issues/476). We use a deprecated method from the plugin SDK, and now, for partially failed updates, we preserve the resource's previous state. It fixed this kind of situations for `snowflake_user` resource.

Connected issues: [#2970](https://github.com/Snowflake-Labs/terraform-provider-snowflake/pull/2970)

#### *(breaking change)* Handling default secondary roles

Old field `default_secondary_roles` was removed in favour of the new, easier, `default_secondary_roles_option` because the only possible options that can be currently set are `('ALL')` and `()`.  The logic to handle set element changes was convoluted and error-prone. Additionally, [bcr 2024_07](https://docs.snowflake.com/en/release-notes/bcr-bundles/2024_07/bcr-1692) complicated the matter even more.

Now:
- the default value is `DEFAULT` - it falls back to Snowflake default (so `()` before and `('ALL')` after the BCR)
- to explicitly set to `('ALL')` use `ALL`
- to explicitly set to `()` use `NONE`

While migrating, the old `default_secondary_roles` will be removed from the state automatically and `default_secondary_roles_option` will be constructed based on the previous value (in some cases apply may be necessary).

Connected issues: [#3038](https://github.com/Snowflake-Labs/terraform-provider-snowflake/pull/3038)

#### *(breaking change)* Attributes changes

Attributes that are no longer computed:
- `login_name`
- `display_name`
- `disabled`
- `default_role`

New fields:
- `middle_name`
- `days_to_expiry`
- `mins_to_unlock`
- `mins_to_bypass_mfa`
- `disable_mfa`
- `default_secondary_roles_option`
- `show_output` - holds the response from `SHOW USERS`. Remember that the field will be only recomputed if one of the user attributes is changed.
- `parameters` - holds the response from `SHOW PARAMETERS IN USER`.

Removed fields:
- `has_rsa_public_key`
- `default_secondary_roles` - replaced with `default_secondary_roles_option`

Default changes:
- `must_change_password`
- `disabled`

Type changes:
- `must_change_password`: bool -> string (To easily handle three-value logic (true, false, unknown) in provider's configs, read more in https://github.com/Snowflake-Labs/terraform-provider-snowflake/blob/751239b7d2fee4757471db6c03b952d4728ee099/v1-preparations/CHANGES_BEFORE_V1.md?plain=1#L24)
- `disabled`: bool -> string (To easily handle three-value logic (true, false, unknown) in provider's configs, read more in https://github.com/Snowflake-Labs/terraform-provider-snowflake/blob/751239b7d2fee4757471db6c03b952d4728ee099/v1-preparations/CHANGES_BEFORE_V1.md?plain=1#L24)

#### *(breaking change)* refactored snowflake_users datasource
> **IMPORTANT NOTE:** when querying users you don't have permissions to, the querying options are limited.
You won't get almost any field in `show_output` (only empty or default values), the DESCRIBE command cannot be called, so you have to set `with_describe = false`.
Only `parameters` output is not affected by the lack of privileges.

Changes:
- account checking logic was entirely removed
- `pattern` renamed to `like`
- `like`, `starts_with`, and `limit` filters added
- `SHOW USERS` output is enclosed in `show_output` field inside `users` (all the previous fields in `users` map were removed)
- Added outputs from **DESC USER** and **SHOW PARAMETERS IN USER** (they can be turned off by declaring `with_describe = false` and `with_parameters = false`, **they're turned on by default**).
  The additional parameters call **DESC USER** (with `with_describe` turned on) and **SHOW PARAMETERS IN USER** (with `with_parameters` turned on) **per user** returned by **SHOW USERS**.
  The outputs of both commands are held in `users` entry, where **DESC USER** is saved in the `describe_output` field, and **SHOW PARAMETERS IN USER** in the `parameters` field.
  It's important to limit the records and calls to Snowflake to the minimum. That's why we recommend assessing which information you need from the data source and then providing strong filters and turning off additional fields for better plan performance.

Connected issues: [#2902](https://github.com/Snowflake-Labs/terraform-provider-snowflake/pull/2902)

#### *(breaking change)* snowflake_user_public_keys usage with snowflake_user

`snowflake_user_public_keys` is a resource allowing to set keys for the given user. Before this version, it was possible to have `snowflake_user` and `snowflake_user_public_keys` used next to each other.
Because the logic handling the keys in `snowflake_user` was fixed, it is advised to use `snowflake_user_public_keys` only when user is not managed through terraform. Having both resources configured for the same user will result in improper behavior.

To migrate, in case of having two resources:
- copy the keys to `rsa_public_key` and `rsa_public_key2` in `snowflake_user`
- remove `snowflake_user_public_keys` from state (following https://github.com/Snowflake-Labs/terraform-provider-snowflake/blob/main/docs/technical-documentation/resource_migration.md#resource-migration)
- remove `snowflake_user_public_keys` from config

#### *(breaking change)* snowflake_network_policy_attachment usage with snowflake_user

`snowflake_network_policy_attachment` changes are similar to the changes to `snowflake_user_public_keys` above. It is advised to use `snowflake_network_policy_attachment` only when user is not managed through terraform. Having both resources configured for the same user will result in improper behavior.

To migrate, in case of having two resources:
- copy network policy to [network_policy](https://registry.terraform.io/providers/Snowflake-Labs/snowflake/0.95.0/docs/resources/user#network_policy) attribute in the `snowflake_user` resource
- remove `snowflake_network_policy_attachment` from state (following https://github.com/Snowflake-Labs/terraform-provider-snowflake/blob/main/docs/technical-documentation/resource_migration.md#resource-migration)
- remove `snowflake_network_policy_attachment` from config

References: [#3048](https://github.com/Snowflake-Labs/terraform-provider-snowflake/discussions/3048), [#3058](https://github.com/Snowflake-Labs/terraform-provider-snowflake/issues/3058)

#### *(note)* snowflake_user_password_policy_attachment and other user policies

`snowflake_user_password_policy_attachment` is not addressed in the current version.
Attaching other user policies is not addressed in the current version.

Both topics will be addressed in the following versions.

#### *(note)* user types

`service` and `legacy_service` user types are currently not supported. They will be supported in the following versions as separate resources (namely `snowflake_service_user` and `snowflake_legacy_service_user`).

## v0.94.0 ➞ v0.94.1
### changes in snowflake_schema

In order to avoid dropping `PUBLIC` schemas, we have decided to use `ALTER` instead of `OR REPLACE` during creation. In the future we are planning to use `CREATE OR ALTER` when it becomes available for schems.

## v0.93.0 ➞ v0.94.0
### *(breaking change)* changes in snowflake_scim_integration

In order to fix issues in v0.93.0, when a resource has Azure scim client, `sync_password` field is now set to `default` value in the state. State will be migrated automatically.

### *(breaking change)* refactored snowflake_schema resource

Renamed fields:
- renamed `is_managed` to `with_managed_access`
- renamed `data_retention_days` to `data_retention_time_in_days`

Please rename these fields in your configuration files. State will be migrated automatically.

Removed fields:
- `tag`
The value of this field will be removed from the state automatically. Please, use [tag_association](https://registry.terraform.io/providers/Snowflake-Labs/snowflake/latest/docs/resources/tag_association) instead.

New fields:
- the following set of [parameters](https://docs.snowflake.com/en/sql-reference/parameters) was added:
    - `max_data_extension_time_in_days`
    - `external_volume`
    - `catalog`
    - `replace_invalid_characters`
    - `default_ddl_collation`
    - `storage_serialization_policy`
    - `log_level`
    - `trace_level`
    - `suspend_task_after_num_failures`
    - `task_auto_retry_attempts`
    - `user_task_managed_initial_warehouse_size`
    - `user_task_timeout_ms`
    - `user_task_minimum_trigger_interval_in_seconds`
    - `quoted_identifiers_ignore_case`
    - `enable_console_output`
    - `pipe_execution_paused`
- added `show_output` field that holds the response from SHOW SCHEMAS.
- added `describe_output` field that holds the response from DESCRIBE SCHEMA. Note that one needs to grant sufficient privileges e.g. with [grant_ownership](https://registry.terraform.io/providers/Snowflake-Labs/snowflake/latest/docs/resources/grant_ownership) on all objects in the schema. Otherwise, this field is not filled.
- added `parameters` field that holds the response from SHOW PARAMETERS IN SCHEMA.

We allow creating and managing `PUBLIC` schemas now. When the name of the schema is `PUBLIC`, it's created with `OR_REPLACE`. Please be careful with this operation, because you may experience data loss. `OR_REPLACE` does `DROP` before `CREATE`, so all objects in the schema will be dropped and this is not visible in Terraform plan. To restore data-related objects that might have been accidentally or intentionally deleted, pleas read about [Time Travel](https://docs.snowflake.com/en/user-guide/data-time-travel). The alternative is to import `PUBLIC` schema manually and then manage it with Terraform. We've decided this based on [#2826](https://github.com/Snowflake-Labs/terraform-provider-snowflake/issues/2826).

#### *(behavior change)* Boolean type changes
To easily handle three-value logic (true, false, unknown) in provider's configs, type of `is_transient` and `with_managed_access` was changed from boolean to string.

Terraform should recreate resources for configs lacking `is_transient` (`DROP` and then `CREATE` will be run underneath). To prevent this behavior, please set `is_transient` field.
For more details about default values, please refer to the [changes before v1](https://github.com/Snowflake-Labs/terraform-provider-snowflake/blob/main/v1-preparations/CHANGES_BEFORE_V1.md#default-values) document.

Terraform should perform an action for configs lacking `with_managed_access` (`ALTER SCHEMA DISABLE MANAGED ACCESS` will be run underneath which should not affect the Snowflake object, because `MANAGED ACCESS` is not set by default)
### *(breaking change)* refactored snowflake_schemas datasource
Changes:
- `database` is removed and can be specified inside `in` field.
- `like`, `in`, `starts_with`, and `limit` fields enable filtering.
- SHOW SCHEMAS output is enclosed in `show_output` field inside `schemas`.
- Added outputs from **DESC SCHEMA** and **SHOW PARAMETERS IN SCHEMA** (they can be turned off by declaring `with_describe = false` and `with_parameters = false`, **they're turned on by default**).
  The additional parameters call **DESC SCHEMA** (with `with_describe` turned on) and **SHOW PARAMETERS IN SCHEMA** (with `with_parameters` turned on) **per schema** returned by **SHOW SCHEMAS**.
  The outputs of both commands are held in `schemas` entry, where **DESC SCHEMA** is saved in the `describe_output` field, and **SHOW PARAMETERS IN SCHEMA** in the `parameters` field.
  It's important to limit the records and calls to Snowflake to the minimum. That's why we recommend assessing which information you need from the data source and then providing strong filters and turning off additional fields for better plan performance.

### *(new feature)* new snowflake_account_role resource

Already existing `snowflake_role` was deprecated in favor of the new `snowflake_account_role`. The old resource got upgraded to
have the same features as the new one. The only difference is the deprecation message on the old resource.

New fields:
- added `show_output` field that holds the response from SHOW ROLES. Remember that the field will be only recomputed if one of the fields (`name` or `comment`) are changed.

### *(breaking change)* refactored snowflake_roles data source

Changes:
- New `in_class` filtering option to filter out roles by class name, e.g. `in_class = "SNOWFLAKE.CORE.BUDGET"`
- `pattern` was renamed to `like`
- output of SHOW is enclosed in `show_output`, so before, e.g. `roles.0.comment` is now `roles.0.show_output.0.comment`

### *(new feature)* new snowflake_account_role resource

Already existing `snowflake_role` was deprecated in favor of the new `snowflake_account_role`. The old resource got upgraded to
have the same features as the new one. The only difference is the deprecation message on the old resource.

New fields:
- added `show_output` field that holds the response from SHOW ROLES. Remember that the field will be only recomputed if one of the fields (`name` or `comment`) are changed.

### *(breaking change)* refactored snowflake_roles data source

Changes:
- New `in_class` filtering option to filter out roles by class name, e.g. `in_class = "SNOWFLAKE.CORE.BUDGET"`
- `pattern` was renamed to `like`
- output of SHOW is enclosed in `show_output`, so before, e.g. `roles.0.comment` is now `roles.0.show_output.0.comment`

### *(new feature)* snowflake_streamlit resource
Added a new resource for managing streamlits. See reference [docs](https://docs.snowflake.com/en/sql-reference/sql/create-streamlit). In this resource, we decided to split `ROOT_LOCATION` in Snowflake to two fields: `stage` representing stage fully qualified name and `directory_location` containing a path within this stage to root location.

### *(new feature)* snowflake_streamlits datasource
Added a new datasource enabling querying and filtering stremlits. Notes:
- all results are stored in `streamlits` field.
- `like`, `in`, and `limit` fields enable streamlits filtering.
- SHOW STREAMLITS output is enclosed in `show_output` field inside `streamlits`.
- Output from **DESC STREAMLIT** (which can be turned off by declaring `with_describe = false`, **it's turned on by default**) is enclosed in `describe_output` field inside `streamlits`.
  The additional parameters call **DESC STREAMLIT** (with `with_describe` turned on) **per streamlit** returned by **SHOW STREAMLITS**.
  It's important to limit the records and calls to Snowflake to the minimum. That's why we recommend assessing which information you need from the data source and then providing strong filters and turning off additional fields for better plan performance.

### *(new feature)* refactored snowflake_network_policy resource

No migration required.

New behavior:
- `name` is no longer marked as ForceNew parameter. When changed, now it will perform ALTER RENAME operation, instead of re-creating with the new name.
- Additional validation was added to `blocked_ip_list` to inform about specifying `0.0.0.0/0` ip. More details in the [official documentation](https://docs.snowflake.com/en/sql-reference/sql/create-network-policy#usage-notes).

New fields:
- `show_output` and `describe_output` added to hold the results returned by `SHOW` and `DESCRIBE` commands. Those fields will only be recomputed when specified fields change

### *(new feature)* snowflake_network_policies datasource

Added a new datasource enabling querying and filtering network policies. Notes:
- all results are stored in `network_policies` field.
- `like` field enables filtering.
- SHOW NETWORK POLICIES output is enclosed in `show_output` field inside `network_policies`.
- Output from **DESC NETWORK POLICY** (which can be turned off by declaring `with_describe = false`, **it's turned on by default**) is enclosed in `describe_output` field inside `network_policies`.
  The additional parameters call **DESC NETWORK POLICY** (with `with_describe` turned on) **per network policy** returned by **SHOW NETWORK POLICIES**.
  It's important to limit the records and calls to Snowflake to the minimum. That's why we recommend assessing which information you need from the data source and then providing strong filters and turning off additional fields for better plan performance.

### *(fix)* snowflake_warehouse resource

Because of the issue [#2948](https://github.com/Snowflake-Labs/terraform-provider-snowflake/issues/2948), we are relaxing the validations for the Snowflake parameter values. Read more in [CHANGES_BEFORE_V1.md](v1-preparations/CHANGES_BEFORE_V1.md#validations).

## v0.92.0 ➞ v0.93.0

### general changes

With this change we introduce the first resources redesigned for the V1. We have made a few design choices that will be reflected in these and in the further reworked resources. This includes:
- Handling the [default values](./v1-preparations/CHANGES_BEFORE_V1.md#default-values).
- Handling the ["empty" values](./v1-preparations/CHANGES_BEFORE_V1.md#empty-values).
- Handling the [Snowflake parameters](./v1-preparations/CHANGES_BEFORE_V1.md#snowflake-parameters).
- Saving the [config values in the state](./v1-preparations/CHANGES_BEFORE_V1.md#config-values-in-the-state).
- Providing a ["raw Snowflake output"](./v1-preparations/CHANGES_BEFORE_V1.md#empty-values) for the managed resources.

They are all described in short in the [changes before v1 doc](./v1-preparations/CHANGES_BEFORE_V1.md). Please familiarize yourself with these changes before the upgrade.

### old grant resources removal
Following the [announcement](https://github.com/Snowflake-Labs/terraform-provider-snowflake/discussions/2736) we have removed the old grant resources. The two resources [snowflake_role_ownership_grant](https://registry.terraform.io/providers/Snowflake-Labs/snowflake/latest/docs/resources/role_ownership_grant) and [snowflake_user_ownership_grant](https://registry.terraform.io/providers/Snowflake-Labs/snowflake/latest/docs/resources/user_ownership_grant) were not listed in the announcement, but they were also marked as deprecated ones. We are removing them too to conclude the grants redesign saga.

### *(new feature)* Api authentication resources
Added new api authentication resources, i.e.:
- `snowflake_api_authentication_integration_with_authorization_code_grant`
- `snowflake_api_authentication_integration_with_client_credentials`
- `snowflake_api_authentication_integration_with_jwt_bearer`

See reference [doc](https://docs.snowflake.com/en/sql-reference/sql/create-security-integration-api-auth).

### *(new feature)* snowflake_oauth_integration_for_custom_clients and snowflake_oauth_integration_for_partner_applications resources

To enhance clarity and functionality, the new resources `snowflake_oauth_integration_for_custom_clients` and `snowflake_oauth_integration_for_partner_applications` have been introduced
to replace the previous `snowflake_oauth_integration`. Recognizing that the old resource carried multiple responsibilities within a single entity, we opted to divide it into two more specialized resources.
The newly introduced resources are aligned with the latest Snowflake documentation at the time of implementation, and adhere to our [new conventions](#general-changes).
This segregation was based on the `oauth_client` attribute, where `CUSTOM` corresponds to `snowflake_oauth_integration_for_custom_clients`,
while other attributes align with `snowflake_oauth_integration_for_partner_applications`.

### *(new feature)* snowflake_security_integrations datasource
Added a new datasource enabling querying and filtering all types of security integrations. Notes:
- all results are stored in `security_integrations` field.
- `like` field enables security integrations filtering.
- SHOW SECURITY INTEGRATIONS output is enclosed in `show_output` field inside `security_integrations`.
- Output from **DESC SECURITY INTEGRATION** (which can be turned off by declaring `with_describe = false`, **it's turned on by default**) is enclosed in `describe_output` field inside `security_integrations`.
  **DESC SECURITY INTEGRATION** returns different properties based on the integration type. Consult the documentation to check which ones will be filled for which integration.
  The additional parameters call **DESC SECURITY INTEGRATION** (with `with_describe` turned on) **per security integration** returned by **SHOW SECURITY INTEGRATIONS**.
  It's important to limit the records and calls to Snowflake to the minimum. That's why we recommend assessing which information you need from the data source and then providing strong filters and turning off additional fields for better plan performance.

### snowflake_external_oauth_integration resource changes

#### *(behavior change)* Renamed fields
Renamed fields:
- `type` to `external_oauth_type`
- `issuer` to `external_oauth_issuer`
- `token_user_mapping_claims` to `external_oauth_token_user_mapping_claim`
- `snowflake_user_mapping_attribute` to `external_oauth_snowflake_user_mapping_attribute`
- `scope_mapping_attribute` to `external_oauth_scope_mapping_attribute`
- `jws_keys_urls` to `external_oauth_jws_keys_url`
- `rsa_public_key` to `external_oauth_rsa_public_key`
- `rsa_public_key_2` to `external_oauth_rsa_public_key_2`
- `blocked_roles` to `external_oauth_blocked_roles_list`
- `allowed_roles` to `external_oauth_allowed_roles_list`
- `audience_urls` to `external_oauth_audience_list`
- `any_role_mode` to `external_oauth_any_role_mode`
- `scope_delimiter` to `external_oauth_scope_delimiter`
to align with Snowflake docs. Please rename this field in your configuration files. State will be migrated automatically.

#### *(behavior change)* Force new for multiple attributes after removing from config
Conditional force new was added for the following attributes when they are removed from config. There are no alter statements supporting UNSET on these fields.
- `external_oauth_rsa_public_key`
- `external_oauth_rsa_public_key_2`
- `external_oauth_scope_mapping_attribute`
- `external_oauth_jws_keys_url`
- `external_oauth_token_user_mapping_claim`

#### *(behavior change)* Conflicting fields
Fields listed below can not be set at the same time in Snowflake. They are marked as conflicting fields.
- `external_oauth_jws_keys_url` <-> `external_oauth_rsa_public_key`
- `external_oauth_jws_keys_url` <-> `external_oauth_rsa_public_key_2`
- `external_oauth_allowed_roles_list` <-> `external_oauth_blocked_roles_list`

#### *(behavior change)* Changed diff suppress for some fields
The fields listed below had diff suppress which removed '-' from strings. Now, this behavior is removed, so if you had '-' in these strings, please remove them. Note that '-' in these values is not allowed by Snowflake.
- `external_oauth_snowflake_user_mapping_attribute`
- `external_oauth_type`
- `external_oauth_any_role_mode`

### *(new feature)* snowflake_saml2_integration resource

The new `snowflake_saml2_integration` is introduced and deprecates `snowflake_saml_integration`. It contains new fields
and follows our new conventions making it more stable. The old SAML integration wasn't changed, so no migration needed,
but we recommend to eventually migrate to the newer counterpart.

### snowflake_scim_integration resource changes
#### *(behavior change)* Changed behavior of `sync_password`

Now, the `sync_password` field will set the state value to `default` whenever the value is not set in the config. This indicates that the value on the Snowflake side is set to the Snowflake default.

> [!WARNING]
> This change causes issues for Azure scim client (see [#2946](https://github.com/Snowflake-Labs/terraform-provider-snowflake/issues/2946)). The workaround is to remove the resource from the state with `terraform state rm`, add `sync_password = true` to the config, and import with `terraform import "snowflake_scim_integration.test" "aad_provisioning"`. After these steps, there should be no errors and no diff on this field. This behavior is fixed in v0.94 with state upgrader.


#### *(behavior change)* Renamed fields

Renamed field `provisioner_role` to `run_as_role` to align with Snowflake docs. Please rename this field in your configuration files. State will be migrated automatically.

#### *(new feature)* New fields
Fields added to the resource:
- `enabled`
- `sync_password`
- `comment`

#### *(behavior change)* Changed behavior of `enabled`
New field `enabled` is required. Previously the default value during create in Snowflake was `true`. If you created a resource with Terraform, please add `enabled = true` to have the same value.

#### *(behavior change)* Force new for multiple attributes
ForceNew was added for the following attributes (because there are no usable SQL alter statements for them):
- `scim_client`
- `run_as_role`

### snowflake_warehouse resource changes

Because of the multiple changes in the resource, the easiest migration way is to follow our [migration guide](https://github.com/Snowflake-Labs/terraform-provider-snowflake/blob/main/docs/technical-documentation/resource_migration.md) to perform zero downtime migration. Alternatively, it is possible to follow some pointers below. Either way, familiarize yourself with the resource changes before version bumping. Also, check the [design decisions](./v1-preparations/CHANGES_BEFORE_V1.md).

#### *(potential behavior change)* Default values removed
As part of the [redesign](https://github.com/Snowflake-Labs/terraform-provider-snowflake/blob/main/ROADMAP.md#preparing-essential-ga-objects-for-the-provider-v1) we are removing the default values for attributes having their defaults on Snowflake side to reduce coupling with the provider (read more in [default values](./v1-preparations/CHANGES_BEFORE_V1.md#default-values)). Because of that the following defaults were removed:
- `comment` (previously `""`)
- `enable_query_acceleration` (previously `false`)
- `query_acceleration_max_scale_factor` (previously `8`)
- `warehouse_type` (previously `"STANDARD"`)
- `max_concurrency_level` (previously `8`)
- `statement_queued_timeout_in_seconds` (previously `0`)
- `statement_timeout_in_seconds` (previously `172800`)

**Beware!** For attributes being Snowflake parameters (in case of warehouse: `max_concurrency_level`, `statement_queued_timeout_in_seconds`, and `statement_timeout_in_seconds`), this is a breaking change (read more in [Snowflake parameters](./v1-preparations/CHANGES_BEFORE_V1.md#snowflake-parameters)). Previously, not setting a value for them was treated as a fallback to values hardcoded on the provider side. This caused warehouse creation with these parameters set on the warehouse level (and not using the Snowflake default from hierarchy; read more in the [parameters documentation](https://docs.snowflake.com/en/sql-reference/parameters)). To keep the previous values, fill in your configs to the default values listed above.

All previous defaults were aligned with the current Snowflake ones, however it's not possible to distinguish between filled out value and no value in the automatic state upgrader. Therefore, if the given attribute is not filled out in your configuration, terraform will try to perform update after the change (to UNSET the given attribute to the Snowflake default); it should result in no changes on Snowflake object side, but it is required to make Terraform state aligned with your config. **All** other optional fields that were not set inside the config at all (because of the change in handling state logic on our provider side) will follow the same logic. To avoid the need for the changes, fill out the default fields in your config. Alternatively, run `terraform apply`; no further changes should be shown as a part of the plan.

#### *(note)* Automatic state migrations
There are three migrations that should happen automatically with the version bump:
- incorrect `2XLARGE`, `3XLARGE`, `4XLARGE`, `5XLARGE`, `6XLARGE` values for warehouse size are changed to the proper ones
- deprecated `wait_for_provisioning` attribute is removed from the state
- old empty resource monitor attribute is cleaned (earlier it was set to `"null"` string)

#### *(fix)* Warehouse size UNSET

Before the changes, removing warehouse size from the config was not handled properly. Because UNSET is not supported for warehouse size (check the [docs](https://docs.snowflake.com/en/sql-reference/sql/alter-warehouse#properties-parameters) - usage notes for unset) and there are multiple defaults possible, removing the size from config will result in the resource recreation.

#### *(behavior change)* Validation changes
As part of the [redesign](https://github.com/Snowflake-Labs/terraform-provider-snowflake/blob/main/ROADMAP.md#preparing-essential-ga-objects-for-the-provider-v1) we are adjusting validations or removing them to reduce coupling between Snowflake and the provider. Because of that the following validations were removed/adjusted/added:
- `max_cluster_count` - adjusted: added higher bound (10) according to Snowflake docs
- `min_cluster_count` - adjusted: added higher bound (10) according to Snowflake docs
- `auto_suspend` - adjusted: added `0` as valid value
- `warehouse_size` - adjusted: removed incorrect `2XLARGE`, `3XLARGE`, `4XLARGE`, `5XLARGE`, `6XLARGE` values
- `resource_monitor` - added: validation for a valid identifier (still subject to change during [identifiers rework](https://github.com/Snowflake-Labs/terraform-provider-snowflake/blob/main/ROADMAP.md#identifiers-rework))
- `max_concurrency_level` - added: validation according to MAX_CONCURRENCY_LEVEL parameter docs
- `statement_queued_timeout_in_seconds` - added: validation according to STATEMENT_QUEUED_TIMEOUT_IN_SECONDS parameter docs
- `statement_timeout_in_seconds` - added: validation according to STATEMENT_TIMEOUT_IN_SECONDS parameter docs

#### *(behavior change)* Deprecated `wait_for_provisioning` field removed
`wait_for_provisioning` field was deprecated a long time ago. It's high time it was removed from the schema.

#### *(behavior change)* `query_acceleration_max_scale_factor` conditional logic removed
Previously, the `query_acceleration_max_scale_factor` was depending on `enable_query_acceleration` parameter, but it is not required on Snowflake side. After migration, `terraform plan` should suggest changes if `enable_query_acceleration` was earlier set to false (manually or from default) and if `query_acceleration_max_scale_factor` was set in config.

#### *(behavior change)* `initially_suspended` forceNew removed
Previously, the `initially_suspended` attribute change caused the resource recreation. This attribute is used only during creation (to create suspended warehouse). There is no reason to recreate the whole object just to have initial state changed.

#### *(behavior change)* Boolean type changes
To easily handle three-value logic (true, false, unknown) in provider's configs, type of `auto_resume` and `enable_query_acceleration` was changed from boolean to string. This should not require updating existing configs (boolean/int value should be accepted and state will be migrated to string automatically), however we recommend changing config values to strings. Terraform should perform an action for configs lacking `auto_resume` or `enable_query_acceleration` (`ALTER WAREHOUSE UNSET AUTO_RESUME` and/or `ALTER WAREHOUSE UNSET ENABLE_QUERY_ACCELERATION` will be run underneath which should not affect the Snowflake object, because `auto_resume` and `enable_query_acceleration` are false by default).

#### *(note)* `resource_monitor` validation and diff suppression
`resource_monitor` is an identifier and handling logic may be still slightly changed as part of https://github.com/Snowflake-Labs/terraform-provider-snowflake/blob/main/ROADMAP.md#identifiers-rework. It should be handled automatically (without needed manual actions on user side), though, but it is not guaranteed.

#### *(behavior change)* snowflake_warehouses datasource
- Added `like` field to enable warehouse filtering
- Added missing fields returned by SHOW WAREHOUSES and enclosed its output in `show_output` field.
- Added outputs from **DESC WAREHOUSE** and **SHOW PARAMETERS IN WAREHOUSE** (they can be turned off by declaring `with_describe = false` and `with_parameters = false`, **they're turned on by default**).
  The additional parameters call **DESC WAREHOUSE** (with `with_describe` turned on) and **SHOW PARAMETERS IN WAREHOUSE** (with `with_parameters` turned on) **per warehouse** returned by **SHOW WAREHOUSES**.
  The outputs of both commands are held in `warehouses` entry, where **DESC WAREHOUSE** is saved in the `describe_output` field, and **SHOW PARAMETERS IN WAREHOUSE** in the `parameters` field.
  It's important to limit the records and calls to Snowflake to the minimum. That's why we recommend assessing which information you need from the data source and then providing strong filters and turning off additional fields for better plan performance.

You can read more in ["raw Snowflake output"](./v1-preparations/CHANGES_BEFORE_V1.md#empty-values).

### *(new feature)* new database resources
As part of the [preparation for v1](https://github.com/Snowflake-Labs/terraform-provider-snowflake/blob/main/ROADMAP.md#preparing-essential-ga-objects-for-the-provider-v1), we split up the database resource into multiple ones:
- Standard database - can be used as `snowflake_database` (replaces the old one and is used to create databases with optional ability to become a primary database ready for replication)
- Shared database - can be used as `snowflake_shared_database` (used to create databases from externally defined shares)
- Secondary database - can be used as `snowflake_secondary_database` (used to create replicas of databases from external sources)

All the field changes in comparison to the previous database resource are:
- `is_transient`
    - in `snowflake_shared_database`
        - removed: the field is removed from `snowflake_shared_database` as it doesn't have any effect on shared databases.
- `from_database` - database cloning was entirely removed and is not possible by any of the new database resources.
- `from_share` - the parameter was moved to the dedicated resource for databases created from shares `snowflake_shared_database`. Right now, it's a text field instead of a map. Additionally, instead of legacy account identifier format we're expecting the new one that with share looks like this: `<organization_name>.<account_name>.<share_name>`. For more information on account identifiers, visit the [official documentation](https://docs.snowflake.com/en/user-guide/admin-account-identifier).
- `from_replication` - the parameter was moved to the dedicated resource for databases created from primary databases `snowflake_secondary_database`
- `replication_configuration` - renamed: was renamed to `configuration` and is only available in the `snowflake_database`. Its internal schema changed that instead of list of accounts, we expect a list of nested objects with accounts for which replication (and optionally failover) should be enabled. More information about converting between both versions [here](#resource-renamed-snowflake_database---snowflake_database_old). Additionally, instead of legacy account identifier format we're expecting the new one that looks like this: `<organization_name>.<account_name>` (it will be automatically migrated to the recommended format by the state upgrader). For more information on account identifiers, visit the [official documentation](https://docs.snowflake.com/en/user-guide/admin-account-identifier).
- `data_retention_time_in_days`
  - in `snowflake_shared_database`
      - removed: the field is removed from `snowflake_shared_database` as it doesn't have any effect on shared databases.
  - in `snowflake_database` and `snowflake_secondary_database`
    - adjusted: now, it uses different approach that won't set it to -1 as a default value, but rather fills the field with the current value from Snowflake (this still can change).
- added: The following set of [parameters](https://docs.snowflake.com/en/sql-reference/parameters) was added to every database type:
    - `max_data_extension_time_in_days`
    - `external_volume`
    - `catalog`
    - `replace_invalid_characters`
    - `default_ddl_collation`
    - `storage_serialization_policy`
    - `log_level`
    - `trace_level`
    - `suspend_task_after_num_failures`
    - `task_auto_retry_attempts`
    - `user_task_managed_initial_warehouse_size`
    - `user_task_timeout_ms`
    - `user_task_minimum_trigger_interval_in_seconds`
    - `quoted_identifiers_ignore_case`
    - `enable_console_output`

The split was done (and will be done for several objects during the refactor) to simplify the resource on maintainability and usage level.
Its purpose was also to divide the resources by their specific purpose rather than cramping every use case of an object into one resource.

### *(behavior change)* Resource renamed snowflake_database -> snowflake_database_old
We made a decision to use the existing `snowflake_database` resource for redesigning it into a standard database.
The previous `snowflake_database` was renamed to `snowflake_database_old` and the current `snowflake_database`
contains completely new implementation that follows our guidelines we set for V1.
When upgrading to the 0.93.0 version, the automatic state upgrader should cover the migration for databases that didn't have the following fields set:
- `from_share` (now, the new `snowflake_shared_database` should be used instead)
- `from_replica` (now, the new `snowflake_secondary_database` should be used instead)
- `replication_configuration`

For configurations containing `replication_configuraiton` like this one:
```terraform
resource "snowflake_database" "test" {
  name = "<name>"
  replication_configuration {
    accounts = ["<account_locator>", "<account_locator_2>"]
    ignore_edition_check = true
  }
}
```

You have to transform the configuration into the following format (notice the change from account locator into the new account identifier format):
```terraform
resource "snowflake_database" "test" {
  name = "%s"
  replication {
    enable_to_account {
      account_identifier = "<organization_name>.<account_name>"
      with_failover      = false
    }
    enable_to_account {
      account_identifier = "<organization_name_2>.<account_name_2>"
      with_failover      = false
    }
  }
  ignore_edition_check = true
}
```

If you had `from_database` set, you should follow our [resource migration guide](https://github.com/Snowflake-Labs/terraform-provider-snowflake/blob/main/docs/technical-documentation/resource_migration.md) to remove
the database from state to later import it in the newer version of the provider.
Otherwise, it may cause issues when migrating to v0.93.0.
For now, we're dropping the possibility to create a clone database from other databases.
The only way will be to clone a database manually and import it as `snowflake_database`, but if
cloned databases diverge in behavior from standard databases, it may cause issues.

For databases with one of the fields mentioned above, manual migration will be needed.
Please refer to our [migration guide](https://github.com/Snowflake-Labs/terraform-provider-snowflake/blob/main/docs/technical-documentation/resource_migration.md) to perform zero downtime migration.

If you would like to upgrade to the latest version and postpone the upgrade, you still have to perform the manual migration
to the `snowflake_database_old` resource by following the [zero downtime migrations document](https://github.com/Snowflake-Labs/terraform-provider-snowflake/blob/main/docs/technical-documentation/resource_migration.md).
The only difference would be that instead of writing/generating new configurations you have to just rename the existing ones to contain `_old` suffix.

### *(behavior change)* snowflake_databases datasource
- `terse` and `history` fields were removed.
- `replication_configuration` field was removed from `databases`.
- `pattern` was replaced by `like` field.
- Additional filtering options added (`limit`).
- Added missing fields returned by SHOW DATABASES and enclosed its output in `show_output` field.
- Added outputs from **DESC DATABASE** and **SHOW PARAMETERS IN DATABASE** (they can be turned off by declaring `with_describe = false` and `with_parameters = false`, **they're turned on by default**).
The additional parameters call **DESC DATABASE** (with `with_describe` turned on) and **SHOW PARAMETERS IN DATABASE** (with `with_parameters` turned on) **per database** returned by **SHOW DATABASES**.
The outputs of both commands are held in `databases` entry, where **DESC DATABASE** is saved in the `describe_output` field, and **SHOW PARAMETERS IN DATABASE** in the `parameters` field.
It's important to limit the records and calls to Snowflake to the minimum. That's why we recommend assessing which information you need from the data source and then providing strong filters and turning off additional fields for better plan performance.

## v0.89.0 ➞ v0.90.0
### snowflake_table resource changes
#### *(behavior change)* Validation to column type added
While solving issue [#2733](https://github.com/Snowflake-Labs/terraform-provider-snowflake/issues/2733) we have introduced diff suppression for `column.type`. To make it work correctly we have also added a validation to it. It should not cause any problems, but it's worth noting in case of any data types used that the provider is not aware of.

### snowflake_procedure resource changes
#### *(behavior change)* Validation to arguments type added
Diff suppression for `arguments.type` is needed for the same reason as above for `snowflake_table` resource.

### tag_masking_policy_association resource changes
Now the `tag_masking_policy_association` resource will only accept fully qualified names separated by dot `.` instead of pipe `|`.

Before
```terraform
resource "snowflake_tag_masking_policy_association" "name" {
    tag_id            = snowflake_tag.this.id
    masking_policy_id = snowflake_masking_policy.example_masking_policy.id
}
```

After
```terraform
resource "snowflake_tag_masking_policy_association" "name" {
    tag_id            = "\"${snowflake_tag.this.database}\".\"${snowflake_tag.this.schema}\".\"${snowflake_tag.this.name}\""
    masking_policy_id = "\"${snowflake_masking_policy.example_masking_policy.database}\".\"${snowflake_masking_policy.example_masking_policy.schema}\".\"${snowflake_masking_policy.example_masking_policy.name}\""
}
```

It's more verbose now, but after identifier rework it should be similar to the previous form.

## v0.88.0 ➞ v0.89.0
#### *(behavior change)* ForceNew removed
The `ForceNew` field was removed in favor of in-place Update for `name` parameter in:
- `snowflake_file_format`
- `snowflake_masking_policy`
So from now, these objects won't be re-created when the `name` changes, but instead only the name will be updated with `ALTER .. RENAME TO` statements.

## v0.87.0 ➞ v0.88.0
### snowflake_procedure resource changes
#### *(behavior change)* Execute as validation added
From now on, the `snowflake_procedure`'s `execute_as` parameter allows only two values: OWNER and CALLER (case-insensitive). Setting other values earlier resulted in falling back to the Snowflake default (currently OWNER) and creating a permadiff.

### snowflake_grants datasource changes
`snowflake_grants` datasource was refreshed as part of the ongoing [Grants Redesign](https://github.com/Snowflake-Labs/terraform-provider-snowflake/blob/main/ROADMAP.md#redesigning-grants).

#### *(behavior change)* role fields renames
To be aligned with the convention in other grant resources, `role` was renamed to `account_role` for the following fields:
- `grants_to.role`
- `grants_of.role`
- `future_grants_to.role`.

To migrate simply change `role` to `account_role` in the aforementioned fields.

#### *(behavior change)* grants_to.share type change
`grants_to.share` was a text field. Because Snowflake introduced new syntax `SHOW GRANTS TO SHARE <share_name> IN APPLICATION PACKAGE <app_package_name>` (check more in the [docs](https://docs.snowflake.com/en/sql-reference/sql/show-grants#variants)) the type was changed to object. To migrate simply change:
```terraform
data "snowflake_grants" "example_to_share" {
  grants_to {
    share = "some_share"
  }
}
```
to
```terraform
data "snowflake_grants" "example_to_share" {
  grants_to {
    share {
      share_name = "some_share"
    }
  }
}
```
Note: `in_application_package` is not yet supported.

#### *(behavior change)* future_grants_in.schema type change
`future_grants_in.schema` was an object field allowing to set required `schema_name` and optional `database_name`. Our strategy is to be explicit, so the schema field was changed to string and fully qualified name is expected. To migrate change:
```terraform
data "snowflake_grants" "example_future_in_schema" {
  future_grants_in {
    schema {
      database_name = "some_database"
      schema_name   = "some_schema"
    }
  }
}
```
to
```terraform
data "snowflake_grants" "example_future_in_schema" {
  future_grants_in {
    schema = "\"some_database\".\"some_schema\""
  }
}
```
#### *(new feature)* grants_to new options
`grants_to` was enriched with three new options:
- `application`
- `application_role`
- `database_role`

No migration work is needed here.

#### *(new feature)* grants_of new options
`grants_to` was enriched with two new options:
- `database_role`
- `application_role`

No migration work is needed here.

#### *(new feature)* future_grants_to new options
`future_grants_to` was enriched with one new option:
- `database_role`

No migration work is needed here.

#### *(documentation)* improvements
Descriptions of attributes were altered. More examples were added (both for old and new features).

## v0.86.0 ➞ v0.87.0
### snowflake_database resource changes
#### *(behavior change)* External object identifier changes

Previously, in `snowflake_database` when creating a database form share, it was possible to provide `from_share.provider`
in the format of `<org_name>.<account_name>`. It worked even though we expected account locator because our "external" identifier wasn't quoting its string representation.
To be consistent with other identifier types, we quoted the output of "external" identifiers which makes such configurations break
(previously, they were working "by accident"). To fix it, the previous format of `<org_name>.<account_name>` has to be changed
to account locator format `<account_locator>` (mind that it's now case-sensitive). The account locator can be retrieved by calling `select current_account();` on the sharing account.
In the future we would like to eventually come back to the `<org_name>.<account_name>` format as it's recommended by Snowflake.

### Provider configuration changes

#### **IMPORTANT** *(bug fix)* Configuration hierarchy
There were several issues reported about the configuration hierarchy, e.g. [#2294](https://github.com/Snowflake-Labs/terraform-provider-snowflake/issues/2294) and [#2242](https://github.com/Snowflake-Labs/terraform-provider-snowflake/issues/2242).
In fact, the order of precedence described in the docs was not followed. This have led to the incorrect behavior.

After migrating to this version, the hierarchy from the docs should be followed:
```text
The Snowflake provider will use the following order of precedence when determining which credentials to use:
1) Provider Configuration
2) Environment Variables
3) Config File
```

**BEWARE**: your configurations will be affected with that change because they may have been leveraging the incorrect configurations precedence. Please be sure to check all the configurations before running terraform.

### snowflake_failover_group resource changes
#### *(bug fix)* ACCOUNT PARAMETERS is returned as PARAMETERS from SHOW FAILOVER GROUPS
Longer context in [#2517](https://github.com/Snowflake-Labs/terraform-provider-snowflake/issues/2517).
After this change, one apply may be required to update the state correctly for failover group resources using `ACCOUNT PARAMETERS`.

### snowflake_database, snowflake_schema, and snowflake_table resource changes
#### *(behavior change)* Database `data_retention_time_in_days` + Schema `data_retention_days` + Table `data_retention_time_in_days`
For context [#2356](https://github.com/Snowflake-Labs/terraform-provider-snowflake/issues/2356).
To make data retention fields truly optional (previously they were producing plan every time when no value was set),
we added `-1` as a possible value, and it is set as default. That got rid of the unexpected plans when no value is set and added possibility to use default value assigned by Snowflake (see [the data retention period](https://docs.snowflake.com/en/user-guide/data-time-travel#data-retention-period)).

### snowflake_table resource changes
#### *(behavior change)* Table `data_retention_days` field removed in favor of `data_retention_time_in_days`
For context [#2356](https://github.com/Snowflake-Labs/terraform-provider-snowflake/issues/2356).
To define data retention days for table `data_retention_time_in_days` should be used as deprecated `data_retention_days` field is being removed.

## v0.85.0 ➞ v0.86.0
### snowflake_table_constraint resource changes

#### *(behavior change)* NOT NULL removed from possible types
The `type` of the constraint was limited back to `UNIQUE`, `PRIMARY KEY`, and `FOREIGN KEY`.
The reason for that is, that syntax for Out-of-Line constraint ([docs](https://docs.snowflake.com/en/sql-reference/sql/create-table-constraint#out-of-line-unique-primary-foreign-key)) does not contain `NOT NULL`.
It is noted as a behavior change but in some way it is not; with the previous implementation it did not work at all with `type` set to `NOT NULL` because the generated statement was not a valid Snowflake statement.

We will consider adding `NOT NULL` back because it can be set by `ALTER COLUMN columnX SET NOT NULL`, but first we want to revisit the whole resource design.

#### *(behavior change)* table_id reference
The docs were inconsistent. Example prior to 0.86.0 version showed using the `table.id` as the `table_id` reference. The description of the `table_id` parameter never allowed such a value (`table.id` is a `|`-delimited identifier representation and only the `.`-separated values were listed in the docs: https://registry.terraform.io/providers/Snowflake-Labs/snowflake/0.85.0/docs/resources/table_constraint#required. The misuse of `table.id` parameter will result in error after migrating to 0.86.0. To make the config work, please remove and reimport the constraint resource from the state as described in [resource migration doc](./docs/technical-documentation/resource_migration.md).

After discussions in [#2535](https://github.com/Snowflake-Labs/terraform-provider-snowflake/issues/2535) we decided to provide a temporary workaround in 0.87.0 version, so that the manual migration is not necessary. It allows skipping the migration and jumping straight to 0.87.0 version. However, the temporary workaround will be gone in one of the future versions. Please adjust to the newly suggested reference with the new resources you create.

### snowflake_external_function resource changes

#### *(behavior change)* return_null_allowed default is now true
The `return_null_allowed` attribute default value is now `true`. This is a behavior change because it was `false` before. The reason it was changed is to match the expected default value in the [documentation](https://docs.snowflake.com/en/sql-reference/sql/create-external-function#optional-parameters) `Default: The default is NULL (i.e. the function can return NULL values).`

#### *(behavior change)* comment is no longer required
The `comment` attribute is now optional. It was required before, but it is not required in Snowflake API.

### snowflake_external_functions data source changes

#### *(behavior change)* schema is now required with database
The `schema` attribute is now required with `database` attribute to match old implementation `SHOW EXTERNAL FUNCTIONS IN SCHEMA "<database>"."<schema>"`. In the future this may change to make schema optional.

## vX.XX.X -> v0.85.0

### Migration from old (grant) resources to new ones

In recent changes, we introduced a new grant resources to replace the old ones.
To aid with the migration, we wrote a guide to show one of the possible ways to migrate deprecated resources to their new counter-parts.
As the guide is more general and applies to every version (and provider), we moved it [here](./docs/technical-documentation/resource_migration.md).

### snowflake_procedure resource changes
#### *(deprecation)* return_behavior
`return_behavior` parameter is deprecated because it is also deprecated in the Snowflake API.

### snowflake_function resource changes
#### *(behavior change)* return_type
`return_type` has become force new because there is no way to alter it without dropping and recreating the function.

## v0.84.0 ➞ v0.85.0

### snowflake_stage resource changes

#### *(behavior change/regression)* copy_options
Setting `copy_options` to `ON_ERROR = 'CONTINUE'` would result in a permadiff. Use `ON_ERROR = CONTINUE` (without single quotes) or bump to v0.89.0 in which the behavior was fixed.

### snowflake_notification_integration resource changes
#### *(behavior change)* notification_provider
`notification_provider` becomes required and has three possible values `AZURE_STORAGE_QUEUE`, `AWS_SNS`, and `GCP_PUBSUB`.
It is still possible to set it to `AWS_SQS` but because there is no underlying SQL, so it will result in an error.
Attributes `aws_sqs_arn` and `aws_sqs_role_arn` will be ignored.
Computed attributes `aws_sqs_external_id` and `aws_sqs_iam_user_arn` won't be updated.

#### *(behavior change)* force new for multiple attributes
Force new was added for the following attributes (because no usable SQL alter statements for them):
- `azure_storage_queue_primary_uri`
- `azure_tenant_id`
- `gcp_pubsub_subscription_name`
- `gcp_pubsub_topic_name`

#### *(deprecation)* direction
`direction` parameter is deprecated because it is added automatically on the SDK level.

#### *(deprecation)* type
`type` parameter is deprecated because it is added automatically on the SDK level (and basically it's always `QUEUE`).

## v0.73.0 ➞ v0.74.0
### Provider configuration changes

In this change we have done a provider refactor to make it more complete and customizable by supporting more options that
were already available in Golang Snowflake driver. This lead to several attributes being added and a few deprecated.
We will focus on the deprecated ones and show you how to adapt your current configuration to the new changes.

#### *(rename)* username ➞ user

```terraform
provider "snowflake" {
  # before
  username = "username"

  # after
  user = "username"
}
```

#### *(structural change)* OAuth API

```terraform
provider "snowflake" {
  # before
  browser_auth        = false
  oauth_access_token  = "<access_token>"
  oauth_refresh_token = "<refresh_token>"
  oauth_client_id     = "<client_id>"
  oauth_client_secret = "<client_secret>"
  oauth_endpoint      = "<endpoint>"
  oauth_redirect_url  = "<redirect_uri>"

  # after
  authenticator = "ExternalBrowser"
  token         = "<access_token>"
  token_accessor {
    refresh_token   = "<refresh_token>"
    client_id       = "<client_id>"
    client_secret   = "<client_secret>"
    token_endpoint  = "<endpoint>"
    redirect_uri    = "<redirect_uri>"
  }
}
```

#### *(remove redundant information)* region

Specifying a region is a legacy thing and according to https://docs.snowflake.com/en/user-guide/admin-account-identifier
you can specify a region as a part of account parameter. Specifying account parameter with the region is also considered legacy,
but with this approach it will be easier to convert only your account identifier to the new preferred way of specifying account identifier.

```terraform
provider "snowflake" {
  # before
  region = "<cloud_region_id>"

  # after
  account = "<account_locator>.<cloud_region_id>"
}
```

#### *(todo)* private key path

```terraform
provider "snowflake" {
  # before
  private_key_path = "<filepath>"

  # after
  private_key = file("<filepath>")
}
```

#### *(rename)* session_params ➞ params

```terraform
provider "snowflake" {
  # before
  session_params = {}

  # after
  params = {}
}
```

#### *(behavior change)* authenticator (JWT)

Before the change `authenticator` parameter did not have to be set for private key authentication and was deduced by the provider. The change is a result of the introduced configuration alignment with an underlying [gosnowflake driver](https://github.com/snowflakedb/gosnowflake). The authentication type is required there, and it defaults to user+password one. From this version, set `authenticator` to `JWT` explicitly.<|MERGE_RESOLUTION|>--- conflicted
+++ resolved
@@ -7,9 +7,8 @@
 > [!TIP]
 > We highly recommend upgrading the versions one by one instead of bulk upgrades.
 
-## v0.96.0 ➞ v0.97.0
-
-<<<<<<< HEAD
+## v0.97.0 ➞ v0.98.0
+
 ### *(new feature)* Secret resources
 Added a new secrets resources for managing secrets.
 We decided to split each secret flow into individual resources. 
@@ -22,11 +21,9 @@
 
 See reference [docs](https://docs.snowflake.com/en/sql-reference/sql/create-secret).
 
-
-### *(new feature)* snowflake_stream_on_table resource
-=======
+## v0.96.0 ➞ v0.97.0
+
 ### *(new feature)* snowflake_stream_on_table, snowflake_stream_on_external_table resource
->>>>>>> 561f78e0
 
 To enhance clarity and functionality, the new resources `snowflake_stream_on_table` and `snowflake_stream_on_external_table` have been introduced to replace the previous `snowflake_stream`. Recognizing that the old resource carried multiple responsibilities within a single entity, we opted to divide it into more specialized resources.
 The newly introduced resources are aligned with the latest Snowflake documentation at the time of implementation, and adhere to our [new conventions](#general-changes).
