--- conflicted
+++ resolved
@@ -9,7 +9,6 @@
 
 ## v0.98.0 ➞ v0.99.0
 
-<<<<<<< HEAD
 ### snowflake_tag_association resource changes
 #### *(behavior change)* new id format
 In order to provide more functionality for tagging objects, we have changed the resource id from `"TAG_DATABASE"."TAG_SCHEMA"."TAG_NAME"` to `"TAG_DATABASE"."TAG_SCHEMA"."TAG_NAME"|TAG_VALUE|OBJECT_TYPE`. This allows to group tags associations per tag ID, tag value and object type like the following:
@@ -47,7 +46,7 @@
 - `object_type` and `tag_id` are now marked as ForceNew
 
 The state is migrated automatically. Please adjust your configuration files.
-=======
+
 ### snowflake_tag_masking_policy_association deprecation
 `snowflake_tag_masking_policy_association` is now deprecated in favor of `snowflake_tag` with a new `masking_policy` field. It will be removed with the v1 release. Please adjust your configuration files.
 
@@ -69,7 +68,6 @@
 Also, we added diff suppress function that prevents Terraform from showing differences, when only quoting is different.
 
 No change is required, the state will be migrated automatically.
->>>>>>> 77b3bf0c
 
 ## v0.97.0 ➞ v0.98.0
 
