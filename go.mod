module github.com/Snowflake-Labs/terraform-provider-snowflake

<<<<<<< HEAD
go 1.18
=======
go 1.19
>>>>>>> fc3a8c28

require (
	github.com/DATA-DOG/go-sqlmock v1.5.0
	github.com/Pallinder/go-randomdata v1.2.0
	github.com/chanzuckerberg/go-misc v0.0.0-20220523144615-aff6a4c5021c
	github.com/hashicorp/terraform-plugin-docs v0.8.1
	github.com/hashicorp/terraform-plugin-sdk/v2 v2.17.0
	github.com/jmoiron/sqlx v1.3.5
	github.com/luna-duclos/instrumentedsql v1.1.3
	github.com/mitchellh/go-homedir v1.1.0
	github.com/pkg/errors v0.9.1
	github.com/snowflakedb/gosnowflake v1.6.9
	github.com/stretchr/testify v1.7.1
	github.com/youmark/pkcs8 v0.0.0-20201027041543-1326539a0a0a
	golang.org/x/crypto v0.0.0-20220518034528-6f7dac969898
	golang.org/x/tools v0.1.10
)

require (
	github.com/Azure/azure-pipeline-go v0.2.3 // indirect
	github.com/Azure/azure-storage-blob-go v0.15.0 // indirect
	github.com/Masterminds/goutils v1.1.1 // indirect
	github.com/Masterminds/semver/v3 v3.1.1 // indirect
	github.com/Masterminds/sprig/v3 v3.2.2 // indirect
	github.com/Microsoft/go-winio v0.5.2 // indirect
	github.com/agext/levenshtein v1.2.3 // indirect
	github.com/apache/arrow/go/arrow v0.0.0-20211112161151-bc219186db40 // indirect
	github.com/apparentlymart/go-cidr v1.1.0 // indirect
	github.com/apparentlymart/go-textseg/v13 v13.0.0 // indirect
	github.com/armon/go-radix v1.0.0 // indirect
	github.com/aws/aws-sdk-go-v2 v1.16.4 // indirect
	github.com/aws/aws-sdk-go-v2/aws/protocol/eventstream v1.4.1 // indirect
	github.com/aws/aws-sdk-go-v2/credentials v1.12.2 // indirect
	github.com/aws/aws-sdk-go-v2/feature/s3/manager v1.11.12 // indirect
	github.com/aws/aws-sdk-go-v2/internal/configsources v1.1.11 // indirect
	github.com/aws/aws-sdk-go-v2/internal/endpoints/v2 v2.4.5 // indirect
	github.com/aws/aws-sdk-go-v2/internal/v4a v1.0.2 // indirect
	github.com/aws/aws-sdk-go-v2/service/internal/accept-encoding v1.9.1 // indirect
	github.com/aws/aws-sdk-go-v2/service/internal/checksum v1.1.6 // indirect
	github.com/aws/aws-sdk-go-v2/service/internal/presigned-url v1.9.5 // indirect
	github.com/aws/aws-sdk-go-v2/service/internal/s3shared v1.13.5 // indirect
	github.com/aws/aws-sdk-go-v2/service/s3 v1.26.10 // indirect
	github.com/aws/smithy-go v1.11.2 // indirect
	github.com/bgentry/speakeasy v0.1.0 // indirect
	github.com/blang/semver v3.5.1+incompatible // indirect
	github.com/davecgh/go-spew v1.1.1 // indirect
	github.com/fatih/color v1.13.0 // indirect
	github.com/form3tech-oss/jwt-go v3.2.5+incompatible // indirect
	github.com/gabriel-vasile/mimetype v1.4.0 // indirect
	github.com/go-test/deep v1.0.8 // indirect
	github.com/golang/protobuf v1.5.2 // indirect
	github.com/google/flatbuffers v2.0.6+incompatible // indirect
	github.com/google/go-cmp v0.5.8 // indirect
	github.com/google/uuid v1.3.0 // indirect
	github.com/hashicorp/errwrap v1.1.0 // indirect
	github.com/hashicorp/go-checkpoint v0.5.0 // indirect
	github.com/hashicorp/go-cleanhttp v0.5.2 // indirect
	github.com/hashicorp/go-cty v1.4.1-0.20200414143053-d3edf31b6320 // indirect
	github.com/hashicorp/go-hclog v1.2.0 // indirect
	github.com/hashicorp/go-multierror v1.1.1 // indirect
	github.com/hashicorp/go-plugin v1.4.4 // indirect
	github.com/hashicorp/go-uuid v1.0.3 // indirect
	github.com/hashicorp/go-version v1.5.0 // indirect
	github.com/hashicorp/hc-install v0.3.2 // indirect
	github.com/hashicorp/hcl/v2 v2.12.0 // indirect
	github.com/hashicorp/logutils v1.0.0 // indirect
	github.com/hashicorp/terraform-exec v0.16.1 // indirect
	github.com/hashicorp/terraform-json v0.14.0 // indirect
	github.com/hashicorp/terraform-plugin-go v0.9.1 // indirect
	github.com/hashicorp/terraform-plugin-log v0.4.0 // indirect
	github.com/hashicorp/terraform-registry-address v0.0.0-20220510144317-d78f4a47ae27 // indirect
	github.com/hashicorp/terraform-svchost v0.0.0-20200729002733-f050f53b9734 // indirect
	github.com/hashicorp/yamux v0.0.0-20211028200310-0bc27b27de87 // indirect
	github.com/huandu/xstrings v1.3.2 // indirect
	github.com/imdario/mergo v0.3.12 // indirect
	github.com/jmespath/go-jmespath v0.4.0 // indirect
	github.com/klauspost/compress v1.15.4 // indirect
	github.com/lib/pq v1.10.6 // indirect
	github.com/mattn/go-colorable v0.1.12 // indirect
	github.com/mattn/go-ieproxy v0.0.1 // indirect
	github.com/mattn/go-isatty v0.0.14 // indirect
	github.com/mattn/go-sqlite3 v2.0.3+incompatible // indirect
	github.com/mitchellh/cli v1.1.3 // indirect
	github.com/mitchellh/copystructure v1.2.0 // indirect
	github.com/mitchellh/go-testing-interface v1.14.1 // indirect
	github.com/mitchellh/go-wordwrap v1.0.1 // indirect
	github.com/mitchellh/mapstructure v1.5.0 // indirect
	github.com/mitchellh/reflectwalk v1.0.2 // indirect
	github.com/oklog/run v1.1.0 // indirect
	github.com/pierrec/lz4/v4 v4.1.14 // indirect
	github.com/pkg/browser v0.0.0-20210911075715-681adbf594b8 // indirect
	github.com/pmezard/go-difflib v1.0.0 // indirect
	github.com/posener/complete v1.2.3 // indirect
	github.com/russross/blackfriday v1.6.0 // indirect
	github.com/shopspring/decimal v1.3.1 // indirect
	github.com/sirupsen/logrus v1.8.1 // indirect
	github.com/spf13/cast v1.5.0 // indirect
	github.com/vmihailenco/msgpack v4.0.4+incompatible // indirect
	github.com/vmihailenco/msgpack/v4 v4.3.12 // indirect
	github.com/vmihailenco/tagparser v0.1.2 // indirect
	github.com/zclconf/go-cty v1.10.0 // indirect
	golang.org/x/exp v0.0.0-20220518171630-0b5c67f07fdf // indirect
	golang.org/x/mod v0.6.0-dev.0.20220106191415-9b9b3d81d5e3 // indirect
	golang.org/x/net v0.0.0-20220524220425-1d687d428aca // indirect
	golang.org/x/sys v0.0.0-20220520151302-bc2c85ada10a // indirect
	golang.org/x/text v0.3.7 // indirect
	golang.org/x/xerrors v0.0.0-20220517211312-f3a8303e98df // indirect
	google.golang.org/appengine v1.6.7 // indirect
	google.golang.org/genproto v0.0.0-20220524164028-0aa58a9287dd // indirect
	google.golang.org/grpc v1.46.2 // indirect
	google.golang.org/protobuf v1.28.0 // indirect
	gopkg.in/yaml.v3 v3.0.0 // indirect
)

exclude github.co/mattn/go-ieproxy v0.0.3

exclude github.co/mattn/go-ieproxy v0.0.2<|MERGE_RESOLUTION|>--- conflicted
+++ resolved
@@ -1,10 +1,7 @@
 module github.com/Snowflake-Labs/terraform-provider-snowflake
 
-<<<<<<< HEAD
-go 1.18
-=======
 go 1.19
->>>>>>> fc3a8c28
+
 
 require (
 	github.com/DATA-DOG/go-sqlmock v1.5.0
