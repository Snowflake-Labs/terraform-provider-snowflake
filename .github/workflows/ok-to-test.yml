--- conflicted
+++ resolved
@@ -1,11 +1,5 @@
-<<<<<<< HEAD
-# If someone with write access comments "/ok-to-test" on a pull request, emit a repository_dispatch event
-#
-name: Label
-=======
 # If someone with write access comments "/ok-to-test" on a pull request, emit repository_dispatch event
 name: ok-to-test
->>>>>>> 75ca46ea
 
 on:
   issue_comment:
