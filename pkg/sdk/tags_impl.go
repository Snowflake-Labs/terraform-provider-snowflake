package sdk

import (
	"context"

	"github.com/Snowflake-Labs/terraform-provider-snowflake/pkg/internal/collections"
)

var _ Tags = (*tags)(nil)

type tags struct {
	client *Client
}

func (v *tags) Create(ctx context.Context, request *CreateTagRequest) error {
	opts := request.toOpts()
	return validateAndExec(v.client, ctx, opts)
}

func (v *tags) Alter(ctx context.Context, request *AlterTagRequest) error {
	opts := request.toOpts()
	return validateAndExec(v.client, ctx, opts)
}

func (v *tags) Show(ctx context.Context, request *ShowTagRequest) ([]Tag, error) {
	opts := request.toOpts()
	rows, err := validateAndQuery[tagRow](v.client, ctx, opts)
	if err != nil {
		return nil, err
	}
	result := convertRows[tagRow, Tag](rows)
	return result, nil
}

func (v *tags) ShowByID(ctx context.Context, id SchemaObjectIdentifier) (*Tag, error) {
	request := NewShowTagRequest().WithIn(&ExtendedIn{
		In: In{
			Schema: id.SchemaId(),
		},
	}).WithLike(id.Name())

	tags, err := v.Show(ctx, request)
	if err != nil {
		return nil, err
	}
	return collections.FindFirst(tags, func(r Tag) bool { return r.Name == id.Name() })
}

func (v *tags) Drop(ctx context.Context, request *DropTagRequest) error {
	opts := request.toOpts()
	return validateAndExec(v.client, ctx, opts)
}

func (v *tags) Undrop(ctx context.Context, request *UndropTagRequest) error {
	opts := request.toOpts()
	return validateAndExec(v.client, ctx, opts)
}

func (v *tags) Set(ctx context.Context, request *SetTagRequest) error {
	objectType, err := normalizeGetTagObjectType(request.objectType)
	if err != nil {
		return err
	}
	request.objectType = objectType

	// TODO [SNOW-1022645]: use query from resource sdk - similarly to https://github.com/Snowflake-Labs/terraform-provider-snowflake/blob/0e88e082282adf35f605c323569908a99bd406f9/pkg/acceptance/check_destroy.go#L67
	opts := request.toOpts()
	return validateAndExec(v.client, ctx, opts)
}

func (v *tags) Unset(ctx context.Context, request *UnsetTagRequest) error {
	objectType, err := normalizeGetTagObjectType(request.objectType)
	if err != nil {
		return err
	}
	request.objectType = objectType

	// TODO [SNOW-1022645]: use query from resource sdk - similarly to https://github.com/Snowflake-Labs/terraform-provider-snowflake/blob/0e88e082282adf35f605c323569908a99bd406f9/pkg/acceptance/check_destroy.go#L67
	opts := request.toOpts()
	return validateAndExec(v.client, ctx, opts)
}

func (v *tags) SetOnCurrentAccount(ctx context.Context, request *SetTagOnCurrentAccountRequest) error {
	return v.client.Accounts.Alter(ctx, &AlterAccountOptions{
		SetTag: request.SetTags,
	})
}

func (v *tags) UnsetOnCurrentAccount(ctx context.Context, request *UnsetTagOnCurrentAccountRequest) error {
	return v.client.Accounts.Alter(ctx, &AlterAccountOptions{
		UnsetTag: request.UnsetTags,
	})
}

func (s *CreateTagRequest) toOpts() *createTagOptions {
	return &createTagOptions{
		OrReplace:     s.orReplace,
		IfNotExists:   s.ifNotExists,
		name:          s.name,
		Comment:       s.comment,
		AllowedValues: s.allowedValues,
	}
}

func (s *AlterTagRequest) toOpts() *alterTagOptions {
	return &alterTagOptions{
		name:     s.name,
		ifExists: s.ifExists,
		Add:      s.add,
		Drop:     s.drop,
		Set:      s.set,
		Unset:    s.unset,
		Rename:   s.rename,
	}
}

func (s *ShowTagRequest) toOpts() *showTagOptions {
	return &showTagOptions{
		Like: s.Like,
		In:   s.In,
	}
}

func (s *DropTagRequest) toOpts() *dropTagOptions {
	return &dropTagOptions{
		IfExists: Bool(s.ifExists),
		name:     s.name,
	}
}

func (s *UndropTagRequest) toOpts() *undropTagOptions {
	return &undropTagOptions{
		name: s.name,
	}
}

func (s *SetTagRequest) toOpts() *setTagOptions {
	o := &setTagOptions{
		objectType: s.objectType,
		objectName: s.objectName,
		SetTags:    s.SetTags,
	}
	// TODO [SNOW-1022645]: discuss how we handle situation like this in the SDK
	if o.objectType == ObjectTypeColumn {
		id, ok := o.objectName.(TableColumnIdentifier)
		if ok {
			o.objectType = ObjectTypeTable
			o.objectName = id.SchemaObjectId()
			o.column = String(id.Name())
		}
	}
<<<<<<< HEAD
	// TODO(SNOW-1818976): remove this hack
=======
	// TODO(SNOW-1818976): Remove this workaround. Currently ALTER "ORGNAME"."ACCOUNTNAME" SET TAG does not work, but ALTER "ACCOUNTNAME" does.
>>>>>>> c209a8ae
	if o.objectType == ObjectTypeAccount {
		id, ok := o.objectName.(AccountIdentifier)
		if ok {
			o.objectName = NewAccountIdentifierFromFullyQualifiedName(id.AccountName())
		}
	}
<<<<<<< HEAD
=======

>>>>>>> c209a8ae
	return o
}

func (s *UnsetTagRequest) toOpts() *unsetTagOptions {
	o := &unsetTagOptions{
		objectType: s.objectType,
		IfExists:   s.IfExists,
		objectName: s.objectName,
		UnsetTags:  s.UnsetTags,
	}
	// TODO [SNOW-1022645]: discuss how we handle situation like this in the SDK
	if o.objectType == ObjectTypeColumn {
		id, ok := o.objectName.(TableColumnIdentifier)
		if ok {
			o.objectType = ObjectTypeTable
			o.objectName = id.SchemaObjectId()
			o.column = String(id.Name())
		}
	}
<<<<<<< HEAD
	// TODO(SNOW-1818976): remove this hack
=======

	// TODO(SNOW-1818976): Remove this workaround. Currently ALTER "ORGNAME"."ACCOUNTNAME" SET TAG does not work, but ALTER "ACCOUNTNAME" does.
>>>>>>> c209a8ae
	if o.objectType == ObjectTypeAccount {
		id, ok := o.objectName.(AccountIdentifier)
		if ok {
			o.objectName = NewAccountIdentifierFromFullyQualifiedName(id.AccountName())
		}
	}
<<<<<<< HEAD
=======

>>>>>>> c209a8ae
	return o
}<|MERGE_RESOLUTION|>--- conflicted
+++ resolved
@@ -149,21 +149,14 @@
 			o.column = String(id.Name())
 		}
 	}
-<<<<<<< HEAD
-	// TODO(SNOW-1818976): remove this hack
-=======
 	// TODO(SNOW-1818976): Remove this workaround. Currently ALTER "ORGNAME"."ACCOUNTNAME" SET TAG does not work, but ALTER "ACCOUNTNAME" does.
->>>>>>> c209a8ae
 	if o.objectType == ObjectTypeAccount {
 		id, ok := o.objectName.(AccountIdentifier)
 		if ok {
 			o.objectName = NewAccountIdentifierFromFullyQualifiedName(id.AccountName())
 		}
 	}
-<<<<<<< HEAD
-=======
 
->>>>>>> c209a8ae
 	return o
 }
 
@@ -183,21 +176,14 @@
 			o.column = String(id.Name())
 		}
 	}
-<<<<<<< HEAD
-	// TODO(SNOW-1818976): remove this hack
-=======
 
 	// TODO(SNOW-1818976): Remove this workaround. Currently ALTER "ORGNAME"."ACCOUNTNAME" SET TAG does not work, but ALTER "ACCOUNTNAME" does.
->>>>>>> c209a8ae
 	if o.objectType == ObjectTypeAccount {
 		id, ok := o.objectName.(AccountIdentifier)
 		if ok {
 			o.objectName = NewAccountIdentifierFromFullyQualifiedName(id.AccountName())
 		}
 	}
-<<<<<<< HEAD
-=======
 
->>>>>>> c209a8ae
 	return o
 }