--- conflicted
+++ resolved
@@ -50,14 +50,11 @@
 	SessionPolicies  SessionPolicies
 	Sessions         Sessions
 	Shares           Shares
-<<<<<<< HEAD
-	Tables           Tables
-=======
 	Stages           Stages
 	Streams          Streams
+	Tables           Tables
 	Tags             Tags
 	Tasks            Tasks
->>>>>>> b7d0b222
 	Users            Users
 	Views            Views
 	Warehouses       Warehouses
@@ -185,12 +182,9 @@
 	c.Stages = &stages{client: c}
 	c.Streams = &streams{client: c}
 	c.SystemFunctions = &systemFunctions{client: c}
-<<<<<<< HEAD
 	c.Tables = &tables{client: c}
-=======
 	c.Tags = &tags{client: c}
 	c.Tasks = &tasks{client: c}
->>>>>>> b7d0b222
 	c.Users = &users{client: c}
 	c.Views = &views{client: c}
 	c.Warehouses = &warehouses{client: c}
