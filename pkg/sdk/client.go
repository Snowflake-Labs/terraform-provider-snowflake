--- conflicted
+++ resolved
@@ -30,11 +30,8 @@
 	Alerts           Alerts
 	Comments         Comments
 	DatabaseRoles    DatabaseRoles
-<<<<<<< HEAD
 	Databases        Databases
-=======
 	DynamicTables    DynamicTables
->>>>>>> acddb2cd
 	ExternalTables   ExternalTables
 	FailoverGroups   FailoverGroups
 	FileFormats      FileFormats
@@ -50,11 +47,8 @@
 	SessionPolicies  SessionPolicies
 	Sessions         Sessions
 	Shares           Shares
-<<<<<<< HEAD
 	Tags             Tags
-=======
 	Tasks            Tasks
->>>>>>> acddb2cd
 	Users            Users
 	Warehouses       Warehouses
 }
@@ -138,11 +132,8 @@
 	c.ContextFunctions = &contextFunctions{client: c}
 	c.ConversionFunctions = &conversionFunctions{client: c}
 	c.DatabaseRoles = &databaseRoles{client: c}
-<<<<<<< HEAD
 	c.Databases = &databases{client: c}
-=======
 	c.DynamicTables = &dynamicTables{client: c}
->>>>>>> acddb2cd
 	c.ExternalTables = &externalTables{client: c}
 	c.FailoverGroups = &failoverGroups{client: c}
 	c.FileFormats = &fileFormats{client: c}
@@ -160,11 +151,8 @@
 	c.Sessions = &sessions{client: c}
 	c.Shares = &shares{client: c}
 	c.SystemFunctions = &systemFunctions{client: c}
-<<<<<<< HEAD
 	c.Tags = &tags{client: c}
-=======
 	c.Tasks = &tasks{client: c}
->>>>>>> acddb2cd
 	c.Users = &users{client: c}
 	c.Warehouses = &warehouses{client: c}
 }
