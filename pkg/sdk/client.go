--- conflicted
+++ resolved
@@ -38,46 +38,6 @@
 	ReplicationFunctions ReplicationFunctions
 
 	// DDL Commands
-<<<<<<< HEAD
-	Accounts            Accounts
-	Alerts              Alerts
-	ApplicationPackages ApplicationPackages
-	ApplicationRoles    ApplicationRoles
-	Comments            Comments
-	DatabaseRoles       DatabaseRoles
-	Databases           Databases
-	DynamicTables       DynamicTables
-	ExternalTables      ExternalTables
-	EventTables         EventTables
-	FailoverGroups      FailoverGroups
-	FileFormats         FileFormats
-	Functions           Functions
-	Grants              Grants
-	ManagedAccounts     ManagedAccounts
-	MaskingPolicies     MaskingPolicies
-	NetworkPolicies     NetworkPolicies
-	Parameters          Parameters
-	PasswordPolicies    PasswordPolicies
-	Pipes               Pipes
-	Procedures          Procedures
-	ResourceMonitors    ResourceMonitors
-	Roles               Roles
-	RowAccessPolicies   RowAccessPolicies
-	Schemas             Schemas
-	SessionPolicies     SessionPolicies
-	Sessions            Sessions
-	Shares              Shares
-	Stages              Stages
-	StorageIntegrations StorageIntegrations
-	Streamlits          Streamlits
-	Streams             Streams
-	Tables              Tables
-	Tags                Tags
-	Tasks               Tasks
-	Users               Users
-	Views               Views
-	Warehouses          Warehouses
-=======
 	Accounts                 Accounts
 	Alerts                   Alerts
 	ApiIntegrations          ApiIntegrations
@@ -113,6 +73,7 @@
 	Shares                   Shares
 	Stages                   Stages
 	StorageIntegrations      StorageIntegrations
+  Streamlits               Streamlits
 	Streams                  Streams
 	Tables                   Tables
 	Tags                     Tags
@@ -120,7 +81,6 @@
 	Users                    Users
 	Views                    Views
 	Warehouses               Warehouses
->>>>>>> c1b47d1a
 }
 
 func (c *Client) GetAccountLocator() string {
