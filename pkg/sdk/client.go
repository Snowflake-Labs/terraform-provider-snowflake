--- conflicted
+++ resolved
@@ -38,46 +38,6 @@
 	ReplicationFunctions ReplicationFunctions
 
 	// DDL Commands
-<<<<<<< HEAD
-	Accounts            Accounts
-	Alerts              Alerts
-	ApplicationPackages ApplicationPackages
-	ApplicationRoles    ApplicationRoles
-	Comments            Comments
-	DatabaseRoles       DatabaseRoles
-	Databases           Databases
-	DynamicTables       DynamicTables
-	ExternalTables      ExternalTables
-	EventTables         EventTables
-	FailoverGroups      FailoverGroups
-	FileFormats         FileFormats
-	Functions           Functions
-	Grants              Grants
-	ManagedAccounts     ManagedAccounts
-	MaskingPolicies     MaskingPolicies
-	NetworkPolicies     NetworkPolicies
-	Parameters          Parameters
-	PasswordPolicies    PasswordPolicies
-	Pipes               Pipes
-	PolicyReferences    PolicyReferences
-	Procedures          Procedures
-	ResourceMonitors    ResourceMonitors
-	Roles               Roles
-	RowAccessPolicies   RowAccessPolicies
-	Schemas             Schemas
-	SessionPolicies     SessionPolicies
-	Sessions            Sessions
-	Shares              Shares
-	Stages              Stages
-	StorageIntegrations StorageIntegrations
-	Streams             Streams
-	Tables              Tables
-	Tags                Tags
-	Tasks               Tasks
-	Users               Users
-	Views               Views
-	Warehouses          Warehouses
-=======
 	Accounts                 Accounts
 	Alerts                   Alerts
 	ApiIntegrations          ApiIntegrations
@@ -103,6 +63,7 @@
 	Parameters               Parameters
 	PasswordPolicies         PasswordPolicies
 	Pipes                    Pipes
+	PolicyReferences         PolicyReferences
 	Procedures               Procedures
 	ResourceMonitors         ResourceMonitors
 	Roles                    Roles
@@ -122,7 +83,6 @@
 	Users                    Users
 	Views                    Views
 	Warehouses               Warehouses
->>>>>>> 018bb744
 }
 
 func (c *Client) GetAccountLocator() string {
