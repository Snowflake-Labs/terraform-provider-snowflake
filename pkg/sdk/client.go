package sdk

import (
	"context"
	"database/sql"
	"fmt"
	"log"

	"github.com/jmoiron/sqlx"
	"github.com/luna-duclos/instrumentedsql"
	"golang.org/x/exp/slices"

	"github.com/snowflakedb/gosnowflake"
)

type Client struct {
	config         *gosnowflake.Config
	db             *sqlx.DB
	sessionID      string
	accountLocator string

	// System-Defined Functions
	ContextFunctions     ContextFunctions
	ConversionFunctions  ConversionFunctions
	SystemFunctions      SystemFunctions
	ReplicationFunctions ReplicationFunctions

	// DDL Commands
	Accounts         Accounts
	Alerts           Alerts
	Comments         Comments
	Databases        Databases
	FailoverGroups   FailoverGroups
	FileFormats      FileFormats
	Grants           Grants
	MaskingPolicies  MaskingPolicies
	PasswordPolicies PasswordPolicies
	Pipes            Pipes
	ResourceMonitors ResourceMonitors
	Roles            Roles
	SessionPolicies  SessionPolicies
	Sessions         Sessions
	Shares           Shares
<<<<<<< HEAD
	Tables           Tables
=======
	Users            Users
	Schemas          Schemas
>>>>>>> 79d9c9ce
	Warehouses       Warehouses
}

func NewDefaultClient() (*Client, error) {
	return NewClient(nil)
}

func NewClient(cfg *gosnowflake.Config) (*Client, error) {
	var err error
	if cfg == nil {
		log.Printf("[DEBUG] Searching for default config in credentials chain...\n")
		cfg = DefaultConfig()
	}

	var client *Client
	// register the snowflake driver if it hasn't been registered yet
	if !slices.Contains(sql.Drivers(), "snowflake-instrumented") {
		logger := instrumentedsql.LoggerFunc(func(ctx context.Context, s string, kv ...interface{}) {
			switch s {
			case "sql-conn-query", "sql-conn-exec":
				log.Printf("[DEBUG] %s: %v (%s)\n", s, kv, ctx.Value(snowflakeAccountLocatorContextKey))
			default:
				return
			}
		})
		sql.Register("snowflake-instrumented", instrumentedsql.WrapDriver(gosnowflake.SnowflakeDriver{}, instrumentedsql.WithLogger(logger)))
	}

	dsn, err := gosnowflake.DSN(cfg)
	if err != nil {
		return nil, err
	}

	db, err := sqlx.Connect("snowflake-instrumented", dsn)
	if err != nil {
		return nil, fmt.Errorf("open snowflake connection: %w", err)
	}

	client = &Client{
		// snowflake does not adhere to the normal sql driver interface, so we have to use unsafe
		db:     db.Unsafe(),
		config: cfg,
	}
	client.initialize()

	err = client.Ping()
	if err != nil {
		return nil, fmt.Errorf("ping snowflake: %w", err)
	}
	ctx := context.Background()
	currentAccount, err := client.ContextFunctions.CurrentAccount(ctx)
	if err != nil {
		return nil, fmt.Errorf("get current account: %w", err)
	}
	client.accountLocator = currentAccount

	sessionID, err := client.ContextFunctions.CurrentSession(ctx)
	if err != nil {
		return nil, fmt.Errorf("get current session: %w", err)
	}
	client.sessionID = sessionID
	log.Printf("[DEBUG] connection success! Account: %s, Session identifier: %s\n", currentAccount, sessionID)

	return client, nil
}

func NewClientFromDB(db *sql.DB) *Client {
	dbx := sqlx.NewDb(db, "snowflake")
	client := &Client{
		db: dbx.Unsafe(),
	}
	client.initialize()
	return client
}

func (c *Client) initialize() {
	c.Accounts = &accounts{client: c}
	c.Alerts = &alerts{client: c}
	c.Comments = &comments{client: c}
	c.ContextFunctions = &contextFunctions{client: c}
	c.ConversionFunctions = &conversionFunctions{client: c}
	c.Databases = &databases{client: c}
	c.FailoverGroups = &failoverGroups{client: c}
	c.FileFormats = &fileFormats{client: c}
	c.Grants = &grants{client: c}
	c.MaskingPolicies = &maskingPolicies{client: c}
	c.PasswordPolicies = &passwordPolicies{client: c}
	c.Pipes = &pipes{client: c}
	c.ReplicationFunctions = &replicationFunctions{client: c}
	c.ResourceMonitors = &resourceMonitors{client: c}
	c.Roles = &roles{client: c}
	c.SessionPolicies = &sessionPolicies{client: c}
	c.Sessions = &sessions{client: c}
	c.Shares = &shares{client: c}
	c.Schemas = &schemas{client: c}
	c.SystemFunctions = &systemFunctions{client: c}
<<<<<<< HEAD
	c.Tables = &tables{client: c}
=======
	c.Users = &users{client: c}
>>>>>>> 79d9c9ce
	c.Warehouses = &warehouses{client: c}
}

func (c *Client) Ping() error {
	return c.db.Ping()
}

func (c *Client) Close() error {
	if c.db != nil {
		return c.db.Close()
	}
	return nil
}

type snowflakeAccountLocatorContext string

const (
	snowflakeAccountLocatorContextKey snowflakeAccountLocatorContext = "snowflake_account_locator"
)

// Exec executes a query that does not return rows.
func (c *Client) exec(ctx context.Context, sql string) (sql.Result, error) {
	ctx = context.WithValue(ctx, snowflakeAccountLocatorContextKey, c.accountLocator)
	result, err := c.db.ExecContext(ctx, sql)
	return result, decodeDriverError(err)
}

// query runs a query and returns the rows. dest is expected to be a slice of structs.
func (c *Client) query(ctx context.Context, dest interface{}, sql string) error {
	ctx = context.WithValue(ctx, snowflakeAccountLocatorContextKey, c.accountLocator)
	return decodeDriverError(c.db.SelectContext(ctx, dest, sql))
}

// queryOne runs a query and returns one row. dest is expected to be a pointer to a struct.
func (c *Client) queryOne(ctx context.Context, dest interface{}, sql string) error {
	ctx = context.WithValue(ctx, snowflakeAccountLocatorContextKey, c.accountLocator)
	return decodeDriverError(c.db.GetContext(ctx, dest, sql))
}<|MERGE_RESOLUTION|>--- conflicted
+++ resolved
@@ -41,12 +41,9 @@
 	SessionPolicies  SessionPolicies
 	Sessions         Sessions
 	Shares           Shares
-<<<<<<< HEAD
 	Tables           Tables
-=======
 	Users            Users
 	Schemas          Schemas
->>>>>>> 79d9c9ce
 	Warehouses       Warehouses
 }
 
@@ -143,11 +140,8 @@
 	c.Shares = &shares{client: c}
 	c.Schemas = &schemas{client: c}
 	c.SystemFunctions = &systemFunctions{client: c}
-<<<<<<< HEAD
 	c.Tables = &tables{client: c}
-=======
 	c.Users = &users{client: c}
->>>>>>> 79d9c9ce
 	c.Warehouses = &warehouses{client: c}
 }
 
