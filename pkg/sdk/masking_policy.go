package sdk

import (
	"context"
	"encoding/json"
	"errors"
	"fmt"
	"log"
<<<<<<< HEAD
	"strings"
=======
>>>>>>> fa4ce56c
	"time"

	"github.com/Snowflake-Labs/terraform-provider-snowflake/pkg/internal/collections"
)

var _ MaskingPolicies = (*maskingPolicies)(nil)

var (
	_ validatable = new(CreateMaskingPolicyOptions)
	_ validatable = new(AlterMaskingPolicyOptions)
	_ validatable = new(DropMaskingPolicyOptions)
	_ validatable = new(ShowMaskingPolicyOptions)
	_ validatable = new(describeMaskingPolicyOptions)
)

type MaskingPolicies interface {
	Create(ctx context.Context, id SchemaObjectIdentifier, signature []TableColumnSignature, returns DataType, expression string, opts *CreateMaskingPolicyOptions) error
	Alter(ctx context.Context, id SchemaObjectIdentifier, opts *AlterMaskingPolicyOptions) error
	Drop(ctx context.Context, id SchemaObjectIdentifier, opts *DropMaskingPolicyOptions) error
	Show(ctx context.Context, opts *ShowMaskingPolicyOptions) ([]MaskingPolicy, error)
	ShowByID(ctx context.Context, id SchemaObjectIdentifier) (*MaskingPolicy, error)
	Describe(ctx context.Context, id SchemaObjectIdentifier) (*MaskingPolicyDetails, error)
}

type maskingPolicies struct {
	client *Client
}

// CreateMaskingPolicyOptions is based on https://docs.snowflake.com/en/sql-reference/sql/create-masking-policy.
type CreateMaskingPolicyOptions struct {
	create        bool                   `ddl:"static" sql:"CREATE"`
	OrReplace     *bool                  `ddl:"keyword" sql:"OR REPLACE"`
	maskingPolicy bool                   `ddl:"static" sql:"MASKING POLICY"`
	IfNotExists   *bool                  `ddl:"keyword" sql:"IF NOT EXISTS"`
	name          SchemaObjectIdentifier `ddl:"identifier"`

	// required
	signature []TableColumnSignature `ddl:"keyword,parentheses" sql:"AS"`
	returns   DataType               `ddl:"parameter,no_equals" sql:"RETURNS"`
	body      string                 `ddl:"parameter,no_equals" sql:"->"`

	// optional
	Comment             *string `ddl:"parameter,single_quotes" sql:"COMMENT"`
	ExemptOtherPolicies *bool   `ddl:"parameter" sql:"EXEMPT_OTHER_POLICIES"`
}

func (opts *CreateMaskingPolicyOptions) validate() error {
	if opts == nil {
		return errors.Join(ErrNilOptions)
	}
	var errs []error
	if !ValidObjectIdentifier(opts.name) {
		errs = append(errs, ErrInvalidObjectIdentifier)
	}
	if everyValueSet(opts.OrReplace, opts.IfNotExists) && *opts.OrReplace && *opts.IfNotExists {
		errs = append(errs, errOneOf("CreateMaskingPolicyOptions", "OrReplace", "IfNotExists"))
	}
	if !valueSet(opts.signature) {
		errs = append(errs, errNotSet("CreateMaskingPolicyOptions", "signature"))
	}
	if !valueSet(opts.returns) {
		errs = append(errs, errNotSet("CreateMaskingPolicyOptions", "returns"))
	}
	if !valueSet(opts.body) {
		errs = append(errs, errNotSet("CreateMaskingPolicyOptions", "body"))
	}
	return errors.Join(errs...)
}

func (v *maskingPolicies) Create(ctx context.Context, id SchemaObjectIdentifier, signature []TableColumnSignature, returns DataType, body string, opts *CreateMaskingPolicyOptions) error {
	if opts == nil {
		opts = &CreateMaskingPolicyOptions{}
	}
	opts.name = id
	opts.signature = signature
	opts.returns = returns
	opts.body = body
	if err := opts.validate(); err != nil {
		return err
	}
	sql, err := structToSQL(opts)
	if err != nil {
		return err
	}
	_, err = v.client.exec(ctx, sql)
	return err
}

// AlterMaskingPolicyOptions is based on https://docs.snowflake.com/en/sql-reference/sql/alter-masking-policy.
type AlterMaskingPolicyOptions struct {
	alter         bool                    `ddl:"static" sql:"ALTER"`
	maskingPolicy bool                    `ddl:"static" sql:"MASKING POLICY"`
	IfExists      *bool                   `ddl:"keyword" sql:"IF EXISTS"`
	name          SchemaObjectIdentifier  `ddl:"identifier"`
	NewName       *SchemaObjectIdentifier `ddl:"identifier" sql:"RENAME TO"`
	Set           *MaskingPolicySet       `ddl:"keyword" sql:"SET"`
	Unset         *MaskingPolicyUnset     `ddl:"keyword" sql:"UNSET"`
	SetTag        []TagAssociation        `ddl:"keyword" sql:"SET TAG"`
	UnsetTag      []ObjectIdentifier      `ddl:"keyword" sql:"UNSET TAG"`
}

func (opts *AlterMaskingPolicyOptions) validate() error {
	if opts == nil {
		return errors.Join(ErrNilOptions)
	}
	var errs []error
	if !ValidObjectIdentifier(opts.name) {
		errs = append(errs, ErrInvalidObjectIdentifier)
	}
	if opts.NewName != nil {
		if !ValidObjectIdentifier(opts.NewName) {
			errs = append(errs, errInvalidIdentifier("AlterMaskingPolicyOptions", "NewName"))
		}
		if opts.name.DatabaseName() != opts.NewName.DatabaseName() {
			errs = append(errs, ErrDifferentDatabase)
		}
		if opts.name.SchemaName() != opts.NewName.SchemaName() {
			errs = append(errs, ErrDifferentSchema)
		}
	}
	if !exactlyOneValueSet(opts.Set, opts.Unset, opts.SetTag, opts.UnsetTag, opts.NewName) {
		errs = append(errs, errExactlyOneOf("AlterMaskingPolicyOptions", "Set", "Unset", "SetTag", "UnsetTag", "NewName"))
	}
	if valueSet(opts.Set) {
		if err := opts.Set.validate(); err != nil {
			errs = append(errs, err)
		}
	}
	if valueSet(opts.Unset) {
		if err := opts.Unset.validate(); err != nil {
			errs = append(errs, err)
		}
	}
	return errors.Join(errs...)
}

type MaskingPolicySet struct {
	Body    *string `ddl:"parameter,no_equals" sql:"BODY ->"`
	Comment *string `ddl:"parameter,single_quotes" sql:"COMMENT"`
}

func (v *MaskingPolicySet) validate() error {
	if !exactlyOneValueSet(v.Body, v.Comment) {
		return errExactlyOneOf("MaskingPolicySet", "Body", "Comment")
	}
	return nil
}

type MaskingPolicyUnset struct {
	Comment *bool `ddl:"keyword" sql:"COMMENT"`
}

func (v *MaskingPolicyUnset) validate() error {
	if !exactlyOneValueSet(v.Comment) {
		return errExactlyOneOf("MaskingPolicyUnset", "Comment")
	}
	return nil
}

func (v *maskingPolicies) Alter(ctx context.Context, id SchemaObjectIdentifier, opts *AlterMaskingPolicyOptions) error {
	if opts == nil {
		opts = &AlterMaskingPolicyOptions{}
	}
	opts.name = id
	if err := opts.validate(); err != nil {
		return err
	}
	sql, err := structToSQL(opts)
	if err != nil {
		return err
	}
	_, err = v.client.exec(ctx, sql)
	return err
}

// DropMaskingPolicyOptions is based on https://docs.snowflake.com/en/sql-reference/sql/drop-masking-policy.
type DropMaskingPolicyOptions struct {
	drop          bool                   `ddl:"static" sql:"DROP"`
	maskingPolicy bool                   `ddl:"static" sql:"MASKING POLICY"`
	IfExists      *bool                  `ddl:"keyword" sql:"IF EXISTS"`
	name          SchemaObjectIdentifier `ddl:"identifier"`
}

func (opts *DropMaskingPolicyOptions) validate() error {
	if opts == nil {
		return errors.Join(ErrNilOptions)
	}
	if !ValidObjectIdentifier(opts.name) {
		return errors.Join(ErrInvalidObjectIdentifier)
	}
	return nil
}

func (v *maskingPolicies) Drop(ctx context.Context, id SchemaObjectIdentifier, opts *DropMaskingPolicyOptions) error {
	opts = createIfNil(opts)
	opts.name = id
	if err := opts.validate(); err != nil {
		return fmt.Errorf("validate drop options: %w", err)
	}
	sql, err := structToSQL(opts)
	if err != nil {
		return err
	}
	_, err = v.client.exec(ctx, sql)
	if err != nil {
		return err
	}
	return err
}

// ShowMaskingPolicyOptions is based on https://docs.snowflake.com/en/sql-reference/sql/show-masking-policies.
type ShowMaskingPolicyOptions struct {
	show            bool        `ddl:"static" sql:"SHOW"`
	maskingPolicies bool        `ddl:"static" sql:"MASKING POLICIES"`
	Like            *Like       `ddl:"keyword" sql:"LIKE"`
	In              *ExtendedIn `ddl:"keyword" sql:"IN"`
	Limit           *LimitFrom  `ddl:"keyword" sql:"LIMIT"`
}

func (opts *ShowMaskingPolicyOptions) validate() error {
	if opts == nil {
		return errors.Join(ErrNilOptions)
	}
	return nil
}

// MaskingPolicys is a user friendly result for a CREATE MASKING POLICY query.
type MaskingPolicy struct {
	CreatedOn           time.Time
	Name                string
	DatabaseName        string
	SchemaName          string
	Kind                string
	Owner               string
	Comment             string
	ExemptOtherPolicies bool
	OwnerRoleType       string
}

type MaskingPolicyOptions struct {
	ExemptOtherPolicies bool `json:"EXEMPT_OTHER_POLICIES"`
}

func ParseMaskingPolicyOptions(s string) (MaskingPolicyOptions, error) {
	var options MaskingPolicyOptions
	err := json.Unmarshal([]byte(s), &options)
	if err != nil {
		return MaskingPolicyOptions{}, err
	}

	return options, nil
}

func (v *MaskingPolicy) ID() SchemaObjectIdentifier {
	return NewSchemaObjectIdentifier(v.DatabaseName, v.SchemaName, v.Name)
}

func (v *MaskingPolicy) ObjectType() ObjectType {
	return ObjectTypeMaskingPolicy
}

// maskingPolicyDBRow is used to decode the result of a CREATE MASKING POLICY query.
type maskingPolicyDBRow struct {
	CreatedOn     time.Time `db:"created_on"`
	Name          string    `db:"name"`
	DatabaseName  string    `db:"database_name"`
	SchemaName    string    `db:"schema_name"`
	Kind          string    `db:"kind"`
	Owner         string    `db:"owner"`
	Comment       string    `db:"comment"`
	OwnerRoleType string    `db:"owner_role_type"`
	Options       string    `db:"options"`
}

func (row maskingPolicyDBRow) convert() *MaskingPolicy {
	options, err := ParseMaskingPolicyOptions(row.Options)
	if err != nil {
		log.Printf("[DEBUG] converting masking policy row: error unmarshaling options: %v", err)
		log.Printf("[DEBUG] setting exempt_other_policies = false")
		options.ExemptOtherPolicies = false
	}
	return &MaskingPolicy{
		CreatedOn:           row.CreatedOn,
		Name:                row.Name,
		DatabaseName:        row.DatabaseName,
		SchemaName:          row.SchemaName,
		Kind:                row.Kind,
		Owner:               row.Owner,
		Comment:             row.Comment,
		ExemptOtherPolicies: options.ExemptOtherPolicies,
		OwnerRoleType:       row.OwnerRoleType,
	}
}

// List all the masking policies by pattern.
func (v *maskingPolicies) Show(ctx context.Context, opts *ShowMaskingPolicyOptions) ([]MaskingPolicy, error) {
	opts = createIfNil(opts)
	dbRows, err := validateAndQuery[maskingPolicyDBRow](v.client, ctx, opts)
	if err != nil {
		return nil, err
	}
	resultList := convertRows[maskingPolicyDBRow, MaskingPolicy](dbRows)
	return resultList, nil
}

func (v *maskingPolicies) ShowByID(ctx context.Context, id SchemaObjectIdentifier) (*MaskingPolicy, error) {
	maskingPolicies, err := v.Show(ctx, &ShowMaskingPolicyOptions{
		Like: &Like{
			Pattern: String(id.Name()),
		},
		In: &ExtendedIn{
			In: In{
				Schema: id.SchemaId(),
			},
		},
	})
	if err != nil {
		return nil, err
	}
	return collections.FindFirst(maskingPolicies, func(r MaskingPolicy) bool { return r.Name == id.Name() })
}

// describeMaskingPolicyOptions is based on https://docs.snowflake.com/en/sql-reference/sql/desc-masking-policy.
type describeMaskingPolicyOptions struct {
	describe      bool                   `ddl:"static" sql:"DESCRIBE"`
	maskingPolicy bool                   `ddl:"static" sql:"MASKING POLICY"`
	name          SchemaObjectIdentifier `ddl:"identifier"`
}

func (opts *describeMaskingPolicyOptions) validate() error {
	if opts == nil {
		return errors.Join(ErrNilOptions)
	}
	if !ValidObjectIdentifier(opts.name) {
		return errors.Join(ErrInvalidObjectIdentifier)
	}
	return nil
}

type MaskingPolicyDetails struct {
	Name       string
	Signature  []TableColumnSignature
	ReturnType DataType
	Body       string
}

type maskingPolicyDetailsRow struct {
	Name       string `db:"name"`
	Signature  string `db:"signature"`
	ReturnType string `db:"return_type"`
	Body       string `db:"body"`
}

func (row maskingPolicyDetailsRow) toMaskingPolicyDetails() *MaskingPolicyDetails {
	dataType, err := ToDataType(row.ReturnType)
	if err != nil {
		return nil
	}
	v := &MaskingPolicyDetails{
		Name:       row.Name,
		Signature:  []TableColumnSignature{},
		ReturnType: dataType,
		Body:       row.Body,
	}
<<<<<<< HEAD
	// TODO (after merged changes in row access policies) use/merge with parsing in row access policies
	s := strings.Trim(row.Signature, "()")
	parts := strings.Split(s, ",")
	for _, part := range parts {
		p := strings.Split(strings.TrimSpace(part), " ")
		if len(p) != 2 {
			continue
		}
		dType, err := ToDataType(p[1])
		if err != nil {
			continue
		}
		v.Signature = append(v.Signature, TableColumnSignature{
			Name: p[0],
			Type: dType,
		})
	}
=======
>>>>>>> fa4ce56c

	signature, err := ParseTableColumnSignature(row.Signature)
	if err != nil {
		log.Printf("[DEBUG] parsing table column signature: %v", err)
	} else {
		v.Signature = signature
	}
	return v
}

func (v *maskingPolicies) Describe(ctx context.Context, id SchemaObjectIdentifier) (*MaskingPolicyDetails, error) {
	opts := &describeMaskingPolicyOptions{
		name: id,
	}
	if err := opts.validate(); err != nil {
		return nil, err
	}

	sql, err := structToSQL(opts)
	if err != nil {
		return nil, err
	}
	dest := maskingPolicyDetailsRow{}
	err = v.client.queryOne(ctx, &dest, sql)
	if err != nil {
		return nil, err
	}

	return dest.toMaskingPolicyDetails(), nil
}<|MERGE_RESOLUTION|>--- conflicted
+++ resolved
@@ -6,10 +6,6 @@
 	"errors"
 	"fmt"
 	"log"
-<<<<<<< HEAD
-	"strings"
-=======
->>>>>>> fa4ce56c
 	"time"
 
 	"github.com/Snowflake-Labs/terraform-provider-snowflake/pkg/internal/collections"
@@ -374,26 +370,6 @@
 		ReturnType: dataType,
 		Body:       row.Body,
 	}
-<<<<<<< HEAD
-	// TODO (after merged changes in row access policies) use/merge with parsing in row access policies
-	s := strings.Trim(row.Signature, "()")
-	parts := strings.Split(s, ",")
-	for _, part := range parts {
-		p := strings.Split(strings.TrimSpace(part), " ")
-		if len(p) != 2 {
-			continue
-		}
-		dType, err := ToDataType(p[1])
-		if err != nil {
-			continue
-		}
-		v.Signature = append(v.Signature, TableColumnSignature{
-			Name: p[0],
-			Type: dType,
-		})
-	}
-=======
->>>>>>> fa4ce56c
 
 	signature, err := ParseTableColumnSignature(row.Signature)
 	if err != nil {
