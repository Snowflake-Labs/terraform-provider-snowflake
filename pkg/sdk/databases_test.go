--- conflicted
+++ resolved
@@ -87,11 +87,7 @@
 				Value: "v1",
 			},
 		}
-<<<<<<< HEAD
-		assertOptsValidAndSQLEquals(t, opts, `CREATE TRANSIENT DATABASE IF NOT EXISTS %s DATA_RETENTION_TIME_IN_DAYS = 1 MAX_DATA_EXTENSION_TIME_IN_DAYS = 1 EXTERNAL_VOLUME = %s CATALOG = %s DEFAULT_DDL_COLLATION = 'en_US' LOG_LEVEL = 'INFO' TRACE_LEVEL = 'ON_EVENT' COMMENT = 'comment' TAG (%s = 'v1')`, opts.name.FullyQualifiedName(), externalVolumeId.FullyQualifiedName(), catalogId.FullyQualifiedName(), tagId.FullyQualifiedName())
-=======
-		assertOptsValidAndSQLEquals(t, opts, `CREATE TRANSIENT DATABASE IF NOT EXISTS %s DATA_RETENTION_TIME_IN_DAYS = 1 MAX_DATA_EXTENSION_TIME_IN_DAYS = 1 EXTERNAL_VOLUME = %s CATALOG = %s REPLACE_INVALID_CHARACTERS = true DEFAULT_DDL_COLLATION = 'en_US' STORAGE_SERIALIZATION_POLICY = COMPATIBLE LOG_LEVEL = 'INFO' TRACE_LEVEL = 'ON_EVENT' COMMENT = 'comment' TAG ("db1"."schema1"."tag1" = 'v1')`, opts.name.FullyQualifiedName(), externalVolumeId.FullyQualifiedName(), catalogId.FullyQualifiedName())
->>>>>>> 30fe1364
+		assertOptsValidAndSQLEquals(t, opts, `CREATE TRANSIENT DATABASE IF NOT EXISTS %s DATA_RETENTION_TIME_IN_DAYS = 1 MAX_DATA_EXTENSION_TIME_IN_DAYS = 1 EXTERNAL_VOLUME = %s CATALOG = %s REPLACE_INVALID_CHARACTERS = true DEFAULT_DDL_COLLATION = 'en_US' STORAGE_SERIALIZATION_POLICY = COMPATIBLE LOG_LEVEL = 'INFO' TRACE_LEVEL = 'ON_EVENT' COMMENT = 'comment' TAG (%s = 'v1')`, opts.name.FullyQualifiedName(), externalVolumeId.FullyQualifiedName(), catalogId.FullyQualifiedName(), tagId.FullyQualifiedName())
 	})
 }
 
@@ -161,11 +157,7 @@
 				Value: "v1",
 			},
 		}
-<<<<<<< HEAD
-		assertOptsValidAndSQLEquals(t, opts, `CREATE OR REPLACE DATABASE %s FROM SHARE %s EXTERNAL_VOLUME = %s CATALOG = %s DEFAULT_DDL_COLLATION = 'en_US' LOG_LEVEL = 'INFO' TRACE_LEVEL = 'ON_EVENT' COMMENT = 'comment' TAG (%s = 'v1')`, opts.name.FullyQualifiedName(), opts.fromShare.FullyQualifiedName(), externalVolumeId.FullyQualifiedName(), catalogId.FullyQualifiedName(), tagId.FullyQualifiedName())
-=======
-		assertOptsValidAndSQLEquals(t, opts, `CREATE OR REPLACE DATABASE %s FROM SHARE %s EXTERNAL_VOLUME = %s CATALOG = %s REPLACE_INVALID_CHARACTERS = false DEFAULT_DDL_COLLATION = 'en_US' STORAGE_SERIALIZATION_POLICY = OPTIMIZED LOG_LEVEL = 'INFO' TRACE_LEVEL = 'ON_EVENT' COMMENT = 'comment' TAG ("db1"."schema1"."tag1" = 'v1')`, opts.name.FullyQualifiedName(), opts.fromShare.FullyQualifiedName(), externalVolumeId.FullyQualifiedName(), catalogId.FullyQualifiedName())
->>>>>>> 30fe1364
+		assertOptsValidAndSQLEquals(t, opts, `CREATE OR REPLACE DATABASE %s FROM SHARE %s EXTERNAL_VOLUME = %s CATALOG = %s REPLACE_INVALID_CHARACTERS = false DEFAULT_DDL_COLLATION = 'en_US' STORAGE_SERIALIZATION_POLICY = OPTIMIZED LOG_LEVEL = 'INFO' TRACE_LEVEL = 'ON_EVENT' COMMENT = 'comment' TAG (%s = 'v1')`, opts.name.FullyQualifiedName(), opts.fromShare.FullyQualifiedName(), externalVolumeId.FullyQualifiedName(), catalogId.FullyQualifiedName(), tagId.FullyQualifiedName())
 	})
 }
 
