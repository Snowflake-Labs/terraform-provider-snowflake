--- conflicted
+++ resolved
@@ -59,25 +59,18 @@
 			Name:   "list without brackets",
 			Value:  "one,two,three",
 			Result: []string{"one", "two", "three"},
-<<<<<<< HEAD
-=======
 		},
 		{
 			Name:       "list without brackets - with quotes",
 			Value:      "'one','two','three'",
 			TrimQuotes: true,
 			Result:     []string{"one", "two", "three"},
->>>>>>> ef496c23
 		},
 	}
 
 	for _, tc := range testCases {
 		t.Run(tc.Name, func(t *testing.T) {
-<<<<<<< HEAD
-			assert.Equal(t, tc.Result, ParseCommaSeparatedStringArray(tc.Value, false))
-=======
 			assert.Equal(t, tc.Result, ParseCommaSeparatedStringArray(tc.Value, tc.TrimQuotes))
->>>>>>> ef496c23
 		})
 	}
 }