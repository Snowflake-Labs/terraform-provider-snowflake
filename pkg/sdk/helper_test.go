--- conflicted
+++ resolved
@@ -588,7 +588,6 @@
 	return &adjustedTime, nil
 }
 
-<<<<<<< HEAD
 func createUser(t *testing.T, client *Client) (*User, func()) {
 	t.Helper()
 	name := randomStringRange(t, 8, 28)
@@ -613,7 +612,8 @@
 		err := client.Users.Drop(ctx, id)
 		require.NoError(t, err)
 	}
-=======
+}
+
 func createPipe(t *testing.T, client *Client, database *Database, schema *Schema, name string, copyStatement string) (*Pipe, func()) {
 	t.Helper()
 	require.NotNil(t, database, "database has to be created")
@@ -666,5 +666,4 @@
 		SchemaName:   schema.Name,
 		Name:         name,
 	}, stageCleanup
->>>>>>> 69a543fd
 }