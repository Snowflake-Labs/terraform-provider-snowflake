--- conflicted
+++ resolved
@@ -348,11 +348,7 @@
 	require.NoError(t, err)
 	return database, func() {
 		err := client.Databases.Drop(ctx, id, nil)
-<<<<<<< HEAD
 		if err == errObjectNotExistOrAuthorized {
-=======
-		if errors.Is(err, errObjectNotExistOrAuthorized) {
->>>>>>> 45a14d96
 			return
 		}
 		require.NoError(t, err)
@@ -374,11 +370,7 @@
 	require.NoError(t, err)
 	return schema, func() {
 		err := client.Schemas.Drop(ctx, schemaID, nil)
-<<<<<<< HEAD
 		if err == errObjectNotExistOrAuthorized {
-=======
-		if errors.Is(err, errObjectNotExistOrAuthorized) {
->>>>>>> 45a14d96
 			return
 		}
 		require.NoError(t, err)
@@ -751,11 +743,7 @@
 	}
 	name := NewSchemaObjectIdentifier(schema.DatabaseName, schema.Name, randomString(t))
 	targetLag := TargetLag{
-<<<<<<< HEAD
 		MaximumDuration: String("2 minutes"),
-=======
-		Lagtime: String("2 minutes"),
->>>>>>> 45a14d96
 	}
 	query := "select id from " + table.ID().FullyQualifiedName()
 	comment := randomComment(t)
