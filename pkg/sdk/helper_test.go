package sdk

import (
	"context"
	"errors"
	"fmt"
	"testing"
	"time"

	"github.com/brianvoe/gofakeit/v6"
	"github.com/hashicorp/go-uuid"
	"github.com/stretchr/testify/require"
)

// there is no direct way to get the account identifier from Snowflake API, but you can get it if you know
// the account locator and by filtering the list of accounts in replication accounts by the account locator
func getAccountIdentifier(t *testing.T, client *Client) AccountIdentifier {
	t.Helper()
	ctx := context.Background()
	currentAccountLocator, err := client.ContextFunctions.CurrentAccount(ctx)
	require.NoError(t, err)
	replicationAccounts, err := client.ReplicationFunctions.ShowReplicationAccounts(ctx)
	require.NoError(t, err)
	for _, replicationAccount := range replicationAccounts {
		if replicationAccount.AccountLocator == currentAccountLocator {
			return AccountIdentifier{
				organizationName: replicationAccount.OrganizationName,
				accountName:      replicationAccount.AccountName,
			}
		}
	}
	return AccountIdentifier{}
}

func getPrimaryAccountIdentifier(t *testing.T) AccountIdentifier {
	t.Helper()
	client := testClient(t)
	return getAccountIdentifier(t, client)
}

func getSecondaryAccountIdentifier(t *testing.T) AccountIdentifier {
	t.Helper()
	client := testSecondaryClient(t)
	return getAccountIdentifier(t, client)
}

func randomSchemaObjectIdentifier(t *testing.T) SchemaObjectIdentifier {
	t.Helper()
	return NewSchemaObjectIdentifier(randomStringN(t, 12), randomStringN(t, 12), randomStringN(t, 12))
}

func randomDatabaseObjectIdentifier(t *testing.T) DatabaseObjectIdentifier {
	t.Helper()
	return NewDatabaseObjectIdentifier(randomStringN(t, 12), randomStringN(t, 12))
}

func alphanumericDatabaseObjectIdentifier(t *testing.T) DatabaseObjectIdentifier {
	t.Helper()
	return NewDatabaseObjectIdentifier(randomAlphanumericN(t, 12), randomAlphanumericN(t, 12))
}

func randomAccountObjectIdentifier(t *testing.T) AccountObjectIdentifier {
	t.Helper()
	return NewAccountObjectIdentifier(randomStringN(t, 12))
}

func useDatabase(t *testing.T, client *Client, databaseID AccountObjectIdentifier) func() {
	t.Helper()
	ctx := context.Background()
	orgDB, err := client.ContextFunctions.CurrentDatabase(ctx)
	require.NoError(t, err)
	err = client.Sessions.UseDatabase(ctx, databaseID)
	require.NoError(t, err)
	return func() {
		err := client.Sessions.UseDatabase(ctx, NewAccountObjectIdentifier(orgDB))
		require.NoError(t, err)
	}
}

func useSchema(t *testing.T, client *Client, schemaID DatabaseObjectIdentifier) func() {
	t.Helper()
	ctx := context.Background()
	orgDB, err := client.ContextFunctions.CurrentDatabase(ctx)
	require.NoError(t, err)
	orgSchema, err := client.ContextFunctions.CurrentSchema(ctx)
	require.NoError(t, err)
	err = client.Sessions.UseSchema(ctx, schemaID)
	require.NoError(t, err)
	return func() {
		err := client.Sessions.UseSchema(ctx, NewDatabaseObjectIdentifier(orgDB, orgSchema))
		require.NoError(t, err)
	}
}

func useWarehouse(t *testing.T, client *Client, warehouseID AccountObjectIdentifier) func() {
	t.Helper()
	ctx := context.Background()
	orgWarehouse, err := client.ContextFunctions.CurrentWarehouse(ctx)
	require.NoError(t, err)
	err = client.Sessions.UseWarehouse(ctx, warehouseID)
	require.NoError(t, err)
	return func() {
		err := client.Sessions.UseWarehouse(ctx, NewAccountObjectIdentifier(orgWarehouse))
		require.NoError(t, err)
	}
}

func testClient(t *testing.T) *Client {
	t.Helper()

	client, err := NewDefaultClient()
	if err != nil {
		t.Fatal(err)
	}

	return client
}

const (
	secondaryAccountProfile = "secondary_test_account"
)

func testSecondaryClient(t *testing.T) *Client {
	t.Helper()

	client, err := testClientFromProfile(t, secondaryAccountProfile)
	if err != nil {
		t.Skipf("Snowflake secondary account not configured. Must be set in ~./snowflake/config.yml with profile name: %s", secondaryAccountProfile)
	}

	return client
}

func testClientFromProfile(t *testing.T, profile string) (*Client, error) {
	t.Helper()
	config, err := ProfileConfig(profile)
	if err != nil {
		return nil, err
	}
	return NewClient(config)
}

func randomUUID(t *testing.T) string {
	t.Helper()
	v, err := uuid.GenerateUUID()
	require.NoError(t, err)
	return v
}

func randomComment(t *testing.T) string {
	t.Helper()
	return gofakeit.Sentence(10)
}

func randomBool(t *testing.T) bool {
	t.Helper()
	return gofakeit.Bool()
}

func randomString(t *testing.T) string {
	t.Helper()
	return gofakeit.Password(true, true, true, true, false, 28)
}

func randomStringN(t *testing.T, num int) string {
	t.Helper()
	return gofakeit.Password(true, true, true, true, false, num)
}

func randomAlphanumericN(t *testing.T, num int) string {
	t.Helper()
	return gofakeit.Password(true, true, true, false, false, num)
}

func randomStringRange(t *testing.T, min, max int) string {
	t.Helper()
	if min > max {
		t.Errorf("min %d is greater than max %d", min, max)
	}
	return gofakeit.Password(true, true, true, true, false, randomIntRange(t, min, max))
}

func randomIntRange(t *testing.T, min, max int) int {
	t.Helper()
	if min > max {
		t.Errorf("min %d is greater than max %d", min, max)
	}
	return gofakeit.IntRange(min, max)
}

func createSessionPolicy(t *testing.T, client *Client, database *Database, schema *Schema) (*SessionPolicy, func()) {
	t.Helper()
	id := NewSchemaObjectIdentifier(database.Name, schema.Name, randomStringN(t, 12))
	return createSessionPolicyWithOptions(t, client, id, NewCreateSessionPolicyRequest(id))
}

func createSessionPolicyWithOptions(t *testing.T, client *Client, id SchemaObjectIdentifier, request *CreateSessionPolicyRequest) (*SessionPolicy, func()) {
	t.Helper()
	ctx := context.Background()
	err := client.SessionPolicies.Create(ctx, request)
	require.NoError(t, err)
	sessionPolicy, err := client.SessionPolicies.ShowByID(ctx, id)
	require.NoError(t, err)
	return sessionPolicy, func() {
		err := client.SessionPolicies.Drop(ctx, NewDropSessionPolicyRequest(id))
		require.NoError(t, err)
	}
}

func createResourceMonitor(t *testing.T, client *Client) (*ResourceMonitor, func()) {
	t.Helper()
	return createResourceMonitorWithOptions(t, client, &CreateResourceMonitorOptions{
		With: &ResourceMonitorWith{
			CreditQuota: Pointer(100),
			Triggers: []TriggerDefinition{
				{
					Threshold:     100,
					TriggerAction: TriggerActionSuspend,
				},
				{
					Threshold:     70,
					TriggerAction: TriggerActionSuspendImmediate,
				},
				{
					Threshold:     90,
					TriggerAction: TriggerActionNotify,
				},
			},
		},
	})
}

func createResourceMonitorWithOptions(t *testing.T, client *Client, opts *CreateResourceMonitorOptions) (*ResourceMonitor, func()) {
	t.Helper()
	id := randomAccountObjectIdentifier(t)
	ctx := context.Background()
	err := client.ResourceMonitors.Create(ctx, id, opts)
	require.NoError(t, err)
	resourceMonitor, err := client.ResourceMonitors.ShowByID(ctx, id)
	require.NoError(t, err)
	return resourceMonitor, func() {
		err := client.ResourceMonitors.Drop(ctx, id)
		require.NoError(t, err)
	}
}

func createFailoverGroup(t *testing.T, client *Client) (*FailoverGroup, func()) {
	t.Helper()
	objectTypes := []PluralObjectType{PluralObjectTypeRoles}
	ctx := context.Background()
	currentAccount, err := client.ContextFunctions.CurrentAccount(ctx)
	require.NoError(t, err)
	accountID := NewAccountIdentifierFromAccountLocator(currentAccount)
	allowedAccounts := []AccountIdentifier{accountID}
	return createFailoverGroupWithOptions(t, client, objectTypes, allowedAccounts, nil)
}

func createFailoverGroupWithOptions(t *testing.T, client *Client, objectTypes []PluralObjectType, allowedAccounts []AccountIdentifier, opts *CreateFailoverGroupOptions) (*FailoverGroup, func()) {
	t.Helper()
	id := randomAccountObjectIdentifier(t)
	ctx := context.Background()
	err := client.FailoverGroups.Create(ctx, id, objectTypes, allowedAccounts, opts)
	require.NoError(t, err)
	failoverGroup, err := client.FailoverGroups.ShowByID(ctx, id)
	require.NoError(t, err)
	return failoverGroup, func() {
		err := client.FailoverGroups.Drop(ctx, id, nil)
		require.NoError(t, err)
	}
}

func createShare(t *testing.T, client *Client) (*Share, func()) {
	t.Helper()
	return createShareWithOptions(t, client, &CreateShareOptions{})
}

func createShareWithOptions(t *testing.T, client *Client, opts *CreateShareOptions) (*Share, func()) {
	t.Helper()
	id := randomAccountObjectIdentifier(t)
	ctx := context.Background()
	err := client.Shares.Create(ctx, id, opts)
	require.NoError(t, err)
	share, err := client.Shares.ShowByID(ctx, id)
	require.NoError(t, err)
	return share, func() {
		err := client.Shares.Drop(ctx, id)
		require.NoError(t, err)
	}
}

func createFileFormat(t *testing.T, client *Client, schema DatabaseObjectIdentifier) (*FileFormat, func()) {
	t.Helper()
	return createFileFormatWithOptions(t, client, schema, &CreateFileFormatOptions{
		Type: FileFormatTypeCSV,
	})
}

func createFileFormatWithOptions(t *testing.T, client *Client, schema DatabaseObjectIdentifier, opts *CreateFileFormatOptions) (*FileFormat, func()) {
	t.Helper()
	id := NewSchemaObjectIdentifier(schema.databaseName, schema.name, randomString(t))
	ctx := context.Background()
	err := client.FileFormats.Create(ctx, id, opts)
	require.NoError(t, err)
	fileFormat, err := client.FileFormats.ShowByID(ctx, id)
	require.NoError(t, err)
	return fileFormat, func() {
		err := client.FileFormats.Drop(ctx, id, nil)
		require.NoError(t, err)
	}
}

func createWarehouse(t *testing.T, client *Client) (*Warehouse, func()) {
	t.Helper()
	return createWarehouseWithOptions(t, client, &CreateWarehouseOptions{})
}

func createWarehouseWithOptions(t *testing.T, client *Client, opts *CreateWarehouseOptions) (*Warehouse, func()) {
	t.Helper()
	name := randomStringRange(t, 8, 28)
	id := NewAccountObjectIdentifier(name)
	ctx := context.Background()
	err := client.Warehouses.Create(ctx, id, opts)
	require.NoError(t, err)
	return &Warehouse{
			Name: name,
		}, func() {
			err := client.Warehouses.Drop(ctx, id, nil)
			require.NoError(t, err)
		}
}

func createDatabase(t *testing.T, client *Client) (*Database, func()) {
	t.Helper()
	return createDatabaseWithOptions(t, client, randomAccountObjectIdentifier(t), &CreateDatabaseOptions{})
}

func createDatabaseWithIdentifier(t *testing.T, client *Client, id AccountObjectIdentifier) (*Database, func()) {
	t.Helper()
	return createDatabaseWithOptions(t, client, id, &CreateDatabaseOptions{})
}

func createDatabaseWithOptions(t *testing.T, client *Client, id AccountObjectIdentifier, opts *CreateDatabaseOptions) (*Database, func()) {
	t.Helper()
	ctx := context.Background()
	err := client.Databases.Create(ctx, id, opts)
	require.NoError(t, err)
	database, err := client.Databases.ShowByID(ctx, id)
	require.NoError(t, err)
	return database, func() {
		err := client.Databases.Drop(ctx, id, nil)
		if errors.Is(err, errObjectNotExistOrAuthorized) {
			return
		}
		require.NoError(t, err)
	}
}

func createSchema(t *testing.T, client *Client, database *Database) (*Schema, func()) {
	t.Helper()
	return createSchemaWithIdentifier(t, client, database, randomStringRange(t, 8, 28))
}

func createSchemaWithIdentifier(t *testing.T, client *Client, database *Database, name string) (*Schema, func()) {
	t.Helper()
	ctx := context.Background()
	schemaID := NewDatabaseObjectIdentifier(database.Name, name)
	err := client.Schemas.Create(ctx, schemaID, nil)
	require.NoError(t, err)
	schema, err := client.Schemas.ShowByID(ctx, NewDatabaseObjectIdentifier(database.Name, name))
	require.NoError(t, err)
	return schema, func() {
		err := client.Schemas.Drop(ctx, schemaID, nil)
		if errors.Is(err, errObjectNotExistOrAuthorized) {
			return
		}
		require.NoError(t, err)
	}
}

func createTable(t *testing.T, client *Client, database *Database, schema *Schema) (*Table, func()) {
	t.Helper()
	name := randomStringRange(t, 8, 28)
	ctx := context.Background()
	_, err := client.exec(ctx, fmt.Sprintf("CREATE TABLE \"%s\".\"%s\".\"%s\" (id NUMBER)", database.Name, schema.Name, name))
	require.NoError(t, err)
	return &Table{
			DatabaseName: database.Name,
			SchemaName:   schema.Name,
			Name:         name,
		}, func() {
			_, err := client.exec(ctx, fmt.Sprintf("DROP TABLE \"%s\".\"%s\".\"%s\"", database.Name, schema.Name, name))
			require.NoError(t, err)
		}
}

func createTag(t *testing.T, client *Client, database *Database, schema *Schema) (*Tag, func()) {
	t.Helper()
<<<<<<< HEAD
	return createTagWithOptions(t, client, database, schema)
}

func createTagWithOptions(t *testing.T, client *Client, database *Database, schema *Schema) (*Tag, func()) {
=======
	return createTagWithOptions(t, client, database, schema, &CreateTagOptions{})
}

func createTagWithOptions(t *testing.T, client *Client, database *Database, schema *Schema, _ *CreateTagOptions) (*Tag, func()) {
>>>>>>> acddb2cd
	t.Helper()
	name := randomStringRange(t, 8, 28)
	ctx := context.Background()
	tagID := NewSchemaObjectIdentifier(database.Name, schema.Name, name)
	req := NewCreateTagRequest(tagID)
	err := client.Tags.Create(ctx, req)
	require.NoError(t, err)
	tag, err := client.Tags.ShowByID(ctx, tagID)
	require.NoError(t, err)
	return tag, func() {
		req := NewDropTagRequest(tagID).WithIfNotExists(true)
		err := client.Tags.Drop(ctx, req)
		require.NoError(t, err)
	}
}

func createPasswordPolicyWithOptions(t *testing.T, client *Client, database *Database, schema *Schema, options *CreatePasswordPolicyOptions) (*PasswordPolicy, func()) {
	t.Helper()
	var databaseCleanup func()
	if database == nil {
		database, databaseCleanup = createDatabase(t, client)
	}
	var schemaCleanup func()
	if schema == nil {
		schema, schemaCleanup = createSchema(t, client, database)
	}
	name := randomUUID(t)
	id := NewSchemaObjectIdentifier(schema.DatabaseName, schema.Name, name)
	ctx := context.Background()
	err := client.PasswordPolicies.Create(ctx, id, options)
	require.NoError(t, err)

	showOptions := &ShowPasswordPolicyOptions{
		Like: &Like{
			Pattern: String(name),
		},
		In: &In{
			Schema: schema.ID(),
		},
	}
	passwordPolicyList, err := client.PasswordPolicies.Show(ctx, showOptions)
	require.NoError(t, err)
	require.Equal(t, 1, len(passwordPolicyList))
	return &passwordPolicyList[0], func() {
		err := client.PasswordPolicies.Drop(ctx, id, nil)
		require.NoError(t, err)
		if schemaCleanup != nil {
			schemaCleanup()
		}
		if databaseCleanup != nil {
			databaseCleanup()
		}
	}
}

func createPasswordPolicy(t *testing.T, client *Client, database *Database, schema *Schema) (*PasswordPolicy, func()) {
	t.Helper()
	return createPasswordPolicyWithOptions(t, client, database, schema, nil)
}

func createMaskingPolicyWithOptions(t *testing.T, client *Client, database *Database, schema *Schema, signature []TableColumnSignature, returns DataType, expression string, options *CreateMaskingPolicyOptions) (*MaskingPolicy, func()) {
	t.Helper()
	var databaseCleanup func()
	if database == nil {
		database, databaseCleanup = createDatabase(t, client)
	}
	var schemaCleanup func()
	if schema == nil {
		schema, schemaCleanup = createSchema(t, client, database)
	}
	name := randomString(t)
	id := NewSchemaObjectIdentifier(schema.DatabaseName, schema.Name, name)
	ctx := context.Background()
	err := client.MaskingPolicies.Create(ctx, id, signature, returns, expression, options)
	require.NoError(t, err)

	showOptions := &ShowMaskingPolicyOptions{
		Like: &Like{
			Pattern: String(name),
		},
		In: &In{
			Schema: schema.ID(),
		},
	}
	maskingPolicyList, err := client.MaskingPolicies.Show(ctx, showOptions)
	require.NoError(t, err)
	require.Equal(t, 1, len(maskingPolicyList))
	return &maskingPolicyList[0], func() {
		err := client.MaskingPolicies.Drop(ctx, id)
		require.NoError(t, err)
		if schemaCleanup != nil {
			schemaCleanup()
		}
		if databaseCleanup != nil {
			databaseCleanup()
		}
	}
}

func createRole(t *testing.T, client *Client) (*Role, func()) {
	t.Helper()
	return createRoleWithRequest(t, client, NewCreateRoleRequest(randomAccountObjectIdentifier(t)))
}

func createRoleWithRequest(t *testing.T, client *Client, req *CreateRoleRequest) (*Role, func()) {
	t.Helper()
	require.True(t, validObjectidentifier(req.name))
	ctx := context.Background()
	err := client.Roles.Create(ctx, req)
	require.NoError(t, err)
	role, err := client.Roles.ShowByID(ctx, NewShowByIdRoleRequest(req.name))
	require.NoError(t, err)
	return role, func() {
		err = client.Roles.Drop(ctx, NewDropRoleRequest(req.name))
		require.NoError(t, err)
	}
}

func createDatabaseRole(t *testing.T, client *Client, database *Database) (*DatabaseRole, func()) {
	t.Helper()
	name := randomString(t)
	id := NewDatabaseObjectIdentifier(database.Name, name)
	ctx := context.Background()

	err := client.DatabaseRoles.Create(ctx, NewCreateDatabaseRoleRequest(id))
	require.NoError(t, err)

	databaseRole, err := client.DatabaseRoles.ShowByID(ctx, id)
	require.NoError(t, err)

	return databaseRole, cleanupDatabaseRoleProvider(t, ctx, client, id)
}

func cleanupDatabaseRoleProvider(t *testing.T, ctx context.Context, client *Client, id DatabaseObjectIdentifier) func() {
	t.Helper()
	return func() {
		err := client.DatabaseRoles.Drop(ctx, NewDropDatabaseRoleRequest(id))
		require.NoError(t, err)
	}
}

func createMaskingPolicy(t *testing.T, client *Client, database *Database, schema *Schema) (*MaskingPolicy, func()) {
	t.Helper()
	signature := []TableColumnSignature{
		{
			Name: randomString(t),
			Type: DataTypeVARCHAR,
		},
	}
	n := randomIntRange(t, 0, 5)
	for i := 0; i < n; i++ {
		signature = append(signature, TableColumnSignature{
			Name: randomString(t),
			Type: DataTypeVARCHAR,
		})
	}
	expression := "REPLACE('X', 1, 2)"
	return createMaskingPolicyWithOptions(t, client, database, schema, signature, DataTypeVARCHAR, expression, &CreateMaskingPolicyOptions{})
}

func createAlertWithOptions(t *testing.T, client *Client, database *Database, schema *Schema, warehouse *Warehouse, schedule string, condition string, action string, opts *CreateAlertOptions) (*Alert, func()) {
	t.Helper()
	var databaseCleanup func()
	if database == nil {
		database, databaseCleanup = createDatabase(t, client)
	}
	var schemaCleanup func()
	if schema == nil {
		schema, schemaCleanup = createSchema(t, client, database)
	}
	var warehouseCleanup func()
	if warehouse == nil {
		warehouse, warehouseCleanup = createWarehouse(t, client)
	}

	name := randomString(t)
	id := NewSchemaObjectIdentifier(schema.DatabaseName, schema.Name, name)
	ctx := context.Background()
	err := client.Alerts.Create(ctx, id, warehouse.ID(), schedule, condition, action, opts)
	require.NoError(t, err)

	showOptions := &ShowAlertOptions{
		Like: &Like{
			Pattern: String(name),
		},
		In: &In{
			Schema: schema.ID(),
		},
	}
	alertList, err := client.Alerts.Show(ctx, showOptions)
	require.NoError(t, err)
	require.Equal(t, 1, len(alertList))
	return &alertList[0], func() {
		err := client.Alerts.Drop(ctx, id)
		require.NoError(t, err)
		if schemaCleanup != nil {
			schemaCleanup()
		}
		if databaseCleanup != nil {
			databaseCleanup()
		}
		if warehouseCleanup != nil {
			warehouseCleanup()
		}
	}
}

func createAlert(t *testing.T, client *Client, database *Database, schema *Schema, warehouse *Warehouse) (*Alert, func()) {
	t.Helper()
	schedule := "USING CRON * * * * * UTC"
	condition := "SELECT 1"
	action := "SELECT 1"
	return createAlertWithOptions(t, client, database, schema, warehouse, schedule, condition, action, &CreateAlertOptions{})
}

func ParseTimestampWithOffset(s string) (*time.Time, error) {
	t, err := time.Parse("2006-01-02T15:04:05-07:00", s)
	if err != nil {
		return nil, err
	}
	_, offset := t.Zone()
	adjustedTime := t.Add(-time.Duration(offset) * time.Second)
	return &adjustedTime, nil
}

func createUser(t *testing.T, client *Client) (*User, func()) {
	t.Helper()
	name := randomStringRange(t, 8, 28)
	id := NewAccountObjectIdentifier(name)
	return createUserWithOptions(t, client, id, &CreateUserOptions{})
}

func createUserWithName(t *testing.T, client *Client, name string) (*User, func()) {
	t.Helper()
	id := NewAccountObjectIdentifier(name)
	return createUserWithOptions(t, client, id, &CreateUserOptions{})
}

func createUserWithOptions(t *testing.T, client *Client, id AccountObjectIdentifier, opts *CreateUserOptions) (*User, func()) {
	t.Helper()
	ctx := context.Background()
	err := client.Users.Create(ctx, id, opts)
	require.NoError(t, err)
	user, err := client.Users.ShowByID(ctx, id)
	require.NoError(t, err)
	return user, func() {
		err := client.Users.Drop(ctx, id)
		require.NoError(t, err)
	}
}

func createPipe(t *testing.T, client *Client, database *Database, schema *Schema, name string, copyStatement string) (*Pipe, func()) {
	t.Helper()
	require.NotNil(t, database, "database has to be created")
	require.NotNil(t, schema, "schema has to be created")

	id := NewSchemaObjectIdentifier(database.Name, schema.Name, name)
	ctx := context.Background()

	pipeCleanup := func() {
		err := client.Pipes.Drop(ctx, id)
		require.NoError(t, err)
	}

	err := client.Pipes.Create(ctx, id, copyStatement, &CreatePipeOptions{})
	if err != nil {
		return nil, pipeCleanup
	}
	require.NoError(t, err)

	createdPipe, errDescribe := client.Pipes.Describe(ctx, id)
	if errDescribe != nil {
		return nil, pipeCleanup
	}
	require.NoError(t, errDescribe)

	return createdPipe, pipeCleanup
}

func createStageWithName(t *testing.T, client *Client, name string) (*string, func()) {
	t.Helper()
	ctx := context.Background()
	stageCleanup := func() {
		_, err := client.exec(ctx, fmt.Sprintf("DROP STAGE %s", name))
		require.NoError(t, err)
	}
	_, err := client.exec(ctx, fmt.Sprintf("CREATE STAGE %s", name))
	if err != nil {
		return nil, stageCleanup
	}
	require.NoError(t, err)
	return &name, stageCleanup
}

func createStage(t *testing.T, client *Client, database *Database, schema *Schema, name string) (*Stage, func()) {
	t.Helper()
	require.NotNil(t, database, "database has to be created")
	require.NotNil(t, schema, "schema has to be created")

	id := NewSchemaObjectIdentifier(database.Name, schema.Name, name)
	ctx := context.Background()

	stageCleanup := func() {
		_, err := client.exec(ctx, fmt.Sprintf("DROP STAGE %s", id.FullyQualifiedName()))
		require.NoError(t, err)
	}

	_, err := client.exec(ctx, fmt.Sprintf("CREATE STAGE %s", id.FullyQualifiedName()))
	if err != nil {
		return nil, stageCleanup
	}
	require.NoError(t, err)

	return &Stage{
		DatabaseName: database.Name,
		SchemaName:   schema.Name,
		Name:         name,
	}, stageCleanup
}

func createDynamicTable(t *testing.T, client *Client) (*DynamicTable, func()) {
	t.Helper()
	return createDynamicTableWithOptions(t, client, nil, nil, nil, nil)
}

func createDynamicTableWithOptions(t *testing.T, client *Client, warehouse *Warehouse, database *Database, schema *Schema, table *Table) (*DynamicTable, func()) {
	t.Helper()
	var warehouseCleanup func()
	if warehouse == nil {
		warehouse, warehouseCleanup = createWarehouse(t, client)
	}
	var databaseCleanup func()
	if database == nil {
		database, databaseCleanup = createDatabase(t, client)
	}
	var schemaCleanup func()
	if schema == nil {
		schema, schemaCleanup = createSchema(t, client, database)
	}
	var tableCleanup func()
	if table == nil {
		table, tableCleanup = createTable(t, client, database, schema)
	}
	name := NewSchemaObjectIdentifier(schema.DatabaseName, schema.Name, randomString(t))
	targetLag := TargetLag{
		Lagtime: String("2 minutes"),
	}
	query := "select id from " + table.ID().FullyQualifiedName()
	comment := randomComment(t)
	ctx := context.Background()
	err := client.DynamicTables.Create(ctx, NewCreateDynamicTableRequest(name, warehouse.ID(), targetLag, query).WithOrReplace(true).WithComment(&comment))
	require.NoError(t, err)
	entities, err := client.DynamicTables.Show(ctx, NewShowDynamicTableRequest().WithLike(&Like{Pattern: String(name.Name())}).WithIn(&In{Schema: schema.ID()}))
	require.NoError(t, err)
	require.Equal(t, 1, len(entities))
	return &entities[0], func() {
		require.NoError(t, client.DynamicTables.Drop(ctx, NewDropDynamicTableRequest(name)))
		if tableCleanup != nil {
			tableCleanup()
		}
		if schemaCleanup != nil {
			schemaCleanup()
		}
		if databaseCleanup != nil {
			databaseCleanup()
		}
		if warehouseCleanup != nil {
			warehouseCleanup()
		}
	}
}

func createStageWithURL(t *testing.T, client *Client, name AccountObjectIdentifier, url string) (*Stage, func()) {
	t.Helper()
	ctx := context.Background()
	_, err := client.exec(ctx, fmt.Sprintf(`CREATE STAGE "%s" URL = '%s'`, name.Name(), url))
	require.NoError(t, err)

	return nil, func() {
		_, err := client.exec(ctx, fmt.Sprintf(`DROP STAGE "%s"`, name.Name()))
		require.NoError(t, err)
	}
}

func createNetworkPolicy(t *testing.T, client *Client, req *CreateNetworkPolicyRequest) (error, func()) {
	t.Helper()
	ctx := context.Background()
	err := client.NetworkPolicies.Create(ctx, req)
	return err, func() {
		err := client.NetworkPolicies.Drop(ctx, NewDropNetworkPolicyRequest(req.name))
		require.NoError(t, err)
	}
}<|MERGE_RESOLUTION|>--- conflicted
+++ resolved
@@ -395,17 +395,10 @@
 
 func createTag(t *testing.T, client *Client, database *Database, schema *Schema) (*Tag, func()) {
 	t.Helper()
-<<<<<<< HEAD
 	return createTagWithOptions(t, client, database, schema)
 }
 
 func createTagWithOptions(t *testing.T, client *Client, database *Database, schema *Schema) (*Tag, func()) {
-=======
-	return createTagWithOptions(t, client, database, schema, &CreateTagOptions{})
-}
-
-func createTagWithOptions(t *testing.T, client *Client, database *Database, schema *Schema, _ *CreateTagOptions) (*Tag, func()) {
->>>>>>> acddb2cd
 	t.Helper()
 	name := randomStringRange(t, 8, 28)
 	ctx := context.Background()
