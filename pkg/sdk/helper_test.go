--- conflicted
+++ resolved
@@ -717,7 +717,6 @@
 	}, stageCleanup
 }
 
-<<<<<<< HEAD
 func createDynamicTable(t *testing.T, client *Client) (*DynamicTable, func()) {
 	t.Helper()
 	return createDynamicTableWithOptions(t, client, nil, nil, nil, nil)
@@ -767,7 +766,7 @@
 		if warehouseCleanup != nil {
 			warehouseCleanup()
 		}
-=======
+
 func createStageWithURL(t *testing.T, client *Client, name AccountObjectIdentifier, url string) (*Stage, func()) {
 	t.Helper()
 	ctx := context.Background()
@@ -787,6 +786,5 @@
 	return err, func() {
 		err := client.NetworkPolicies.Drop(ctx, NewDropNetworkPolicyRequest(req.name))
 		require.NoError(t, err)
->>>>>>> 922358a4
 	}
 }