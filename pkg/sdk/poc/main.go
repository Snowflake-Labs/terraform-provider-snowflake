//go:build exclude

package main

import (
	"bytes"
	"fmt"
	"io"
	"log"
	"os"
	"strings"

	"github.com/Snowflake-Labs/terraform-provider-snowflake/pkg/sdk"
	"github.com/Snowflake-Labs/terraform-provider-snowflake/pkg/sdk/poc/example"
	"github.com/Snowflake-Labs/terraform-provider-snowflake/pkg/sdk/poc/generator"
)

var definitionMapping = map[string]*generator.Interface{
	"database_role_def.go":     example.DatabaseRole,
	"network_policies_def.go":  sdk.NetworkPoliciesDef,
	"session_policies_def.go":  sdk.SessionPoliciesDef,
	"tasks_def.go":             sdk.TasksDef,
	"streams_def.go":           sdk.StreamsDef,
	"application_roles_def.go": sdk.ApplicationRolesDef,
	"views_def.go":             sdk.ViewsDef,
	"stages_def.go":            sdk.StagesDef,
<<<<<<< HEAD
	"functions_def.go":         sdk.FunctionsDef,
=======
	"event_tables_def.go":      sdk.EventTablesDef,
>>>>>>> 66cc80a8
}

func main() {
	file := os.Getenv("GOFILE")
	fmt.Printf("Running generator on %s with args %#v\n", file, os.Args[1:])
	definition := getDefinition(file)

	// runAllTemplatesToStdOut(definition)
	runAllTemplatesAndSave(definition, file)
}

func getDefinition(file string) *generator.Interface {
	def, ok := definitionMapping[file]
	if !ok {
		log.Panicf("Definition for key %s not found", file)
	}
	preprocessDefinition(def)
	return def
}

// preprocessDefinition is needed because current simple builder is not ideal, should be removed later
func preprocessDefinition(definition *generator.Interface) {
	for _, o := range definition.Operations {
		o.ObjectInterface = definition
		if o.OptsField != nil {
			o.OptsField.Name = fmt.Sprintf("%s%sOptions", o.Name, o.ObjectInterface.NameSingular)
			o.OptsField.Kind = fmt.Sprintf("%s%sOptions", o.Name, o.ObjectInterface.NameSingular)
			setParent(o.OptsField)
		}
	}
}

func setParent(field *generator.Field) {
	for _, f := range field.Fields {
		f.Parent = field
		setParent(f)
	}
}

func runAllTemplatesToStdOut(definition *generator.Interface) {
	writer := os.Stdout
	generator.GenerateInterface(writer, definition)
	generator.GenerateDtos(writer, definition)
	generator.GenerateImplementation(writer, definition)
	generator.GenerateUnitTests(writer, definition)
	generator.GenerateValidations(writer, definition)
	generator.GenerateIntegrationTests(writer, definition)
}

func runAllTemplatesAndSave(definition *generator.Interface, file string) {
	fileWithoutSuffix, _ := strings.CutSuffix(file, "_def.go")
	runTemplateAndSave(definition, generator.GenerateInterface, filenameFor(fileWithoutSuffix, ""))
	runTemplateAndSave(definition, generator.GenerateDtos, filenameFor(fileWithoutSuffix, "_dto"))
	runTemplateAndSave(definition, generator.GenerateImplementation, filenameFor(fileWithoutSuffix, "_impl"))
	runTemplateAndSave(definition, generator.GenerateUnitTests, filename(fileWithoutSuffix, "_gen", "_test.go"))
	runTemplateAndSave(definition, generator.GenerateValidations, filenameFor(fileWithoutSuffix, "_validations"))
	runTemplateAndSave(definition, generator.GenerateIntegrationTests, filename(fileWithoutSuffix, "_gen_integration", "_test.go"))
}

func runTemplateAndSave(def *generator.Interface, genFunc func(io.Writer, *generator.Interface), fileName string) {
	buffer := bytes.Buffer{}
	genFunc(&buffer, def)
	generator.WriteCodeToFile(&buffer, fileName)
}

func filenameFor(prefix string, part string) string {
	return filename(prefix, part, "_gen.go")
}

func filename(prefix string, part string, suffix string) string {
	return fmt.Sprintf("%s%s%s", prefix, part, suffix)
}<|MERGE_RESOLUTION|>--- conflicted
+++ resolved
@@ -24,11 +24,8 @@
 	"application_roles_def.go": sdk.ApplicationRolesDef,
 	"views_def.go":             sdk.ViewsDef,
 	"stages_def.go":            sdk.StagesDef,
-<<<<<<< HEAD
 	"functions_def.go":         sdk.FunctionsDef,
-=======
 	"event_tables_def.go":      sdk.EventTablesDef,
->>>>>>> 66cc80a8
 }
 
 func main() {
