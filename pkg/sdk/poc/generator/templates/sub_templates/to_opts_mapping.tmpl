{{- /*gotype: github.com/Snowflake-Labs/terraform-provider-snowflake/pkg/sdk/poc/generator.Field*/ -}}

{{ .KindNoPtr }}{
{{- range .Fields }}
    {{- if .ShouldBeInDto }}
        {{ if .IsStruct }}{{ else }}{{ .Name }}: r{{ .Path }},{{ end -}}
    {{- end -}}
{{- end }}
}
{{- range .Fields }}
    {{- if .ShouldBeInDto }}
        {{- if .IsStruct }}
            {{- if or .IsPointer .IsSlice }}
                if r{{ .Path }} != nil {
            {{- end -}}

<<<<<<< HEAD
            {{- if not .IsSlice }}
                opts{{ .Path }} = {{ template "toOptsMapping" . -}}{{/* Recursive call */}}
            {{- else -}}
=======
            {{- if not .IsSlice -}}
                opts{{ .Path }} = {{ if .IsPointer }}&{{end}}{{ template "toOptsMapping" . -}}{{/* Recursive call */}}
            {{- else }}
>>>>>>> 246547f8
                s := make({{ .Kind }}, len(r{{ .Path }}))
                for i, v := range r{{ .Path }} {
                    s[i] = {{ .KindNoSlice }}{
                        {{- range .Fields }}
                            {{ .Name }}: v.{{ .Name }},
                        {{- end }}
                    }
                }
                opts{{ .Path }} = s
            {{- end -}}

<<<<<<< HEAD
            {{- if or .IsPointer .IsSlice -}}
=======
            {{ if or .IsPointer .IsSlice -}}
>>>>>>> 246547f8
                }
            {{- end -}}
        {{- end -}}
    {{- end }}
{{- end }}<|MERGE_RESOLUTION|>--- conflicted
+++ resolved
@@ -14,15 +14,9 @@
                 if r{{ .Path }} != nil {
             {{- end -}}
 
-<<<<<<< HEAD
-            {{- if not .IsSlice }}
-                opts{{ .Path }} = {{ template "toOptsMapping" . -}}{{/* Recursive call */}}
-            {{- else -}}
-=======
             {{- if not .IsSlice -}}
                 opts{{ .Path }} = {{ if .IsPointer }}&{{end}}{{ template "toOptsMapping" . -}}{{/* Recursive call */}}
-            {{- else }}
->>>>>>> 246547f8
+            {{- else -}}
                 s := make({{ .Kind }}, len(r{{ .Path }}))
                 for i, v := range r{{ .Path }} {
                     s[i] = {{ .KindNoSlice }}{
@@ -34,11 +28,7 @@
                 opts{{ .Path }} = s
             {{- end -}}
 
-<<<<<<< HEAD
             {{- if or .IsPointer .IsSlice -}}
-=======
-            {{ if or .IsPointer .IsSlice -}}
->>>>>>> 246547f8
                 }
             {{- end -}}
         {{- end -}}
