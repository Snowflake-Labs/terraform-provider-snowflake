## SDK generator PoC

PoC of generating full object implementation based on object definition.

### Description

There is an example file ready for generation [database_role_def.go](example/database_role_def.go) which creates files:
- [database_role_gen.go](example/database_role_gen.go) - SDK interface, options structs
- [database_role_dto_gen.go](example/database_role_dto_gen.go) - SDK Request DTOs
- [database_role_dto_builders_gen.go](example/database_role_dto_builders_gen.go) - SDK Request DTOs constructors and builder methods (this file is generated using [dto-builder-generator](../dto-builder-generator/main.go))
- [database_role_validations_gen.go](example/database_role_validations_gen.go) - options structs validations
- [database_role_impl_gen.go](example/database_role_impl_gen.go) - SDK interface implementation
- [database_role_gen_test.go](example/database_role_gen_test.go) - unit tests placeholders with guidance comments (at least for now)
- [database_role_gen_integration_test.go](example/database_role_gen_integration_test.go) - integration test placeholder file

### How it works
##### Creating object generation definition

To create definition for object generation:

1. Create file `object_name_def.go` (like example [database_role_def.go](example/database_role_def.go) file).
2. Put go generate directive at the top: `//go:generate go run ../main.go`. Remember that you may have to change the path to [main.go](main.go) file.
3. Create object interface definition.
4. Add key-value entry to `definitionMapping` in [main.go](main.go):
   - key should be created file name (for [database_role_def.go](example/database_role_def.go) example file: `"database_role_def.go"`)
   - value should be created definition (like for [database_role_def.go](example/database_role_def.go) example file: `DatabaseRole`)
5. You are all set to run generation.

##### Invoking generation

To invoke example generation (with first cleaning all the generated files) run:
```shell
make clean-generator-poc run-generator-poc
```

To invoke generation inside SDK package (with cleaning), e.g. for `session_policies` run (mind the `_`(underscore)):
```shell
make clean-generator-session_policies run-generator-session_policies
```

### Next steps
##### Essentials
- generate each branch of alter in tests (instead of basic and all options)
- clean up predefined operations in generator (now casting to string)
- (?) add mapping from db to plain struct (for now only "// TODO: Mapping" comment is generated)
- add arguments to the generator, so we'll be able to specify which files should be generated / re-generated,
because after we fill things that need our input we don't want to re-generate those files and override the changes,
also adding small changes is very challenging, e.g. for new validation rule you have to re-generate unit-tests to get
one new function, revert to old tests (the one with filled tests), copy new test case (of course we could add that one by hand
but if we add one case, or modify more cases this becomes more challenging)
- add support for Enums
- generate `ShowID` function with 3 implementation variations (the last one is the rarest one and can be postponed)
  - use `Show` function with Like
  - use Show without any options and filter with Go for + if
  - in some cases we could need more filters -> see alerts.go (but we can implement it later)
- handle arrays
- handle more validation types
- write new `valueSet` function (see validations.go) that will have better defaults or more parameters that will determine
checking behaviour which should get rid of edge cases that may cause bugs in the future
   - right now, we have `valueSet` function that doesn't take into consideration edge cases, e.g. with slice where sometimes
   we would like to do something like `alter x set y = ()` (set empty array to unset `y`). Those edge cases have cause on our
   validation, and it determines sometimes if we'll return an error or not, which can lead to bugs!
- refactor generation of `Describe`, so it will tak context and request as arguments
  - all the interface functions should have context and request as arguments for the sake of API consistency and generation simplicity
- split templates into multiple templates (e.g. ImplementationTemplate) to improve readability
  - example implementation - https://go.dev/play/p/Cgt0sISlzwK
  - divide implementation templates for Show, Describe and others
- check if SelfIdentifier implementation is correct (mostly type, because it's derived from interface obj) by checking
if there's a resource with different types of identifiers across queries (e.g. Create <AccountObjectIdentifier>, Alter <SchemaObjectIdentifier>)
- we should specify prefix / postfix standard for top-level items in _def.go files to avoid any conflicts in the package
- remove name argument from QueryStruct in the Operation, because Opt structs in the Operation will have name from op name + interface field and not query struct itself
- Derive field name from QueryStruct, e.g. see network_policies_def where we can remove "Set" field, but we have to make a convention of creating nested struct with
name pattern like <interface name><name> e.g. NetworkPoliciesSet or NetworkPolicySet, then we could automatically remove prefix and we'll name field with postfix, so "Set" in this case
- Add more operations (every operation ?) in the database_role_def.go example
- Divide into packages or add common prefix for similar files (e.g. struct_plain.go, struct_db.go or builders_keyword.go, builders_parameter.go)
- Make a clear division between DSL files and model files (etc. QueryStruct(DSL) and Field(Model)) and divide them into separate packages (?)
- Simplify ImplementationTemplate (templates.go) and separate into multiple templates variables / definitions
- Add parameter to DtoTemplate (templates.go) to generate the right path to the dto generator's main.go file
- Right now to avoid generated structs duplication, arrays containing struct names have been introduced (template_executors.go),
find a better solution to solve the issue (add more logic to the templates ?)

##### Improvements
- automatic names of nested `struct`s (e.g. `DatabaseRoleRename`)
- check if generating with package name + invoking format removes unnecessary qualifier
- consider merging templates `StructTemplate` and `OptionsTemplate` (requires moving Doc to Field)
- expand unit tests generation
- experiment with Snowflake table (any table) representation in Go in order to implement DbStruct -> PlainStruct convert function
  - see if *string can have similar effect as sql.NullString (check go-snowflake connector ?)
     - if yes, then we should be using pointers instead of abstractions like sql.NullString and we can
     modify ShowMapping and DescribeMapping to generate convert function with automatic conversion (as we have in DTOs).
     warehouses.go is a good place to start with when planning mapping strategy, because there's a lot of different mapping cases.
- when calling .SelfIdentifier we can implicitly also add validateObjectIdentifier validation rule
- enforce user to use KindOf... functions with interface
  - example implementation - StringTyper implements Typer and all the KindOf... functions use StringTyper to return Typer easily - https://go.dev/play/p/TZZgSkkHw_M
- `queryStruct` should be spilled into `Operation` interface file, because the idea was to have model which is unaware of DSL used to create it.
- generate full tests for common types (e.g. setting/unsetting tags)
- generate common resources for integration tests
- cleanup the design of builders in DSL (e.g. why transformer has to be always added?)
- generate getters for requests, at least for identifier/name
- generate integration tests in child package (because now we keep them in `testint` package)
- struct_to_builder is not supporting templated-like values. See stages_def.go where in SQL there could be value, where 'n' can be replaced with any number
  - `SKIP_FILE_n` - this looks more like keyword without a space between SQL prefix and int
  - `SKIP_FILE_n%` (e.g. `SKIP_FILE_123%`) - this is more template-like behaviour, notice that 'n' is inside the value (we cannot reproduce that right now with struct_to_builder capabilities)
- fix builder generation
  - we can add `flatten` option in cases where some sql structs had to be nested to create correct sql representation
    - for example encryption options in `stages_def.go` (instead of calling `.WithEncryption(NewEncryptionRequest(encryption))` we could call `.WithEncryption(encryption)`)
  - operation names (or their sql struct names) should dictate more how constructors are made
- better handling of list of strings/identifiers
  - there should be no need to define custom types every time
  - more clear definition of lists that can be empty vs cannot be empty
- add empty ids in generated tests (TODO in random_test.go)

##### Known issues
- generating two converts when Show and Desc use the same data structure
- wrong generated validations for validIdentifierIfSet for cases like
```go
A := QueryStruct("A").
	Identifier("Name").
	Validation(ValidIdentifierIfSet, "Name")
B := QueryStruct("B")
    .ListQueryStructField(A) // A []A - validations will be wrong because this is array
```
- cannot re-generate when client.go is using generated interface
- spaces in templates (especially nested validations)
- request mapping fails (`.toOpts()`) when nested object is not optional (pointer) e.g.
```go
type NestedReq struct {
}

type SomeReq struct {
    NestedReq NestedReq // Not a pointer and in toOpts right now we're always do a check if req.NestedReq != nil which is not correct for non pointer type
}
```

<<<<<<< HEAD
- ConflictingFields validation results in: 
```go
if everyValueSet(...) {
    errs = append(errs, errOneOf(...))
}

// for now need to be changed manually to example bellow but should result in:
if moreThanOneValueSet(...) {
	errs = append(errs, errMoreThanOneOf(...))
=======
- Wrong generated validations for `ConflictingFields` for more complicated validations 
  - For now `everyValueSet()` should be manually changed to `moreThanOneValueSet()` if there is a need to validate only one of many options
  - Consider following example for `secret`:
```go
// For validation Conflicting fields:
WithValidation(g.ConflictingFields, "SetForOAuthClientCredentialsFlow", "SetForOAuthAuthorizationFlow", "SetForBasicAuthentication", "SetForGenericString")
```
```go
// Generation results in:
if valueSet(opts.Set) {
    if everyValueSet(opts.Set.SetForOAuthClientCredentialsFlow, opts.Set.SetForOAuthAuthorizationFlow, opts.Set.SetForBasicAuthentication, opts.Set.SetForGenericString) {
        errs = append(errs, errOneOf("AlterSecretOptions.Set", "SetForOAuthClientCredentialsFlow", "SetForOAuthAuthorizationFlow", "SetForBasicAuthentication", "SetForGenericString"))
    }
}

// For now needs to be manually changed to:
if valueSet(opts.Set) {
    if moreThanOneValueSet(opts.Set.SetForOAuthClientCredentialsFlow, opts.Set.SetForOAuthAuthorizationFlow, opts.Set.SetForBasicAuthentication, opts.Set.SetForGenericString) {
        errs = append(errs, errOneOf("AlterSecretOptions.Set", "SetForOAuthClientCredentialsFlow", "SetForOAuthAuthorizationFlow", "SetForBasicAuthentication", "SetForGenericString"))
    }
>>>>>>> 7430aeee
}
```

##### Known limitations
- automatic array conversion is not recursive, so we're only supporting one level mapping
  - []Request1{ foo Request2, bar int } won't be converted, but []Request1{ foo string, bar int } will<|MERGE_RESOLUTION|>--- conflicted
+++ resolved
@@ -132,17 +132,6 @@
 }
 ```
 
-<<<<<<< HEAD
-- ConflictingFields validation results in: 
-```go
-if everyValueSet(...) {
-    errs = append(errs, errOneOf(...))
-}
-
-// for now need to be changed manually to example bellow but should result in:
-if moreThanOneValueSet(...) {
-	errs = append(errs, errMoreThanOneOf(...))
-=======
 - Wrong generated validations for `ConflictingFields` for more complicated validations 
   - For now `everyValueSet()` should be manually changed to `moreThanOneValueSet()` if there is a need to validate only one of many options
   - Consider following example for `secret`:
@@ -163,7 +152,6 @@
     if moreThanOneValueSet(opts.Set.SetForOAuthClientCredentialsFlow, opts.Set.SetForOAuthAuthorizationFlow, opts.Set.SetForBasicAuthentication, opts.Set.SetForGenericString) {
         errs = append(errs, errOneOf("AlterSecretOptions.Set", "SetForOAuthClientCredentialsFlow", "SetForOAuthAuthorizationFlow", "SetForBasicAuthentication", "SetForGenericString"))
     }
->>>>>>> 7430aeee
 }
 ```
 
