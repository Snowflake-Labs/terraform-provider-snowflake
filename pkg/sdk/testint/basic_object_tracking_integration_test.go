--- conflicted
+++ resolved
@@ -101,11 +101,7 @@
 	t.Skip("there no way to check client application name by querying Snowflake's")
 
 	version := "v0.99.0"
-<<<<<<< HEAD
-	config := sdk.DefaultConfigSafe()
-=======
 	config := sdk.DefaultConfig(true)
->>>>>>> d6f794ce
 	config.Application = fmt.Sprintf("terraform-provider-snowflake:%s", version)
 	client, err := sdk.NewClient(config)
 	require.NoError(t, err)
