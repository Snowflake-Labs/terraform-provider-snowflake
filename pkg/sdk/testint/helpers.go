package testint

import (
	"context"
	"errors"
	"fmt"
	"testing"

	"github.com/Snowflake-Labs/terraform-provider-snowflake/pkg/sdk"
	"github.com/Snowflake-Labs/terraform-provider-snowflake/pkg/sdk/internal/random"
	"github.com/stretchr/testify/require"
)

// there is no direct way to get the account identifier from Snowflake API, but you can get it if you know
// the account locator and by filtering the list of accounts in replication accounts by the account locator
func getAccountIdentifier(t *testing.T, client *sdk.Client) sdk.AccountIdentifier {
	t.Helper()
	ctx := context.Background()
	currentAccountLocator, err := client.ContextFunctions.CurrentAccount(ctx)
	require.NoError(t, err)
	replicationAccounts, err := client.ReplicationFunctions.ShowReplicationAccounts(ctx)
	require.NoError(t, err)
	for _, replicationAccount := range replicationAccounts {
		if replicationAccount.AccountLocator == currentAccountLocator {
			return sdk.NewAccountIdentifier(replicationAccount.OrganizationName, replicationAccount.AccountName)
		}
	}
	return sdk.AccountIdentifier{}
}

func getSecondaryAccountIdentifier(t *testing.T) sdk.AccountIdentifier {
	t.Helper()
	client := testSecondaryClient(t)
	return getAccountIdentifier(t, client)
}

const (
	secondaryAccountProfile = "secondary_test_account"
)

// TODO: for now we leave it as is, later it would be nice to configure it also once in TestMain
func testSecondaryClient(t *testing.T) *sdk.Client {
	t.Helper()

	client, err := testClientFromProfile(t, secondaryAccountProfile)
	if err != nil {
		t.Skipf("Snowflake secondary account not configured. Must be set in ~./snowflake/config.yml with profile name: %s", secondaryAccountProfile)
	}

	return client
}

func testClientFromProfile(t *testing.T, profile string) (*sdk.Client, error) {
	t.Helper()
	config, err := sdk.ProfileConfig(profile)
	if err != nil {
		return nil, err
	}
	return sdk.NewClient(config)
}

func useDatabase(t *testing.T, client *sdk.Client, databaseID sdk.AccountObjectIdentifier) func() {
	t.Helper()
	ctx := context.Background()
	orgDB, err := client.ContextFunctions.CurrentDatabase(ctx)
	require.NoError(t, err)
	err = client.Sessions.UseDatabase(ctx, databaseID)
	require.NoError(t, err)
	return func() {
		err := client.Sessions.UseDatabase(ctx, sdk.NewAccountObjectIdentifier(orgDB))
		require.NoError(t, err)
	}
}

func useSchema(t *testing.T, client *sdk.Client, schemaID sdk.DatabaseObjectIdentifier) func() {
	t.Helper()
	ctx := context.Background()
	orgDB, err := client.ContextFunctions.CurrentDatabase(ctx)
	require.NoError(t, err)
	orgSchema, err := client.ContextFunctions.CurrentSchema(ctx)
	require.NoError(t, err)
	err = client.Sessions.UseSchema(ctx, schemaID)
	require.NoError(t, err)
	return func() {
		err := client.Sessions.UseSchema(ctx, sdk.NewDatabaseObjectIdentifier(orgDB, orgSchema))
		require.NoError(t, err)
	}
}

func useWarehouse(t *testing.T, client *sdk.Client, warehouseID sdk.AccountObjectIdentifier) func() {
	t.Helper()
	ctx := context.Background()
	orgWarehouse, err := client.ContextFunctions.CurrentWarehouse(ctx)
	require.NoError(t, err)
	err = client.Sessions.UseWarehouse(ctx, warehouseID)
	require.NoError(t, err)
	return func() {
		err := client.Sessions.UseWarehouse(ctx, sdk.NewAccountObjectIdentifier(orgWarehouse))
		require.NoError(t, err)
	}
}

func createDatabase(t *testing.T, client *sdk.Client) (*sdk.Database, func()) {
	t.Helper()
	return createDatabaseWithOptions(t, client, sdk.RandomAccountObjectIdentifier(), &sdk.CreateDatabaseOptions{})
}

func createDatabaseWithIdentifier(t *testing.T, client *sdk.Client, id sdk.AccountObjectIdentifier) (*sdk.Database, func()) {
	t.Helper()
	return createDatabaseWithOptions(t, client, id, &sdk.CreateDatabaseOptions{})
}

func createDatabaseWithOptions(t *testing.T, client *sdk.Client, id sdk.AccountObjectIdentifier, _ *sdk.CreateDatabaseOptions) (*sdk.Database, func()) {
	t.Helper()
	ctx := context.Background()
	err := client.Databases.Create(ctx, id, nil)
	require.NoError(t, err)
	database, err := client.Databases.ShowByID(ctx, id)
	require.NoError(t, err)
	return database, func() {
		err := client.Databases.Drop(ctx, id, nil)
		require.NoError(t, err)
	}
}

func createSchema(t *testing.T, client *sdk.Client, database *sdk.Database) (*sdk.Schema, func()) {
	t.Helper()
	return createSchemaWithIdentifier(t, client, database, random.StringRange(8, 28))
}

func createSchemaWithIdentifier(t *testing.T, client *sdk.Client, database *sdk.Database, name string) (*sdk.Schema, func()) {
	t.Helper()
	ctx := context.Background()
	schemaID := sdk.NewDatabaseObjectIdentifier(database.Name, name)
	err := client.Schemas.Create(ctx, schemaID, nil)
	require.NoError(t, err)
	schema, err := client.Schemas.ShowByID(ctx, sdk.NewDatabaseObjectIdentifier(database.Name, name))
	require.NoError(t, err)
	return schema, func() {
		err := client.Schemas.Drop(ctx, schemaID, nil)
		if errors.Is(err, sdk.ErrObjectNotExistOrAuthorized) {
			return
		}
		require.NoError(t, err)
	}
}

func createWarehouse(t *testing.T, client *sdk.Client) (*sdk.Warehouse, func()) {
	t.Helper()
	return createWarehouseWithOptions(t, client, &sdk.CreateWarehouseOptions{})
}

func createWarehouseWithOptions(t *testing.T, client *sdk.Client, opts *sdk.CreateWarehouseOptions) (*sdk.Warehouse, func()) {
	t.Helper()
	name := random.StringRange(8, 28)
	id := sdk.NewAccountObjectIdentifier(name)
	ctx := context.Background()
	err := client.Warehouses.Create(ctx, id, opts)
	require.NoError(t, err)
	return &sdk.Warehouse{
			Name: name,
		}, func() {
			err := client.Warehouses.Drop(ctx, id, nil)
			require.NoError(t, err)
		}
}

func createUser(t *testing.T, client *sdk.Client) (*sdk.User, func()) {
	t.Helper()
	name := random.StringRange(8, 28)
	id := sdk.NewAccountObjectIdentifier(name)
	return createUserWithOptions(t, client, id, &sdk.CreateUserOptions{})
}

func createUserWithName(t *testing.T, client *sdk.Client, name string) (*sdk.User, func()) {
	t.Helper()
	id := sdk.NewAccountObjectIdentifier(name)
	return createUserWithOptions(t, client, id, &sdk.CreateUserOptions{})
}

func createUserWithOptions(t *testing.T, client *sdk.Client, id sdk.AccountObjectIdentifier, opts *sdk.CreateUserOptions) (*sdk.User, func()) {
	t.Helper()
	ctx := context.Background()
	err := client.Users.Create(ctx, id, opts)
	require.NoError(t, err)
	user, err := client.Users.ShowByID(ctx, id)
	require.NoError(t, err)
	return user, func() {
		err := client.Users.Drop(ctx, id)
		require.NoError(t, err)
	}
}

func createTable(t *testing.T, client *sdk.Client, database *sdk.Database, schema *sdk.Schema) (*sdk.Table, func()) {
	t.Helper()
	name := random.StringRange(8, 28)
	ctx := context.Background()
	_, err := client.ExecForTests(ctx, fmt.Sprintf("CREATE TABLE \"%s\".\"%s\".\"%s\" (id NUMBER)", database.Name, schema.Name, name))
	require.NoError(t, err)
	return &sdk.Table{
			DatabaseName: database.Name,
			SchemaName:   schema.Name,
			Name:         name,
		}, func() {
			_, err := client.ExecForTests(ctx, fmt.Sprintf("DROP TABLE \"%s\".\"%s\".\"%s\"", database.Name, schema.Name, name))
			require.NoError(t, err)
		}
}

func createDynamicTable(t *testing.T, client *sdk.Client) (*sdk.DynamicTable, func()) {
	t.Helper()
	return createDynamicTableWithOptions(t, client, nil, nil, nil, nil)
}

func createDynamicTableWithOptions(t *testing.T, client *sdk.Client, warehouse *sdk.Warehouse, database *sdk.Database, schema *sdk.Schema, table *sdk.Table) (*sdk.DynamicTable, func()) {
	t.Helper()
	var warehouseCleanup func()
	if warehouse == nil {
		warehouse, warehouseCleanup = createWarehouse(t, client)
	}
	var databaseCleanup func()
	if database == nil {
		database, databaseCleanup = createDatabase(t, client)
	}
	var schemaCleanup func()
	if schema == nil {
		schema, schemaCleanup = createSchema(t, client, database)
	}
	var tableCleanup func()
	if table == nil {
		table, tableCleanup = createTable(t, client, database, schema)
	}
	name := sdk.NewSchemaObjectIdentifier(schema.DatabaseName, schema.Name, random.String())
	targetLag := sdk.TargetLag{
		Lagtime: sdk.String("2 minutes"),
	}
	query := "select id from " + table.ID().FullyQualifiedName()
	comment := random.Comment()
	ctx := context.Background()
	err := client.DynamicTables.Create(ctx, sdk.NewCreateDynamicTableRequest(name, warehouse.ID(), targetLag, query).WithOrReplace(true).WithComment(&comment))
	require.NoError(t, err)
	entities, err := client.DynamicTables.Show(ctx, sdk.NewShowDynamicTableRequest().WithLike(&sdk.Like{Pattern: sdk.String(name.Name())}).WithIn(&sdk.In{Schema: schema.ID()}))
	require.NoError(t, err)
	require.Equal(t, 1, len(entities))
	return &entities[0], func() {
		require.NoError(t, client.DynamicTables.Drop(ctx, sdk.NewDropDynamicTableRequest(name)))
		if tableCleanup != nil {
			tableCleanup()
		}
		if schemaCleanup != nil {
			schemaCleanup()
		}
		if databaseCleanup != nil {
			databaseCleanup()
		}
		if warehouseCleanup != nil {
			warehouseCleanup()
		}
	}
}

func createTag(t *testing.T, client *sdk.Client, database *sdk.Database, schema *sdk.Schema) (*sdk.Tag, func()) {
	t.Helper()
<<<<<<< HEAD
	name := randomStringRange(t, 8, 28)
=======
	return createTagWithOptions(t, client, database, schema, &sdk.CreateTagOptions{})
}

func createTagWithOptions(t *testing.T, client *sdk.Client, database *sdk.Database, schema *sdk.Schema, _ *sdk.CreateTagOptions) (*sdk.Tag, func()) {
	t.Helper()
	name := random.StringRange(8, 28)
>>>>>>> 3f528a87
	ctx := context.Background()
	id := sdk.NewSchemaObjectIdentifier(database.Name, schema.Name, name)
	err := client.Tags.Create(ctx, sdk.NewCreateTagRequest(id))
	require.NoError(t, err)
	tag, err := client.Tags.ShowByID(ctx, id)
	require.NoError(t, err)
	return tag, func() {
		err := client.Tags.Drop(ctx, sdk.NewDropTagRequest(id))
		require.NoError(t, err)
	}
}

func createStageWithName(t *testing.T, client *sdk.Client, name string) (*string, func()) {
	t.Helper()
	ctx := context.Background()
	stageCleanup := func() {
		_, err := client.ExecForTests(ctx, fmt.Sprintf("DROP STAGE %s", name))
		require.NoError(t, err)
	}
	_, err := client.ExecForTests(ctx, fmt.Sprintf("CREATE STAGE %s", name))
	if err != nil {
		return nil, stageCleanup
	}
	require.NoError(t, err)
	return &name, stageCleanup
}

func createStage(t *testing.T, client *sdk.Client, database *sdk.Database, schema *sdk.Schema, name string) (*sdk.Stage, func()) {
	t.Helper()
	require.NotNil(t, database, "database has to be created")
	require.NotNil(t, schema, "schema has to be created")

	id := sdk.NewSchemaObjectIdentifier(database.Name, schema.Name, name)
	ctx := context.Background()

	stageCleanup := func() {
		_, err := client.ExecForTests(ctx, fmt.Sprintf("DROP STAGE %s", id.FullyQualifiedName()))
		require.NoError(t, err)
	}

	_, err := client.ExecForTests(ctx, fmt.Sprintf("CREATE STAGE %s", id.FullyQualifiedName()))
	if err != nil {
		return nil, stageCleanup
	}
	require.NoError(t, err)

	return &sdk.Stage{
		DatabaseName: database.Name,
		SchemaName:   schema.Name,
		Name:         name,
	}, stageCleanup
}

func createStageWithURL(t *testing.T, client *sdk.Client, name sdk.AccountObjectIdentifier, url string) (*sdk.Stage, func()) {
	t.Helper()
	ctx := context.Background()
	_, err := client.ExecForTests(ctx, fmt.Sprintf(`CREATE STAGE "%s" URL = '%s'`, name.Name(), url))
	require.NoError(t, err)

	return nil, func() {
		_, err := client.ExecForTests(ctx, fmt.Sprintf(`DROP STAGE "%s"`, name.Name()))
		require.NoError(t, err)
	}
}

func createPipe(t *testing.T, client *sdk.Client, database *sdk.Database, schema *sdk.Schema, name string, copyStatement string) (*sdk.Pipe, func()) {
	t.Helper()
	require.NotNil(t, database, "database has to be created")
	require.NotNil(t, schema, "schema has to be created")

	id := sdk.NewSchemaObjectIdentifier(database.Name, schema.Name, name)
	ctx := context.Background()

	pipeCleanup := func() {
		err := client.Pipes.Drop(ctx, id)
		require.NoError(t, err)
	}

	err := client.Pipes.Create(ctx, id, copyStatement, &sdk.CreatePipeOptions{})
	if err != nil {
		return nil, pipeCleanup
	}
	require.NoError(t, err)

	createdPipe, errDescribe := client.Pipes.Describe(ctx, id)
	if errDescribe != nil {
		return nil, pipeCleanup
	}
	require.NoError(t, errDescribe)

	return createdPipe, pipeCleanup
}

func createPasswordPolicy(t *testing.T, client *sdk.Client, database *sdk.Database, schema *sdk.Schema) (*sdk.PasswordPolicy, func()) {
	t.Helper()
	return createPasswordPolicyWithOptions(t, client, database, schema, nil)
}

func createPasswordPolicyWithOptions(t *testing.T, client *sdk.Client, database *sdk.Database, schema *sdk.Schema, options *sdk.CreatePasswordPolicyOptions) (*sdk.PasswordPolicy, func()) {
	t.Helper()
	var databaseCleanup func()
	if database == nil {
		database, databaseCleanup = createDatabase(t, client)
	}
	var schemaCleanup func()
	if schema == nil {
		schema, schemaCleanup = createSchema(t, client, database)
	}
	name := random.UUID()
	id := sdk.NewSchemaObjectIdentifier(schema.DatabaseName, schema.Name, name)
	ctx := context.Background()
	err := client.PasswordPolicies.Create(ctx, id, options)
	require.NoError(t, err)

	showOptions := &sdk.ShowPasswordPolicyOptions{
		Like: &sdk.Like{
			Pattern: sdk.String(name),
		},
		In: &sdk.In{
			Schema: schema.ID(),
		},
	}
	passwordPolicyList, err := client.PasswordPolicies.Show(ctx, showOptions)
	require.NoError(t, err)
	require.Equal(t, 1, len(passwordPolicyList))
	return &passwordPolicyList[0], func() {
		err := client.PasswordPolicies.Drop(ctx, id, nil)
		require.NoError(t, err)
		if schemaCleanup != nil {
			schemaCleanup()
		}
		if databaseCleanup != nil {
			databaseCleanup()
		}
	}
}

func createNetworkPolicy(t *testing.T, client *sdk.Client, req *sdk.CreateNetworkPolicyRequest) (error, func()) {
	t.Helper()
	ctx := context.Background()
	err := client.NetworkPolicies.Create(ctx, req)
	return err, func() {
		err := client.NetworkPolicies.Drop(ctx, sdk.NewDropNetworkPolicyRequest(req.GetName()))
		require.NoError(t, err)
	}
}

func createSessionPolicy(t *testing.T, client *sdk.Client, database *sdk.Database, schema *sdk.Schema) (*sdk.SessionPolicy, func()) {
	t.Helper()
	id := sdk.NewSchemaObjectIdentifier(database.Name, schema.Name, random.StringN(12))
	return createSessionPolicyWithOptions(t, client, id, sdk.NewCreateSessionPolicyRequest(id))
}

func createSessionPolicyWithOptions(t *testing.T, client *sdk.Client, id sdk.SchemaObjectIdentifier, request *sdk.CreateSessionPolicyRequest) (*sdk.SessionPolicy, func()) {
	t.Helper()
	ctx := context.Background()
	err := client.SessionPolicies.Create(ctx, request)
	require.NoError(t, err)
	sessionPolicy, err := client.SessionPolicies.ShowByID(ctx, id)
	require.NoError(t, err)
	return sessionPolicy, func() {
		err := client.SessionPolicies.Drop(ctx, sdk.NewDropSessionPolicyRequest(id))
		require.NoError(t, err)
	}
}

func createResourceMonitor(t *testing.T, client *sdk.Client) (*sdk.ResourceMonitor, func()) {
	t.Helper()
	return createResourceMonitorWithOptions(t, client, &sdk.CreateResourceMonitorOptions{
		With: &sdk.ResourceMonitorWith{
			CreditQuota: sdk.Pointer(100),
			Triggers: []sdk.TriggerDefinition{
				{
					Threshold:     100,
					TriggerAction: sdk.TriggerActionSuspend,
				},
				{
					Threshold:     70,
					TriggerAction: sdk.TriggerActionSuspendImmediate,
				},
				{
					Threshold:     90,
					TriggerAction: sdk.TriggerActionNotify,
				},
			},
		},
	})
}

func createResourceMonitorWithOptions(t *testing.T, client *sdk.Client, opts *sdk.CreateResourceMonitorOptions) (*sdk.ResourceMonitor, func()) {
	t.Helper()
	id := sdk.RandomAccountObjectIdentifier()
	ctx := context.Background()
	err := client.ResourceMonitors.Create(ctx, id, opts)
	require.NoError(t, err)
	resourceMonitor, err := client.ResourceMonitors.ShowByID(ctx, id)
	require.NoError(t, err)
	return resourceMonitor, func() {
		err := client.ResourceMonitors.Drop(ctx, id)
		require.NoError(t, err)
	}
}

func createMaskingPolicy(t *testing.T, client *sdk.Client, database *sdk.Database, schema *sdk.Schema) (*sdk.MaskingPolicy, func()) {
	t.Helper()
	signature := []sdk.TableColumnSignature{
		{
			Name: random.String(),
			Type: sdk.DataTypeVARCHAR,
		},
	}
	n := random.IntRange(0, 5)
	for i := 0; i < n; i++ {
		signature = append(signature, sdk.TableColumnSignature{
			Name: random.String(),
			Type: sdk.DataTypeVARCHAR,
		})
	}
	expression := "REPLACE('X', 1, 2)"
	return createMaskingPolicyWithOptions(t, client, database, schema, signature, sdk.DataTypeVARCHAR, expression, &sdk.CreateMaskingPolicyOptions{})
}

func createMaskingPolicyWithOptions(t *testing.T, client *sdk.Client, database *sdk.Database, schema *sdk.Schema, signature []sdk.TableColumnSignature, returns sdk.DataType, expression string, options *sdk.CreateMaskingPolicyOptions) (*sdk.MaskingPolicy, func()) {
	t.Helper()
	var databaseCleanup func()
	if database == nil {
		database, databaseCleanup = createDatabase(t, client)
	}
	var schemaCleanup func()
	if schema == nil {
		schema, schemaCleanup = createSchema(t, client, database)
	}
	name := random.String()
	id := sdk.NewSchemaObjectIdentifier(schema.DatabaseName, schema.Name, name)
	ctx := context.Background()
	err := client.MaskingPolicies.Create(ctx, id, signature, returns, expression, options)
	require.NoError(t, err)

	showOptions := &sdk.ShowMaskingPolicyOptions{
		Like: &sdk.Like{
			Pattern: sdk.String(name),
		},
		In: &sdk.In{
			Schema: schema.ID(),
		},
	}
	maskingPolicyList, err := client.MaskingPolicies.Show(ctx, showOptions)
	require.NoError(t, err)
	require.Equal(t, 1, len(maskingPolicyList))
	return &maskingPolicyList[0], func() {
		err := client.MaskingPolicies.Drop(ctx, id)
		require.NoError(t, err)
		if schemaCleanup != nil {
			schemaCleanup()
		}
		if databaseCleanup != nil {
			databaseCleanup()
		}
	}
}

func createAlert(t *testing.T, client *sdk.Client, database *sdk.Database, schema *sdk.Schema, warehouse *sdk.Warehouse) (*sdk.Alert, func()) {
	t.Helper()
	schedule := "USING CRON * * * * * UTC"
	condition := "SELECT 1"
	action := "SELECT 1"
	return createAlertWithOptions(t, client, database, schema, warehouse, schedule, condition, action, &sdk.CreateAlertOptions{})
}

func createAlertWithOptions(t *testing.T, client *sdk.Client, database *sdk.Database, schema *sdk.Schema, warehouse *sdk.Warehouse, schedule string, condition string, action string, opts *sdk.CreateAlertOptions) (*sdk.Alert, func()) {
	t.Helper()
	var databaseCleanup func()
	if database == nil {
		database, databaseCleanup = createDatabase(t, client)
	}
	var schemaCleanup func()
	if schema == nil {
		schema, schemaCleanup = createSchema(t, client, database)
	}
	var warehouseCleanup func()
	if warehouse == nil {
		warehouse, warehouseCleanup = createWarehouse(t, client)
	}

	name := random.String()
	id := sdk.NewSchemaObjectIdentifier(schema.DatabaseName, schema.Name, name)
	ctx := context.Background()
	err := client.Alerts.Create(ctx, id, warehouse.ID(), schedule, condition, action, opts)
	require.NoError(t, err)

	showOptions := &sdk.ShowAlertOptions{
		Like: &sdk.Like{
			Pattern: sdk.String(name),
		},
		In: &sdk.In{
			Schema: schema.ID(),
		},
	}
	alertList, err := client.Alerts.Show(ctx, showOptions)
	require.NoError(t, err)
	require.Equal(t, 1, len(alertList))
	return &alertList[0], func() {
		err := client.Alerts.Drop(ctx, id)
		require.NoError(t, err)
		if schemaCleanup != nil {
			schemaCleanup()
		}
		if databaseCleanup != nil {
			databaseCleanup()
		}
		if warehouseCleanup != nil {
			warehouseCleanup()
		}
	}
}

func createRole(t *testing.T, client *sdk.Client) (*sdk.Role, func()) {
	t.Helper()
	return createRoleWithRequest(t, client, sdk.NewCreateRoleRequest(sdk.RandomAccountObjectIdentifier()))
}

func createRoleWithRequest(t *testing.T, client *sdk.Client, req *sdk.CreateRoleRequest) (*sdk.Role, func()) {
	t.Helper()
	require.True(t, sdk.ValidObjectIdentifier(req.GetName()))
	ctx := context.Background()
	err := client.Roles.Create(ctx, req)
	require.NoError(t, err)
	role, err := client.Roles.ShowByID(ctx, sdk.NewShowByIdRoleRequest(req.GetName()))
	require.NoError(t, err)
	return role, func() {
		err = client.Roles.Drop(ctx, sdk.NewDropRoleRequest(req.GetName()))
		require.NoError(t, err)
	}
}

func createDatabaseRole(t *testing.T, client *sdk.Client, database *sdk.Database) (*sdk.DatabaseRole, func()) {
	t.Helper()
	name := random.String()
	id := sdk.NewDatabaseObjectIdentifier(database.Name, name)
	ctx := context.Background()

	err := client.DatabaseRoles.Create(ctx, sdk.NewCreateDatabaseRoleRequest(id))
	require.NoError(t, err)

	databaseRole, err := client.DatabaseRoles.ShowByID(ctx, id)
	require.NoError(t, err)

	return databaseRole, cleanupDatabaseRoleProvider(t, ctx, client, id)
}

func cleanupDatabaseRoleProvider(t *testing.T, ctx context.Context, client *sdk.Client, id sdk.DatabaseObjectIdentifier) func() {
	t.Helper()
	return func() {
		err := client.DatabaseRoles.Drop(ctx, sdk.NewDropDatabaseRoleRequest(id))
		require.NoError(t, err)
	}
}

func createFailoverGroup(t *testing.T, client *sdk.Client) (*sdk.FailoverGroup, func()) {
	t.Helper()
	objectTypes := []sdk.PluralObjectType{sdk.PluralObjectTypeRoles}
	ctx := context.Background()
	currentAccount, err := client.ContextFunctions.CurrentAccount(ctx)
	require.NoError(t, err)
	accountID := sdk.NewAccountIdentifierFromAccountLocator(currentAccount)
	allowedAccounts := []sdk.AccountIdentifier{accountID}
	return createFailoverGroupWithOptions(t, client, objectTypes, allowedAccounts, nil)
}

func createFailoverGroupWithOptions(t *testing.T, client *sdk.Client, objectTypes []sdk.PluralObjectType, allowedAccounts []sdk.AccountIdentifier, opts *sdk.CreateFailoverGroupOptions) (*sdk.FailoverGroup, func()) {
	t.Helper()
	id := sdk.RandomAccountObjectIdentifier()
	ctx := context.Background()
	err := client.FailoverGroups.Create(ctx, id, objectTypes, allowedAccounts, opts)
	require.NoError(t, err)
	failoverGroup, err := client.FailoverGroups.ShowByID(ctx, id)
	require.NoError(t, err)
	return failoverGroup, func() {
		err := client.FailoverGroups.Drop(ctx, id, nil)
		require.NoError(t, err)
	}
}

func createShare(t *testing.T, client *sdk.Client) (*sdk.Share, func()) {
	t.Helper()
	return createShareWithOptions(t, client, &sdk.CreateShareOptions{})
}

func createShareWithOptions(t *testing.T, client *sdk.Client, opts *sdk.CreateShareOptions) (*sdk.Share, func()) {
	t.Helper()
	id := sdk.RandomAccountObjectIdentifier()
	ctx := context.Background()
	err := client.Shares.Create(ctx, id, opts)
	require.NoError(t, err)
	share, err := client.Shares.ShowByID(ctx, id)
	require.NoError(t, err)
	return share, func() {
		err := client.Shares.Drop(ctx, id)
		require.NoError(t, err)
	}
}

func createFileFormat(t *testing.T, client *sdk.Client, schema sdk.DatabaseObjectIdentifier) (*sdk.FileFormat, func()) {
	t.Helper()
	return createFileFormatWithOptions(t, client, schema, &sdk.CreateFileFormatOptions{
		Type: sdk.FileFormatTypeCSV,
	})
}

func createFileFormatWithOptions(t *testing.T, client *sdk.Client, schema sdk.DatabaseObjectIdentifier, opts *sdk.CreateFileFormatOptions) (*sdk.FileFormat, func()) {
	t.Helper()
	id := sdk.NewSchemaObjectIdentifier(schema.DatabaseName(), schema.Name(), random.String())
	ctx := context.Background()
	err := client.FileFormats.Create(ctx, id, opts)
	require.NoError(t, err)
	fileFormat, err := client.FileFormats.ShowByID(ctx, id)
	require.NoError(t, err)
	return fileFormat, func() {
		err := client.FileFormats.Drop(ctx, id, nil)
		require.NoError(t, err)
	}
}<|MERGE_RESOLUTION|>--- conflicted
+++ resolved
@@ -261,16 +261,7 @@
 
 func createTag(t *testing.T, client *sdk.Client, database *sdk.Database, schema *sdk.Schema) (*sdk.Tag, func()) {
 	t.Helper()
-<<<<<<< HEAD
 	name := randomStringRange(t, 8, 28)
-=======
-	return createTagWithOptions(t, client, database, schema, &sdk.CreateTagOptions{})
-}
-
-func createTagWithOptions(t *testing.T, client *sdk.Client, database *sdk.Database, schema *sdk.Schema, _ *sdk.CreateTagOptions) (*sdk.Tag, func()) {
-	t.Helper()
-	name := random.StringRange(8, 28)
->>>>>>> 3f528a87
 	ctx := context.Background()
 	id := sdk.NewSchemaObjectIdentifier(database.Name, schema.Name, name)
 	err := client.Tags.Create(ctx, sdk.NewCreateTagRequest(id))
