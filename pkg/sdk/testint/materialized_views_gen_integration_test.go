package testint

import (
	"errors"
	"fmt"
	"testing"

	"github.com/Snowflake-Labs/terraform-provider-snowflake/pkg/sdk"
	"github.com/Snowflake-Labs/terraform-provider-snowflake/pkg/sdk/internal/collections"
	"github.com/stretchr/testify/assert"
	"github.com/stretchr/testify/require"
)

// TODO [SNOW-1016430]: add tests for setting masking policy on creation
func TestInt_MaterializedViews(t *testing.T) {
	client := testClient(t)
	ctx := testContext(t)

	table, tableCleanup := testClientHelper().Table.CreateTable(t)
	t.Cleanup(tableCleanup)

	sql := fmt.Sprintf("SELECT id FROM %s", table.ID().FullyQualifiedName())

	assertMaterializedViewWithOptions := func(t *testing.T, view *sdk.MaterializedView, id sdk.SchemaObjectIdentifier, isSecure bool, comment string, clusterBy string) {
		t.Helper()
		assert.NotEmpty(t, view.CreatedOn)
		assert.Equal(t, id.Name(), view.Name)
		assert.Empty(t, view.Reserved)
		assert.Equal(t, testDb(t).Name, view.DatabaseName)
		assert.Equal(t, testSchema(t).Name, view.SchemaName)
		assert.Equal(t, clusterBy, view.ClusterBy)
		assert.Equal(t, 0, view.Rows)
		assert.Equal(t, 0, view.Bytes)
		assert.Equal(t, testDb(t).Name, view.SourceDatabaseName)
		assert.Equal(t, testSchema(t).Name, view.SourceSchemaName)
		assert.Equal(t, table.Name, view.SourceTableName)
		assert.NotEmpty(t, view.RefreshedOn)
		assert.NotEmpty(t, view.CompactedOn)
		assert.Equal(t, "ACCOUNTADMIN", view.Owner)
		assert.Equal(t, false, view.Invalid)
		assert.Equal(t, "", view.InvalidReason)
		assert.NotEmpty(t, view.BehindBy)
		assert.Equal(t, comment, view.Comment)
		assert.NotEmpty(t, view.Text)
		assert.Equal(t, isSecure, view.IsSecure)
		assert.Equal(t, clusterBy != "", view.AutomaticClustering)
		assert.Equal(t, "ROLE", view.OwnerRoleType)
		assert.Equal(t, "", view.Budget)
	}

	assertMaterializedView := func(t *testing.T, view *sdk.MaterializedView, id sdk.SchemaObjectIdentifier) {
		t.Helper()
		assertMaterializedViewWithOptions(t, view, id, false, "", "")
	}

	assertViewDetailsRow := func(t *testing.T, materializedViewDetails *sdk.MaterializedViewDetails) {
		t.Helper()
		assert.Equal(t, sdk.MaterializedViewDetails{
			Name:       "ID",
			Type:       "NUMBER(38,0)",
			Kind:       "COLUMN",
			IsNullable: true,
			Default:    nil,
			IsPrimary:  false,
			IsUnique:   false,
			Check:      nil,
			Expression: nil,
			Comment:    nil,
		}, *materializedViewDetails)
	}

	cleanupMaterializedViewProvider := func(id sdk.SchemaObjectIdentifier) func() {
		return func() {
			err := client.MaterializedViews.Drop(ctx, sdk.NewDropMaterializedViewRequest(id))
			require.NoError(t, err)
		}
	}

	createMaterializedViewBasicRequest := func(t *testing.T) *sdk.CreateMaterializedViewRequest {
		t.Helper()
		id := testClientHelper().Ids.RandomSchemaObjectIdentifier()
		return sdk.NewCreateMaterializedViewRequest(id, sql)
	}

	createMaterializedViewWithRequest := func(t *testing.T, request *sdk.CreateMaterializedViewRequest) *sdk.MaterializedView {
		t.Helper()
		id := request.GetName()

		err := client.MaterializedViews.Create(ctx, request)
		require.NoError(t, err)
		t.Cleanup(cleanupMaterializedViewProvider(id))

		materializedView, err := client.MaterializedViews.ShowByID(ctx, id)
		require.NoError(t, err)

		return materializedView
	}

	createMaterializedView := func(t *testing.T) *sdk.MaterializedView {
		t.Helper()
		return createMaterializedViewWithRequest(t, createMaterializedViewBasicRequest(t))
	}

	t.Run("create materialized view: no optionals", func(t *testing.T) {
		request := createMaterializedViewBasicRequest(t)

		view := createMaterializedViewWithRequest(t, request)

		assertMaterializedView(t, view, request.GetName())
	})

	t.Run("create materialized view: almost complete case", func(t *testing.T) {
		rowAccessPolicy, rowAccessPolicyCleanup := testClientHelper().RowAccessPolicy.CreateRowAccessPolicy(t)
		t.Cleanup(rowAccessPolicyCleanup)

		tag, tagCleanup := testClientHelper().Tag.CreateTag(t)
		t.Cleanup(tagCleanup)

		request := createMaterializedViewBasicRequest(t).
			WithOrReplace(sdk.Bool(true)).
			WithSecure(sdk.Bool(true)).
			WithColumns([]sdk.MaterializedViewColumnRequest{
				*sdk.NewMaterializedViewColumnRequest("COLUMN_WITH_COMMENT").WithComment(sdk.String("column comment")),
			}).
			WithCopyGrants(sdk.Bool(true)).
			WithComment(sdk.String("comment")).
			WithRowAccessPolicy(sdk.NewMaterializedViewRowAccessPolicyRequest(rowAccessPolicy.ID(), []string{"column_with_comment"})).
			WithTag([]sdk.TagAssociation{{
				Name:  tag.ID(),
				Value: "v2",
			}}).
			WithClusterBy(sdk.NewMaterializedViewClusterByRequest().WithExpressions([]sdk.MaterializedViewClusterByExpressionRequest{{Name: "COLUMN_WITH_COMMENT"}}))

		id := request.GetName()

		view := createMaterializedViewWithRequest(t, request)

		assertMaterializedViewWithOptions(t, view, id, true, "comment", fmt.Sprintf(`LINEAR("%s")`, "COLUMN_WITH_COMMENT"))
		rowAccessPolicyReference, err := testClientHelper().RowAccessPolicy.GetRowAccessPolicyFor(t, view.ID(), sdk.ObjectTypeView)
		require.NoError(t, err)
		assert.Equal(t, rowAccessPolicy.Name, rowAccessPolicyReference.PolicyName)
		assert.Equal(t, "ROW_ACCESS_POLICY", rowAccessPolicyReference.PolicyKind)
		assert.Equal(t, view.ID().Name(), rowAccessPolicyReference.RefEntityName)
		assert.Equal(t, "MATERIALIZED_VIEW", rowAccessPolicyReference.RefEntityDomain)
		assert.Equal(t, "ACTIVE", rowAccessPolicyReference.PolicyStatus)
	})

	t.Run("drop materialized view: existing", func(t *testing.T) {
		request := createMaterializedViewBasicRequest(t)
		id := request.GetName()

		err := client.MaterializedViews.Create(ctx, request)
		require.NoError(t, err)

		err = client.MaterializedViews.Drop(ctx, sdk.NewDropMaterializedViewRequest(id))
		require.NoError(t, err)

		_, err = client.MaterializedViews.ShowByID(ctx, id)
		assert.ErrorIs(t, err, collections.ErrObjectNotFound)
	})

	t.Run("drop view: non-existing", func(t *testing.T) {
		err := client.MaterializedViews.Drop(ctx, sdk.NewDropMaterializedViewRequest(NonExistingSchemaObjectIdentifier))
		assert.ErrorIs(t, err, sdk.ErrObjectNotExistOrAuthorized)
	})

	t.Run("alter materialized view: rename", func(t *testing.T) {
		createRequest := createMaterializedViewBasicRequest(t)
		id := createRequest.GetName()

		err := client.MaterializedViews.Create(ctx, createRequest)
		require.NoError(t, err)

		newId := testClientHelper().Ids.RandomSchemaObjectIdentifier()
		alterRequest := sdk.NewAlterMaterializedViewRequest(id).WithRenameTo(&newId)

		err = client.MaterializedViews.Alter(ctx, alterRequest)
		if err != nil {
			t.Cleanup(cleanupMaterializedViewProvider(id))
		} else {
			t.Cleanup(cleanupMaterializedViewProvider(newId))
		}
		require.NoError(t, err)

		_, err = client.MaterializedViews.ShowByID(ctx, id)
		assert.ErrorIs(t, err, collections.ErrObjectNotFound)

		view, err := client.MaterializedViews.ShowByID(ctx, newId)
		require.NoError(t, err)

		assertMaterializedView(t, view, newId)
	})

	t.Run("alter materialized view: set cluster by", func(t *testing.T) {
		view := createMaterializedView(t)
		id := view.ID()

		alterRequest := sdk.NewAlterMaterializedViewRequest(id).WithClusterBy(sdk.NewMaterializedViewClusterByRequest().WithExpressions([]sdk.MaterializedViewClusterByExpressionRequest{{Name: "ID"}}))
		err := client.MaterializedViews.Alter(ctx, alterRequest)
		require.NoError(t, err)

		alteredView, err := client.MaterializedViews.ShowByID(ctx, id)
		require.NoError(t, err)

		assert.Equal(t, fmt.Sprintf(`LINEAR("%s")`, "ID"), alteredView.ClusterBy)
	})

	t.Run("alter materialized view: recluster suspend and resume", func(t *testing.T) {
		request := createMaterializedViewBasicRequest(t).WithClusterBy(sdk.NewMaterializedViewClusterByRequest().WithExpressions([]sdk.MaterializedViewClusterByExpressionRequest{{Name: "ID"}}))
		view := createMaterializedViewWithRequest(t, request)
		id := view.ID()

		assert.Equal(t, true, view.AutomaticClustering)

		alterRequest := sdk.NewAlterMaterializedViewRequest(id).WithSuspendRecluster(sdk.Bool(true))
		err := client.MaterializedViews.Alter(ctx, alterRequest)
		require.NoError(t, err)

		alteredView, err := client.MaterializedViews.ShowByID(ctx, id)
		require.NoError(t, err)

		assert.Equal(t, false, alteredView.AutomaticClustering)

		alterRequest = sdk.NewAlterMaterializedViewRequest(id).WithResumeRecluster(sdk.Bool(true))
		err = client.MaterializedViews.Alter(ctx, alterRequest)
		require.NoError(t, err)

		alteredView, err = client.MaterializedViews.ShowByID(ctx, id)
		require.NoError(t, err)

		assert.Equal(t, true, alteredView.AutomaticClustering)
	})

	t.Run("alter materialized view: suspend and resume", func(t *testing.T) {
		view := createMaterializedView(t)
		id := view.ID()

		assert.Equal(t, false, view.Invalid)

		alterRequest := sdk.NewAlterMaterializedViewRequest(id).WithSuspend(sdk.Bool(true))
		err := client.MaterializedViews.Alter(ctx, alterRequest)
		require.NoError(t, err)

		alteredView, err := client.MaterializedViews.ShowByID(ctx, id)
		require.NoError(t, err)

		assert.Equal(t, true, alteredView.Invalid)

		alterRequest = sdk.NewAlterMaterializedViewRequest(id).WithResume(sdk.Bool(true))
		err = client.MaterializedViews.Alter(ctx, alterRequest)
		require.NoError(t, err)

		alteredView, err = client.MaterializedViews.ShowByID(ctx, id)
		require.NoError(t, err)

		assert.Equal(t, false, alteredView.Invalid)
	})

	t.Run("alter materialized view: set and unset values", func(t *testing.T) {
		view := createMaterializedView(t)
		id := view.ID()

		alterRequest := sdk.NewAlterMaterializedViewRequest(id).WithSet(
			sdk.NewMaterializedViewSetRequest().WithSecure(sdk.Bool(true)),
		)
		err := client.MaterializedViews.Alter(ctx, alterRequest)
		require.NoError(t, err)

		alteredView, err := client.MaterializedViews.ShowByID(ctx, id)
		require.NoError(t, err)

		assert.Equal(t, true, alteredView.IsSecure)

		alterRequest = sdk.NewAlterMaterializedViewRequest(id).WithSet(
			sdk.NewMaterializedViewSetRequest().WithComment(sdk.String("comment")),
		)
		err = client.MaterializedViews.Alter(ctx, alterRequest)
		require.NoError(t, err)

		alteredView, err = client.MaterializedViews.ShowByID(ctx, id)
		require.NoError(t, err)

		assert.Equal(t, "comment", alteredView.Comment)

		alterRequest = sdk.NewAlterMaterializedViewRequest(id).WithUnset(
			sdk.NewMaterializedViewUnsetRequest().WithComment(sdk.Bool(true)),
		)
		err = client.MaterializedViews.Alter(ctx, alterRequest)
		require.NoError(t, err)

		alteredView, err = client.MaterializedViews.ShowByID(ctx, id)
		require.NoError(t, err)

		assert.Equal(t, "", alteredView.Comment)

		alterRequest = sdk.NewAlterMaterializedViewRequest(id).WithUnset(
			sdk.NewMaterializedViewUnsetRequest().WithSecure(sdk.Bool(true)),
		)
		err = client.MaterializedViews.Alter(ctx, alterRequest)
		require.NoError(t, err)

		alteredView, err = client.MaterializedViews.ShowByID(ctx, id)
		require.NoError(t, err)

		assert.Equal(t, false, alteredView.IsSecure)
	})

	// Based on usage notes, set/unset tags is done through VIEW (https://docs.snowflake.com/en/sql-reference/sql/alter-materialized-view#usage-notes).
	// TODO [SNOW-1022645]: discuss how we handle situation like this in the SDK
	t.Run("alter materialized view: set and unset tags", func(t *testing.T) {
		tag, tagCleanup := testClientHelper().Tag.CreateTag(t)
		t.Cleanup(tagCleanup)

		materializedView := createMaterializedView(t)
		id := materializedView.ID()

		tagValue := "abc"
		tags := []sdk.TagAssociation{
			{
				Name:  tag.ID(),
				Value: tagValue,
			},
		}
		alterRequestSetTags := sdk.NewAlterViewRequest(id).WithSetTags(tags)

		err := client.Views.Alter(ctx, alterRequestSetTags)
		require.NoError(t, err)

		returnedTagValue, err := client.SystemFunctions.GetTag(ctx, tag.ID(), id, sdk.ObjectTypeTable)
		require.NoError(t, err)

		assert.Equal(t, tagValue, returnedTagValue)

		unsetTags := []sdk.ObjectIdentifier{
			tag.ID(),
		}
		alterRequestUnsetTags := sdk.NewAlterViewRequest(id).WithUnsetTags(unsetTags)

		err = client.Views.Alter(ctx, alterRequestUnsetTags)
		require.NoError(t, err)

		_, err = client.SystemFunctions.GetTag(ctx, tag.ID(), id, sdk.ObjectTypeTable)
		require.Error(t, err)
	})

	t.Run("show materialized view: default", func(t *testing.T) {
		view1 := createMaterializedView(t)
		view2 := createMaterializedView(t)

		showRequest := sdk.NewShowMaterializedViewRequest()
		returnedViews, err := client.MaterializedViews.Show(ctx, showRequest)
		require.NoError(t, err)

		assert.Equal(t, 2, len(returnedViews))
		assert.Contains(t, returnedViews, *view1)
		assert.Contains(t, returnedViews, *view2)
	})

	t.Run("show materialized view: no existing view", func(t *testing.T) {
		showRequest := sdk.NewShowMaterializedViewRequest().
<<<<<<< HEAD
			WithIn(&sdk.In{Schema: testClientHelper().Ids.SchemaId()}).
			WithLike(&sdk.Like{Pattern: sdk.Pointer("non-existing")})
=======
			WithIn(&sdk.In{Schema: testClientHelper().Ids.SchemaId()})
>>>>>>> 64518a3a
		returnedViews, err := client.MaterializedViews.Show(ctx, showRequest)
		require.NoError(t, err)

		assert.Equal(t, 0, len(returnedViews))
	})

	t.Run("show materialized view: schema not existing", func(t *testing.T) {
		showRequest := sdk.NewShowMaterializedViewRequest().
			WithIn(&sdk.In{Schema: NonExistingDatabaseObjectIdentifier})
		_, err := client.MaterializedViews.Show(ctx, showRequest)
		require.Error(t, err)
	})

	t.Run("show materialized view: with options", func(t *testing.T) {
		view1 := createMaterializedView(t)
		view2 := createMaterializedView(t)

		showRequest := sdk.NewShowMaterializedViewRequest().
			WithLike(&sdk.Like{Pattern: &view1.Name}).
			WithIn(&sdk.In{Schema: testClientHelper().Ids.SchemaId()})
		returnedViews, err := client.MaterializedViews.Show(ctx, showRequest)

		require.NoError(t, err)
		assert.Equal(t, 1, len(returnedViews))
		assert.Contains(t, returnedViews, *view1)
		assert.NotContains(t, returnedViews, *view2)
	})

	t.Run("describe materialized view", func(t *testing.T) {
		view := createMaterializedView(t)

		returnedViewDetails, err := client.MaterializedViews.Describe(ctx, view.ID())
		require.NoError(t, err)

		assert.Equal(t, 1, len(returnedViewDetails))
		assertViewDetailsRow(t, &returnedViewDetails[0])
	})

	t.Run("describe materialized view: non-existing", func(t *testing.T) {
		_, err := client.MaterializedViews.Describe(ctx, NonExistingSchemaObjectIdentifier)
		assert.ErrorIs(t, err, sdk.ErrObjectNotExistOrAuthorized)
	})
}

func TestInt_MaterializedViewsShowByID(t *testing.T) {
	client := testClient(t)
	ctx := testContext(t)

	table, tableCleanup := testClientHelper().Table.CreateTable(t)
	t.Cleanup(tableCleanup)

	sql := fmt.Sprintf("SELECT id FROM %s", table.ID().FullyQualifiedName())
	cleanupMaterializedViewHandle := func(t *testing.T, id sdk.SchemaObjectIdentifier) func() {
		t.Helper()
		return func() {
			err := client.MaterializedViews.Drop(ctx, sdk.NewDropMaterializedViewRequest(id))
			if errors.Is(err, sdk.ErrObjectNotExistOrAuthorized) {
				return
			}
			require.NoError(t, err)
		}
	}

	createMaterializedViewHandle := func(t *testing.T, id sdk.SchemaObjectIdentifier) {
		t.Helper()

		err := client.MaterializedViews.Create(ctx, sdk.NewCreateMaterializedViewRequest(id, sql))
		require.NoError(t, err)
		t.Cleanup(cleanupMaterializedViewHandle(t, id))
	}

	t.Run("show by id - same name in different schemas", func(t *testing.T) {
		schema, schemaCleanup := testClientHelper().Schema.CreateSchema(t)
		t.Cleanup(schemaCleanup)

		id1 := testClientHelper().Ids.RandomSchemaObjectIdentifier()
		id2 := testClientHelper().Ids.NewSchemaObjectIdentifierInSchema(id1.Name(), schema.ID())

		createMaterializedViewHandle(t, id1)
		createMaterializedViewHandle(t, id2)

		e1, err := client.MaterializedViews.ShowByID(ctx, id1)
		require.NoError(t, err)
		require.Equal(t, id1, e1.ID())

		e2, err := client.MaterializedViews.ShowByID(ctx, id2)
		require.NoError(t, err)
		require.Equal(t, id2, e2.ID())
	})
}<|MERGE_RESOLUTION|>--- conflicted
+++ resolved
@@ -358,12 +358,7 @@
 
 	t.Run("show materialized view: no existing view", func(t *testing.T) {
 		showRequest := sdk.NewShowMaterializedViewRequest().
-<<<<<<< HEAD
-			WithIn(&sdk.In{Schema: testClientHelper().Ids.SchemaId()}).
-			WithLike(&sdk.Like{Pattern: sdk.Pointer("non-existing")})
-=======
 			WithIn(&sdk.In{Schema: testClientHelper().Ids.SchemaId()})
->>>>>>> 64518a3a
 		returnedViews, err := client.MaterializedViews.Show(ctx, showRequest)
 		require.NoError(t, err)
 
