package testint

import (
	"context"
	"fmt"
	"testing"

	"github.com/Snowflake-Labs/terraform-provider-snowflake/pkg/sdk"
	"github.com/Snowflake-Labs/terraform-provider-snowflake/pkg/sdk/internal/random"
	"github.com/stretchr/testify/require"
)

func TestInt_ExternalFunctions(t *testing.T) {
	client := testClient(t)
	ctx := context.Background()

	defaultDataTypes := []sdk.DataType{sdk.DataTypeVARCHAR}

	databaseTest, schemaTest := testDb(t), testSchema(t)

<<<<<<< HEAD
	cleanupExternalFunctionHandle := func(id sdk.SchemaObjectIdentifier, dts []sdk.DataType) func() {
=======
	integration, integrationCleanup := createApiIntegration(t, client)
	t.Cleanup(integrationCleanup)

	cleanupExternalFuncionHandle := func(id sdk.SchemaObjectIdentifier, dts []sdk.DataType) func() {
>>>>>>> 74e2b6ba
		return func() {
			err := client.Functions.Drop(ctx, sdk.NewDropFunctionRequest(id.WithoutArguments(), dts).WithIfExists(sdk.Bool(true)))
			require.NoError(t, err)
		}
	}

<<<<<<< HEAD
	assertExternalFunction := func(t *testing.T, id sdk.SchemaObjectIdentifier, secure bool) {
=======
	createExternalFunction := func(t *testing.T, dt sdk.DataType) *sdk.ExternalFunction {
		t.Helper()
		id := sdk.NewSchemaObjectIdentifier(databaseTest.Name, schemaTest.Name, random.StringN(4))
		argument := sdk.NewExternalFunctionArgumentRequest("x", dt)
		as := "https://xyz.execute-api.us-west-2.amazonaws.com/production/remote_echo"
		request := sdk.NewCreateExternalFunctionRequest(id, sdk.DataTypeVariant, &integration, as).
			WithOrReplace(sdk.Bool(true)).
			WithSecure(sdk.Bool(true)).
			WithArguments([]sdk.ExternalFunctionArgumentRequest{*argument})
		err := client.ExternalFunctions.Create(ctx, request)
		require.NoError(t, err)
		t.Cleanup(cleanupExternalFuncionHandle(id, []sdk.DataType{sdk.DataTypeVariant}))

		e, err := client.ExternalFunctions.ShowByID(ctx, id, defaultDataTypes)
		require.NoError(t, err)
		return e
	}

	assertExternalFunction := func(t *testing.T, id sdk.SchemaObjectIdentifier, secure bool, dts []sdk.DataType) {
>>>>>>> 74e2b6ba
		t.Helper()
		dts := id.Arguments()

		e, err := client.ExternalFunctions.ShowByID(ctx, id)
		require.NoError(t, err)

		require.NotEmpty(t, e.CreatedOn)
		require.Equal(t, id.Name(), e.Name)
		require.Equal(t, fmt.Sprintf(`"%v"`, id.SchemaName()), e.SchemaName)
		require.Equal(t, false, e.IsBuiltin)
		require.Equal(t, false, e.IsAggregate)
		require.Equal(t, false, e.IsAnsi)
		if len(dts) > 0 {
			require.Equal(t, 1, e.MinNumArguments)
			require.Equal(t, 1, e.MaxNumArguments)
		} else {
			require.Equal(t, 0, e.MinNumArguments)
			require.Equal(t, 0, e.MaxNumArguments)
		}
		require.NotEmpty(t, e.Arguments)
		require.NotEmpty(t, e.Description)
		require.NotEmpty(t, e.CatalogName)
		require.Equal(t, false, e.IsTableFunction)
		require.Equal(t, false, e.ValidForClustering)
		require.Equal(t, secure, e.IsSecure)
		require.Equal(t, true, e.IsExternalFunction)
		require.Equal(t, "EXTERNAL", e.Language)
		require.Equal(t, false, e.IsMemoizable)
		require.Equal(t, false, e.IsDataMetric)
	}

<<<<<<< HEAD
	createApiIntegrationHandle := func(t *testing.T, id sdk.AccountObjectIdentifier) {
		t.Helper()

		_, err := client.ExecForTests(ctx, fmt.Sprintf(`CREATE API INTEGRATION %s API_PROVIDER = aws_api_gateway API_AWS_ROLE_ARN = 'arn:aws:iam::123456789012:role/hello_cloud_account_role' API_ALLOWED_PREFIXES = ('https://xyz.execute-api.us-west-2.amazonaws.com/production') ENABLED = true`, id.FullyQualifiedName()))
		require.NoError(t, err)
		t.Cleanup(func() {
			_, err = client.ExecForTests(ctx, fmt.Sprintf(`DROP API INTEGRATION %s`, id.FullyQualifiedName()))
			require.NoError(t, err)
		})
	}

	createExternalFunction := func(t *testing.T) *sdk.ExternalFunction {
		t.Helper()

		integration := sdk.NewAccountObjectIdentifier(random.AlphaN(4))
		createApiIntegrationHandle(t, integration)

		id := sdk.NewSchemaObjectIdentifierWithArguments(databaseTest.Name, schemaTest.Name, random.StringN(4), defaultDataTypes)
		argument := sdk.NewExternalFunctionArgumentRequest("x", defaultDataTypes[0])
		as := "https://xyz.execute-api.us-west-2.amazonaws.com/production/remote_echo"
		request := sdk.NewCreateExternalFunctionRequest(id, sdk.DataTypeVariant, &integration, as).
			WithOrReplace(sdk.Bool(true)).
			WithSecure(sdk.Bool(true)).
			WithArguments([]sdk.ExternalFunctionArgumentRequest{*argument})
		err := client.ExternalFunctions.Create(ctx, request)
		require.NoError(t, err)
		t.Cleanup(cleanupExternalFunctionHandle(id.WithoutArguments(), []sdk.DataType{sdk.DataTypeVariant}))

		e, err := client.ExternalFunctions.ShowByID(ctx, id)
		require.NoError(t, err)
		return e
	}

	t.Run("create external function", func(t *testing.T) {
		integration := sdk.NewAccountObjectIdentifier(random.AlphaN(4))
		createApiIntegrationHandle(t, integration)

		id := sdk.NewSchemaObjectIdentifierWithArguments(databaseTest.Name, schemaTest.Name, random.StringN(4), defaultDataTypes)
=======
	t.Run("create external function", func(t *testing.T) {
		id := sdk.NewSchemaObjectIdentifier(databaseTest.Name, schemaTest.Name, random.StringN(4))
>>>>>>> 74e2b6ba
		argument := sdk.NewExternalFunctionArgumentRequest("x", sdk.DataTypeVARCHAR)
		headers := []sdk.ExternalFunctionHeaderRequest{
			{
				Name:  "measure",
				Value: "kilometers",
			},
		}
		ch := []sdk.ExternalFunctionContextHeaderRequest{
			{
				ContextFunction: "CURRENT_DATE",
			},
			{
				ContextFunction: "CURRENT_TIMESTAMP",
			},
		}
		as := "https://xyz.execute-api.us-west-2.amazonaws.com/production/remote_echo"
		request := sdk.NewCreateExternalFunctionRequest(id, sdk.DataTypeVariant, &integration, as).
			WithOrReplace(sdk.Bool(true)).
			WithSecure(sdk.Bool(true)).
			WithArguments([]sdk.ExternalFunctionArgumentRequest{*argument}).
			WithNullInputBehavior(sdk.NullInputBehaviorPointer(sdk.NullInputBehaviorCalledOnNullInput)).
			WithHeaders(headers).
			WithContextHeaders(ch).
			WithMaxBatchRows(sdk.Int(10)).
			WithCompression(sdk.String("GZIP"))
		err := client.ExternalFunctions.Create(ctx, request)
		require.NoError(t, err)
		t.Cleanup(cleanupExternalFunctionHandle(id.WithoutArguments(), []sdk.DataType{sdk.DataTypeVariant}))

		assertExternalFunction(t, id, true)
	})

	t.Run("create external function without arguments", func(t *testing.T) {
<<<<<<< HEAD
		integration := sdk.NewAccountObjectIdentifier(random.AlphaN(4))
		createApiIntegrationHandle(t, integration)

		id := sdk.NewSchemaObjectIdentifierWithArguments(databaseTest.Name, schemaTest.Name, random.StringN(4), nil)
=======
		id := sdk.NewSchemaObjectIdentifier(databaseTest.Name, schemaTest.Name, random.StringN(4))
>>>>>>> 74e2b6ba
		as := "https://xyz.execute-api.us-west-2.amazonaws.com/production/remote_echo"
		request := sdk.NewCreateExternalFunctionRequest(id, sdk.DataTypeVariant, &integration, as)
		err := client.ExternalFunctions.Create(ctx, request)
		require.NoError(t, err)
		t.Cleanup(cleanupExternalFunctionHandle(id, nil))

		assertExternalFunction(t, id, false)
	})

	t.Run("alter external function: set api integration", func(t *testing.T) {
<<<<<<< HEAD
		e := createExternalFunction(t)

		integration := sdk.NewAccountObjectIdentifier(random.AlphaN(5))
		createApiIntegrationHandle(t, integration)

		id := sdk.NewSchemaObjectIdentifierWithArguments(databaseTest.Name, schemaTest.Name, e.Name, defaultDataTypes)
=======
		e := createExternalFunction(t, sdk.DataTypeVARCHAR)
		id := sdk.NewSchemaObjectIdentifier(databaseTest.Name, schemaTest.Name, e.Name)
>>>>>>> 74e2b6ba
		set := sdk.NewExternalFunctionSetRequest().
			WithApiIntegration(&integration)
		request := sdk.NewAlterExternalFunctionRequest(id, defaultDataTypes).WithSet(set)
		err := client.ExternalFunctions.Alter(ctx, request)
		require.NoError(t, err)

		assertExternalFunction(t, id, true)
	})

	t.Run("alter external function: set headers", func(t *testing.T) {
		e := createExternalFunction(t)

		id := sdk.NewSchemaObjectIdentifierWithArguments(databaseTest.Name, schemaTest.Name, e.Name, defaultDataTypes)
		headers := []sdk.ExternalFunctionHeaderRequest{
			{
				Name:  "measure",
				Value: "kilometers",
			},
		}
		set := sdk.NewExternalFunctionSetRequest().WithHeaders(headers)
		request := sdk.NewAlterExternalFunctionRequest(id, defaultDataTypes).WithSet(set)
		err := client.ExternalFunctions.Alter(ctx, request)
		require.NoError(t, err)
		assertExternalFunction(t, id, true)
	})

	t.Run("alter external function: set context headers", func(t *testing.T) {
		e := createExternalFunction(t)

		id := sdk.NewSchemaObjectIdentifierWithArguments(databaseTest.Name, schemaTest.Name, e.Name, defaultDataTypes)
		ch := []sdk.ExternalFunctionContextHeaderRequest{
			{
				ContextFunction: "CURRENT_DATE",
			},
			{
				ContextFunction: "CURRENT_TIMESTAMP",
			},
		}
		set := sdk.NewExternalFunctionSetRequest().WithContextHeaders(ch)
		request := sdk.NewAlterExternalFunctionRequest(id, defaultDataTypes).WithSet(set)
		err := client.ExternalFunctions.Alter(ctx, request)
		require.NoError(t, err)
		assertExternalFunction(t, id, true)
	})

	t.Run("alter external function: set compression", func(t *testing.T) {
		e := createExternalFunction(t)

		id := sdk.NewSchemaObjectIdentifierWithArguments(databaseTest.Name, schemaTest.Name, e.Name, defaultDataTypes)
		set := sdk.NewExternalFunctionSetRequest().WithCompression(sdk.String("AUTO"))
		request := sdk.NewAlterExternalFunctionRequest(id, defaultDataTypes).WithSet(set)
		err := client.ExternalFunctions.Alter(ctx, request)
		require.NoError(t, err)
		assertExternalFunction(t, id, true)
	})

	t.Run("alter external function: set max batch rows", func(t *testing.T) {
		e := createExternalFunction(t)

		id := sdk.NewSchemaObjectIdentifierWithArguments(databaseTest.Name, schemaTest.Name, e.Name, defaultDataTypes)
		set := sdk.NewExternalFunctionSetRequest().WithMaxBatchRows(sdk.Int(20))
		request := sdk.NewAlterExternalFunctionRequest(id, defaultDataTypes).WithSet(set)
		err := client.ExternalFunctions.Alter(ctx, request)
		require.NoError(t, err)
		assertExternalFunction(t, id, true)
	})

	t.Run("alter external function: unset", func(t *testing.T) {
		e := createExternalFunction(t)

		id := sdk.NewSchemaObjectIdentifierWithArguments(databaseTest.Name, schemaTest.Name, e.Name, defaultDataTypes)
		unset := sdk.NewExternalFunctionUnsetRequest().
			WithComment(sdk.Bool(true)).
			WithHeaders(sdk.Bool(true))
		request := sdk.NewAlterExternalFunctionRequest(id, defaultDataTypes).WithUnset(unset)
		err := client.ExternalFunctions.Alter(ctx, request)
		require.NoError(t, err)

		assertExternalFunction(t, id, true)
	})

	t.Run("show external function: with like", func(t *testing.T) {
		e1 := createExternalFunction(t)
		e2 := createExternalFunction(t)

		es, err := client.ExternalFunctions.Show(ctx, sdk.NewShowExternalFunctionRequest().WithLike(&sdk.Like{Pattern: sdk.String(e1.Name)}))
		require.NoError(t, err)

		require.Equal(t, 1, len(es))
		require.Contains(t, es, *e1)
		require.NotContains(t, es, *e2)
	})

	t.Run("show external function: with in", func(t *testing.T) {
		otherDb, otherDbCleanup := createDatabase(t, testClient(t))
		t.Cleanup(otherDbCleanup)

		e1 := createExternalFunction(t)

		es, err := client.ExternalFunctions.Show(ctx, sdk.NewShowExternalFunctionRequest().WithIn(&sdk.In{Schema: sdk.NewDatabaseObjectIdentifier(databaseTest.Name, schemaTest.Name)}))
		require.NoError(t, err)

		require.Contains(t, es, *e1)

		es, err = client.ExternalFunctions.Show(ctx, sdk.NewShowExternalFunctionRequest().WithIn(&sdk.In{Database: sdk.NewAccountObjectIdentifier(databaseTest.Name)}))
		require.NoError(t, err)

		require.Contains(t, es, *e1)

		es, err = client.ExternalFunctions.Show(ctx, sdk.NewShowExternalFunctionRequest().WithIn(&sdk.In{Database: otherDb.ID()}))
		require.NoError(t, err)

		require.Empty(t, es)
	})

	t.Run("show external function: no matches", func(t *testing.T) {
		es, err := client.ExternalFunctions.Show(ctx, sdk.NewShowExternalFunctionRequest().WithLike(&sdk.Like{Pattern: sdk.String(random.String())}))
		require.NoError(t, err)
		require.Equal(t, 0, len(es))
	})

	t.Run("show external function by id", func(t *testing.T) {
		e := createExternalFunction(t)

		id := sdk.NewSchemaObjectIdentifierWithArguments(databaseTest.Name, schemaTest.Name, e.Name, defaultDataTypes)
		es, err := client.ExternalFunctions.ShowByID(ctx, id)
		require.NoError(t, err)
		require.Equal(t, *e, *es)

		_, err = client.ExternalFunctions.ShowByID(ctx, id.WithoutArguments())
		require.Error(t, err, sdk.ErrObjectNotExistOrAuthorized)
	})

	t.Run("describe external function", func(t *testing.T) {
		e := createExternalFunction(t)
		id := sdk.NewSchemaObjectIdentifier(databaseTest.Name, schemaTest.Name, e.Name)

		request := sdk.NewDescribeExternalFunctionRequest(id, []sdk.DataType{sdk.DataTypeVARCHAR})
		details, err := client.ExternalFunctions.Describe(ctx, request)
		require.NoError(t, err)
		pairs := make(map[string]string)
		for _, detail := range details {
			pairs[detail.Property] = detail.Value
		}
		require.Equal(t, "EXTERNAL", pairs["language"])
		require.Equal(t, "VARIANT", pairs["returns"])
		require.Equal(t, "VOLATILE", pairs["volatility"])
		require.Equal(t, "AUTO", pairs["compression"])
		require.Equal(t, "(X VARCHAR)", pairs["signature"])
	})
}<|MERGE_RESOLUTION|>--- conflicted
+++ resolved
@@ -18,27 +18,20 @@
 
 	databaseTest, schemaTest := testDb(t), testSchema(t)
 
-<<<<<<< HEAD
-	cleanupExternalFunctionHandle := func(id sdk.SchemaObjectIdentifier, dts []sdk.DataType) func() {
-=======
 	integration, integrationCleanup := createApiIntegration(t, client)
 	t.Cleanup(integrationCleanup)
 
-	cleanupExternalFuncionHandle := func(id sdk.SchemaObjectIdentifier, dts []sdk.DataType) func() {
->>>>>>> 74e2b6ba
+	cleanupExternalFunctionHandle := func(id sdk.SchemaObjectIdentifier, dts []sdk.DataType) func() {
 		return func() {
 			err := client.Functions.Drop(ctx, sdk.NewDropFunctionRequest(id.WithoutArguments(), dts).WithIfExists(sdk.Bool(true)))
 			require.NoError(t, err)
 		}
 	}
 
-<<<<<<< HEAD
-	assertExternalFunction := func(t *testing.T, id sdk.SchemaObjectIdentifier, secure bool) {
-=======
-	createExternalFunction := func(t *testing.T, dt sdk.DataType) *sdk.ExternalFunction {
+	createExternalFunction := func(t *testing.T) *sdk.ExternalFunction {
 		t.Helper()
-		id := sdk.NewSchemaObjectIdentifier(databaseTest.Name, schemaTest.Name, random.StringN(4))
-		argument := sdk.NewExternalFunctionArgumentRequest("x", dt)
+		id := sdk.NewSchemaObjectIdentifierWithArguments(databaseTest.Name, schemaTest.Name, random.StringN(4), defaultDataTypes)
+		argument := sdk.NewExternalFunctionArgumentRequest("x", defaultDataTypes[0])
 		as := "https://xyz.execute-api.us-west-2.amazonaws.com/production/remote_echo"
 		request := sdk.NewCreateExternalFunctionRequest(id, sdk.DataTypeVariant, &integration, as).
 			WithOrReplace(sdk.Bool(true)).
@@ -46,15 +39,14 @@
 			WithArguments([]sdk.ExternalFunctionArgumentRequest{*argument})
 		err := client.ExternalFunctions.Create(ctx, request)
 		require.NoError(t, err)
-		t.Cleanup(cleanupExternalFuncionHandle(id, []sdk.DataType{sdk.DataTypeVariant}))
-
-		e, err := client.ExternalFunctions.ShowByID(ctx, id, defaultDataTypes)
+		t.Cleanup(cleanupExternalFunctionHandle(id.WithoutArguments(), []sdk.DataType{sdk.DataTypeVariant}))
+
+		e, err := client.ExternalFunctions.ShowByID(ctx, id)
 		require.NoError(t, err)
 		return e
 	}
 
-	assertExternalFunction := func(t *testing.T, id sdk.SchemaObjectIdentifier, secure bool, dts []sdk.DataType) {
->>>>>>> 74e2b6ba
+	assertExternalFunction := func(t *testing.T, id sdk.SchemaObjectIdentifier, secure bool) {
 		t.Helper()
 		dts := id.Arguments()
 
@@ -86,49 +78,8 @@
 		require.Equal(t, false, e.IsDataMetric)
 	}
 
-<<<<<<< HEAD
-	createApiIntegrationHandle := func(t *testing.T, id sdk.AccountObjectIdentifier) {
-		t.Helper()
-
-		_, err := client.ExecForTests(ctx, fmt.Sprintf(`CREATE API INTEGRATION %s API_PROVIDER = aws_api_gateway API_AWS_ROLE_ARN = 'arn:aws:iam::123456789012:role/hello_cloud_account_role' API_ALLOWED_PREFIXES = ('https://xyz.execute-api.us-west-2.amazonaws.com/production') ENABLED = true`, id.FullyQualifiedName()))
-		require.NoError(t, err)
-		t.Cleanup(func() {
-			_, err = client.ExecForTests(ctx, fmt.Sprintf(`DROP API INTEGRATION %s`, id.FullyQualifiedName()))
-			require.NoError(t, err)
-		})
-	}
-
-	createExternalFunction := func(t *testing.T) *sdk.ExternalFunction {
-		t.Helper()
-
-		integration := sdk.NewAccountObjectIdentifier(random.AlphaN(4))
-		createApiIntegrationHandle(t, integration)
-
+	t.Run("create external function", func(t *testing.T) {
 		id := sdk.NewSchemaObjectIdentifierWithArguments(databaseTest.Name, schemaTest.Name, random.StringN(4), defaultDataTypes)
-		argument := sdk.NewExternalFunctionArgumentRequest("x", defaultDataTypes[0])
-		as := "https://xyz.execute-api.us-west-2.amazonaws.com/production/remote_echo"
-		request := sdk.NewCreateExternalFunctionRequest(id, sdk.DataTypeVariant, &integration, as).
-			WithOrReplace(sdk.Bool(true)).
-			WithSecure(sdk.Bool(true)).
-			WithArguments([]sdk.ExternalFunctionArgumentRequest{*argument})
-		err := client.ExternalFunctions.Create(ctx, request)
-		require.NoError(t, err)
-		t.Cleanup(cleanupExternalFunctionHandle(id.WithoutArguments(), []sdk.DataType{sdk.DataTypeVariant}))
-
-		e, err := client.ExternalFunctions.ShowByID(ctx, id)
-		require.NoError(t, err)
-		return e
-	}
-
-	t.Run("create external function", func(t *testing.T) {
-		integration := sdk.NewAccountObjectIdentifier(random.AlphaN(4))
-		createApiIntegrationHandle(t, integration)
-
-		id := sdk.NewSchemaObjectIdentifierWithArguments(databaseTest.Name, schemaTest.Name, random.StringN(4), defaultDataTypes)
-=======
-	t.Run("create external function", func(t *testing.T) {
-		id := sdk.NewSchemaObjectIdentifier(databaseTest.Name, schemaTest.Name, random.StringN(4))
->>>>>>> 74e2b6ba
 		argument := sdk.NewExternalFunctionArgumentRequest("x", sdk.DataTypeVARCHAR)
 		headers := []sdk.ExternalFunctionHeaderRequest{
 			{
@@ -162,14 +113,7 @@
 	})
 
 	t.Run("create external function without arguments", func(t *testing.T) {
-<<<<<<< HEAD
-		integration := sdk.NewAccountObjectIdentifier(random.AlphaN(4))
-		createApiIntegrationHandle(t, integration)
-
 		id := sdk.NewSchemaObjectIdentifierWithArguments(databaseTest.Name, schemaTest.Name, random.StringN(4), nil)
-=======
-		id := sdk.NewSchemaObjectIdentifier(databaseTest.Name, schemaTest.Name, random.StringN(4))
->>>>>>> 74e2b6ba
 		as := "https://xyz.execute-api.us-west-2.amazonaws.com/production/remote_echo"
 		request := sdk.NewCreateExternalFunctionRequest(id, sdk.DataTypeVariant, &integration, as)
 		err := client.ExternalFunctions.Create(ctx, request)
@@ -180,17 +124,8 @@
 	})
 
 	t.Run("alter external function: set api integration", func(t *testing.T) {
-<<<<<<< HEAD
-		e := createExternalFunction(t)
-
-		integration := sdk.NewAccountObjectIdentifier(random.AlphaN(5))
-		createApiIntegrationHandle(t, integration)
-
-		id := sdk.NewSchemaObjectIdentifierWithArguments(databaseTest.Name, schemaTest.Name, e.Name, defaultDataTypes)
-=======
-		e := createExternalFunction(t, sdk.DataTypeVARCHAR)
-		id := sdk.NewSchemaObjectIdentifier(databaseTest.Name, schemaTest.Name, e.Name)
->>>>>>> 74e2b6ba
+		e := createExternalFunction(t)
+		id := sdk.NewSchemaObjectIdentifierWithArguments(databaseTest.Name, schemaTest.Name, e.Name, defaultDataTypes)
 		set := sdk.NewExternalFunctionSetRequest().
 			WithApiIntegration(&integration)
 		request := sdk.NewAlterExternalFunctionRequest(id, defaultDataTypes).WithSet(set)
