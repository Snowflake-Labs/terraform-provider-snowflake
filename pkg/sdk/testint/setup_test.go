--- conflicted
+++ resolved
@@ -113,11 +113,7 @@
 		return errors.New("test object suffix is required for this test run")
 	}
 
-<<<<<<< HEAD
-	defaultConfig, err := sdk.ProfileConfigSafe(testprofiles.Default)
-=======
 	defaultConfig, err := sdk.ProfileConfig(testprofiles.Default, true)
->>>>>>> d6f794ce
 	if err != nil {
 		return err
 	}
@@ -167,11 +163,7 @@
 
 	// TODO [SNOW-1763603]: improve setup; this is a quick workaround for faster local testing
 	if os.Getenv(string(testenvs.SimplifiedIntegrationTestsSetup)) == "" {
-<<<<<<< HEAD
-		config, err := sdk.ProfileConfigSafe(testprofiles.Secondary)
-=======
 		config, err := sdk.ProfileConfig(testprofiles.Secondary, true)
->>>>>>> d6f794ce
 		if err != nil {
 			return err
 		}
