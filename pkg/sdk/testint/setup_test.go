package testint

import (
	"context"
	"errors"
	"fmt"
	"log"
	"os"
	"testing"
	"time"

	"github.com/Snowflake-Labs/terraform-provider-snowflake/pkg/internal/snowflakeroles"

	"github.com/Snowflake-Labs/terraform-provider-snowflake/pkg/acceptance/helpers"
	"github.com/Snowflake-Labs/terraform-provider-snowflake/pkg/acceptance/helpers/random"
	"github.com/Snowflake-Labs/terraform-provider-snowflake/pkg/acceptance/testenvs"
	"github.com/Snowflake-Labs/terraform-provider-snowflake/pkg/acceptance/testprofiles"
	"github.com/Snowflake-Labs/terraform-provider-snowflake/pkg/sdk"
	"github.com/snowflakedb/gosnowflake"
)

const IntegrationTestPrefix = "int_test_"

var (
	TestWarehouseName = fmt.Sprintf("%swh_%s", IntegrationTestPrefix, random.IntegrationTestsSuffix)
	TestDatabaseName  = fmt.Sprintf("%sdb_%s", IntegrationTestPrefix, random.IntegrationTestsSuffix)
	TestSchemaName    = fmt.Sprintf("%ssc_%s", IntegrationTestPrefix, random.IntegrationTestsSuffix)

	NonExistingAccountObjectIdentifier  = sdk.NewAccountObjectIdentifier("does_not_exist")
	NonExistingDatabaseObjectIdentifier = sdk.NewDatabaseObjectIdentifier(TestDatabaseName, "does_not_exist")
	NonExistingSchemaObjectIdentifier   = sdk.NewSchemaObjectIdentifier(TestDatabaseName, TestSchemaName, "does_not_exist")
)

var itc integrationTestContext

func TestMain(m *testing.M) {
	exitVal := execute(m)
	os.Exit(exitVal)
}

func execute(m *testing.M) int {
	defer timer("tests")()
	setup()
	exitVal := m.Run()
	cleanup()
	return exitVal
}

func setup() {
	log.Println("Running integration tests setup")

	err := itc.initialize()
	if err != nil {
		log.Printf("Integration test context initialisation failed with: `%s`\n", err)
		cleanup()
		os.Exit(1)
	}
}

func cleanup() {
	log.Println("Running integration tests cleanup")
	if itc.databaseCleanup != nil {
		defer itc.databaseCleanup()
	}
	if itc.schemaCleanup != nil {
		defer itc.schemaCleanup()
	}
	if itc.warehouseCleanup != nil {
		defer itc.warehouseCleanup()
	}
	if itc.secondaryDatabaseCleanup != nil {
		defer itc.secondaryDatabaseCleanup()
	}
	if itc.secondarySchemaCleanup != nil {
		defer itc.secondarySchemaCleanup()
	}
	if itc.secondaryWarehouseCleanup != nil {
		defer itc.secondaryWarehouseCleanup()
	}
}

type integrationTestContext struct {
	config *gosnowflake.Config
	client *sdk.Client
	ctx    context.Context

	database         *sdk.Database
	databaseCleanup  func()
	schema           *sdk.Schema
	schemaCleanup    func()
	warehouse        *sdk.Warehouse
	warehouseCleanup func()

	secondaryClient *sdk.Client
	secondaryCtx    context.Context

	secondaryDatabase         *sdk.Database
	secondaryDatabaseCleanup  func()
	secondarySchema           *sdk.Schema
	secondarySchemaCleanup    func()
	secondaryWarehouse        *sdk.Warehouse
	secondaryWarehouseCleanup func()

	testClient          *helpers.TestClient
	secondaryTestClient *helpers.TestClient
}

func (itc *integrationTestContext) initialize() error {
	log.Println("Initializing integration test context")

	testObjectSuffix := os.Getenv(fmt.Sprintf("%v", testenvs.TestObjectsSuffix))
	requireTestObjectSuffix := os.Getenv(fmt.Sprintf("%v", testenvs.RequireTestObjectsSuffix))
	if requireTestObjectSuffix != "" && testObjectSuffix == "" {
		return errors.New("test object suffix is required for this test run")
	}

	defaultConfig, err := sdk.ProfileConfig(testprofiles.Default)
	if err != nil {
		return err
	}
	if defaultConfig == nil {
		return errors.New("config is required to run integration tests")
	}
	itc.config = defaultConfig

	c, err := sdk.NewClient(defaultConfig)
	if err != nil {
		return err
	}
	itc.client = c
	itc.ctx = context.Background()

<<<<<<< HEAD
	currentRole, err := c.ContextFunctions.CurrentRole(context.Background())
	if err != nil {
		return err
	}

	// TODO(SNOW-1842271): Adjust test setup to work properly with Accountadmin role for object tests and Orgadmin for account tests
	if currentRole == snowflakeroles.Orgadmin {
=======
	// TODO(SNOW-1842271): Adjust test setup to work properly with Accountadmin role for object tests and Orgadmin for account tests
	if os.Getenv(string(testenvs.TestAccountCreate)) != "" {
>>>>>>> 5df33a8c
		err = c.Sessions.UseRole(context.Background(), snowflakeroles.Accountadmin)
		if err != nil {
			return err
		}
		defer func() { _ = c.Sessions.UseRole(context.Background(), snowflakeroles.Orgadmin) }()
	}

	db, dbCleanup, err := createDb(itc.client, itc.ctx, false)
	itc.databaseCleanup = dbCleanup
	if err != nil {
		return err
	}
	itc.database = db

	sc, scCleanup, err := createSc(itc.client, itc.ctx, itc.database, false)
	itc.schemaCleanup = scCleanup
	if err != nil {
		return err
	}
	itc.schema = sc

	wh, whCleanup, err := createWh(itc.client, itc.ctx, false)
	itc.warehouseCleanup = whCleanup
	if err != nil {
		return err
	}
	itc.warehouse = wh

	config, err := sdk.ProfileConfig(testprofiles.Secondary)
	if err != nil {
		return err
	}

	if config.Account == defaultConfig.Account {
		log.Println("[WARN] default and secondary configs are set to the same account; it may cause problems in tests requiring multiple accounts")
	}

	secondaryClient, err := sdk.NewClient(config)
	if err != nil {
		return err
	}
	itc.secondaryClient = secondaryClient
	itc.secondaryCtx = context.Background()

	secondaryDb, secondaryDbCleanup, err := createDb(itc.secondaryClient, itc.secondaryCtx, true)
	itc.secondaryDatabaseCleanup = secondaryDbCleanup
	if err != nil {
		return err
	}
	itc.secondaryDatabase = secondaryDb

	secondarySchema, secondarySchemaCleanup, err := createSc(itc.secondaryClient, itc.secondaryCtx, itc.database, true)
	itc.secondarySchemaCleanup = secondarySchemaCleanup
	if err != nil {
		return err
	}
	itc.secondarySchema = secondarySchema

	secondaryWarehouse, secondaryWarehouseCleanup, err := createWh(itc.secondaryClient, itc.secondaryCtx, true)
	itc.secondaryWarehouseCleanup = secondaryWarehouseCleanup
	if err != nil {
		return err
	}
	itc.secondaryWarehouse = secondaryWarehouse

	itc.testClient = helpers.NewTestClient(c, TestDatabaseName, TestSchemaName, TestWarehouseName, random.IntegrationTestsSuffix)
	itc.secondaryTestClient = helpers.NewTestClient(secondaryClient, TestDatabaseName, TestSchemaName, TestWarehouseName, random.IntegrationTestsSuffix)

<<<<<<< HEAD
	// TODO(SNOW-1842271): Adjust test setup to work properly with Accountadmin role for object tests and Orgadmin for account tests
	if currentRole != snowflakeroles.Orgadmin {
		err = helpers.EnsureQuotedIdentifiersIgnoreCaseIsSetToFalse(itc.client, itc.ctx)
		if err != nil {
			return err
		}
		err = helpers.EnsureQuotedIdentifiersIgnoreCaseIsSetToFalse(itc.secondaryClient, itc.secondaryCtx)
		if err != nil {
			return err
		}

=======
	err = helpers.EnsureQuotedIdentifiersIgnoreCaseIsSetToFalse(itc.client, itc.ctx)
	if err != nil {
		return err
	}
	err = helpers.EnsureQuotedIdentifiersIgnoreCaseIsSetToFalse(itc.secondaryClient, itc.secondaryCtx)
	if err != nil {
		return err
	}

	// TODO(SNOW-1842271): Adjust test setup to work properly with Accountadmin role for object tests and Orgadmin for account tests
	if os.Getenv(string(testenvs.TestAccountCreate)) == "" {
>>>>>>> 5df33a8c
		err = helpers.EnsureScimProvisionerRolesExist(itc.client, itc.ctx)
		if err != nil {
			return err
		}
		err = helpers.EnsureScimProvisionerRolesExist(itc.secondaryClient, itc.secondaryCtx)
		if err != nil {
			return err
		}
	}

	return nil
}

func createDb(client *sdk.Client, ctx context.Context, ifNotExists bool) (*sdk.Database, func(), error) {
	id := sdk.NewAccountObjectIdentifier(TestDatabaseName)
	cleanup := func() {
		_ = client.Databases.Drop(ctx, id, &sdk.DropDatabaseOptions{IfExists: sdk.Bool(true)})
	}
	err := client.Databases.Create(ctx, id, &sdk.CreateDatabaseOptions{IfNotExists: sdk.Bool(ifNotExists)})
	if err != nil {
		return nil, cleanup, err
	}
	database, err := client.Databases.ShowByID(ctx, id)
	return database, cleanup, err
}

func createSc(client *sdk.Client, ctx context.Context, db *sdk.Database, ifNotExists bool) (*sdk.Schema, func(), error) {
	id := sdk.NewDatabaseObjectIdentifier(db.Name, TestSchemaName)
	cleanup := func() {
		_ = client.Schemas.Drop(ctx, id, &sdk.DropSchemaOptions{IfExists: sdk.Bool(true)})
	}
	err := client.Schemas.Create(ctx, id, &sdk.CreateSchemaOptions{IfNotExists: sdk.Bool(ifNotExists)})
	if err != nil {
		return nil, cleanup, err
	}
	schema, err := client.Schemas.ShowByID(ctx, sdk.NewDatabaseObjectIdentifier(db.Name, TestSchemaName))
	return schema, cleanup, err
}

func createWh(client *sdk.Client, ctx context.Context, ifNotExists bool) (*sdk.Warehouse, func(), error) {
	id := sdk.NewAccountObjectIdentifier(TestWarehouseName)
	cleanup := func() {
		_ = client.Warehouses.Drop(ctx, id, &sdk.DropWarehouseOptions{IfExists: sdk.Bool(true)})
	}
	err := client.Warehouses.Create(ctx, id, &sdk.CreateWarehouseOptions{IfNotExists: sdk.Bool(ifNotExists)})
	if err != nil {
		return nil, cleanup, err
	}
	warehouse, err := client.Warehouses.ShowByID(ctx, id)
	return warehouse, cleanup, err
}

// timer measures time from invocation point to the end of method.
// It's supposed to be used like:
//
//	defer timer("something to measure name")()
func timer(name string) func() {
	start := time.Now()
	return func() {
		log.Printf("[DEBUG] %s took %v\n", name, time.Since(start))
	}
}

// TODO [SNOW-1653619]: distinguish between testClient and testClientHelper in tests (one is tested, the second helps with the tests, they should be the different ones)
func testClient(t *testing.T) *sdk.Client {
	t.Helper()
	return itc.client
}

func testContext(t *testing.T) context.Context {
	t.Helper()
	return itc.ctx
}

func testSecondaryClient(t *testing.T) *sdk.Client {
	t.Helper()
	return itc.secondaryClient
}

func testSecondaryContext(t *testing.T) context.Context {
	t.Helper()
	return itc.secondaryCtx
}

func testConfig(t *testing.T) *gosnowflake.Config {
	t.Helper()
	return itc.config
}

func testClientHelper() *helpers.TestClient {
	return itc.testClient
}

func secondaryTestClientHelper() *helpers.TestClient {
	return itc.secondaryTestClient
}<|MERGE_RESOLUTION|>--- conflicted
+++ resolved
@@ -130,18 +130,8 @@
 	itc.client = c
 	itc.ctx = context.Background()
 
-<<<<<<< HEAD
-	currentRole, err := c.ContextFunctions.CurrentRole(context.Background())
-	if err != nil {
-		return err
-	}
-
-	// TODO(SNOW-1842271): Adjust test setup to work properly with Accountadmin role for object tests and Orgadmin for account tests
-	if currentRole == snowflakeroles.Orgadmin {
-=======
 	// TODO(SNOW-1842271): Adjust test setup to work properly with Accountadmin role for object tests and Orgadmin for account tests
 	if os.Getenv(string(testenvs.TestAccountCreate)) != "" {
->>>>>>> 5df33a8c
 		err = c.Sessions.UseRole(context.Background(), snowflakeroles.Accountadmin)
 		if err != nil {
 			return err
@@ -210,19 +200,6 @@
 	itc.testClient = helpers.NewTestClient(c, TestDatabaseName, TestSchemaName, TestWarehouseName, random.IntegrationTestsSuffix)
 	itc.secondaryTestClient = helpers.NewTestClient(secondaryClient, TestDatabaseName, TestSchemaName, TestWarehouseName, random.IntegrationTestsSuffix)
 
-<<<<<<< HEAD
-	// TODO(SNOW-1842271): Adjust test setup to work properly with Accountadmin role for object tests and Orgadmin for account tests
-	if currentRole != snowflakeroles.Orgadmin {
-		err = helpers.EnsureQuotedIdentifiersIgnoreCaseIsSetToFalse(itc.client, itc.ctx)
-		if err != nil {
-			return err
-		}
-		err = helpers.EnsureQuotedIdentifiersIgnoreCaseIsSetToFalse(itc.secondaryClient, itc.secondaryCtx)
-		if err != nil {
-			return err
-		}
-
-=======
 	err = helpers.EnsureQuotedIdentifiersIgnoreCaseIsSetToFalse(itc.client, itc.ctx)
 	if err != nil {
 		return err
@@ -234,7 +211,6 @@
 
 	// TODO(SNOW-1842271): Adjust test setup to work properly with Accountadmin role for object tests and Orgadmin for account tests
 	if os.Getenv(string(testenvs.TestAccountCreate)) == "" {
->>>>>>> 5df33a8c
 		err = helpers.EnsureScimProvisionerRolesExist(itc.client, itc.ctx)
 		if err != nil {
 			return err
