package testint

import (
	"context"
	"testing"

	"github.com/Snowflake-Labs/terraform-provider-snowflake/pkg/sdk"
	"github.com/Snowflake-Labs/terraform-provider-snowflake/pkg/sdk/internal/collections"
	"github.com/Snowflake-Labs/terraform-provider-snowflake/pkg/sdk/internal/random"
	"github.com/stretchr/testify/assert"
	"github.com/stretchr/testify/require"
)

// TestInt_ApplicationRoles setup is a little bit different from usual integration test, because of how native apps work.
// I will try to explain it in a short form, but check out this article for more detailed description (https://docs.snowflake.com/en/developer-guide/native-apps/tutorials/getting-started-tutorial#introduction)
//   - create stage - it is where we will be keeping our application files
//   - put native app specific stuff onto our stage (manifest.yml and setup.sql)
//   - create an application package and a new version of our application
//   - create an application with the application package and the version we just created
//   - while creating the application, the setup.sql script will be run in our application context (and that is where application roles for our tests are created)
//   - we're ready to query application roles we have just created
func TestInt_ApplicationRoles(t *testing.T) {
	client := testClient(t)
	ctx := testContext(t)

	databaseTest, schemaTest := testDb(t), testSchema(t)
	createAppHandle := func(t *testing.T, appName string) sdk.AccountObjectIdentifier {
		t.Helper()

		// create stage
		stage, cleanupStage := createStage(t, client, sdk.NewSchemaObjectIdentifier(databaseTest.Name, schemaTest.Name, random.AlphaN(8)))
		t.Cleanup(cleanupStage)
		// upload files onto stage
		putOnStage(t, client, stage, "manifest.yml")
		putOnStage(t, client, stage, "setup.sql")
		// create application package
		appPackageName := random.AlphaN(8)
		cleanupAppPackage := createApplicationPackage(t, client, appPackageName)
		t.Cleanup(cleanupAppPackage)
		// add application package version
		versionName := "v1"
		addApplicationPackageVersion(t, client, stage, appPackageName, versionName)
		cleanupApp := createApplication(t, client, appName, appPackageName, versionName)
		t.Cleanup(cleanupApp)
		return sdk.NewAccountObjectIdentifier(appName)
	}

	appName := random.AlphaN(8)
	createAppHandle(t, appName)

	assertApplicationRole := func(t *testing.T, appRole *sdk.ApplicationRole, name string, comment string) {
		t.Helper()
		assert.Equal(t, name, appRole.Name)
		assert.Equal(t, appName, appRole.Owner)
		assert.Equal(t, comment, appRole.Comment)
		assert.Equal(t, "APPLICATION", appRole.OwnerRoleType)
	}

	assertApplicationRoles := func(t *testing.T, appRoles []sdk.ApplicationRole, name string, comment string) {
		t.Helper()
		appRole, err := collections.FindOne(appRoles, func(role sdk.ApplicationRole) bool {
			return role.Name == name
		})
		require.NoError(t, err)
		assertApplicationRole(t, appRole, name, comment)
	}

<<<<<<< HEAD
	assertGrantToRoles := func(t *testing.T, grants []sdk.Grant, id sdk.DatabaseObjectIdentifier, grantee sdk.AccountObjectIdentifier, ot sdk.ObjectType) {
		t.Helper()

		grant, err := collections.FindOne(grants, func(grant sdk.Grant) bool {
			return grant.Name.FullyQualifiedName() == id.FullyQualifiedName()
		})
		require.NoError(t, err)
		require.Equal(t, ot, grant.GrantedOn)
		require.Equal(t, grantee.FullyQualifiedName(), grant.GranteeName.FullyQualifiedName())
	}

	t.Run("Show by id", func(t *testing.T) {
=======
	t.Run("show by id - same name in different schemas", func(t *testing.T) {
>>>>>>> ff5e617b
		name := "app_role_1"
		id := sdk.NewDatabaseObjectIdentifier(appName, name)

		appRole, err := client.ApplicationRoles.ShowByID(ctx, sdk.NewAccountObjectIdentifier(appName), id)
		require.NoError(t, err)

		assertApplicationRole(t, appRole, name, "some comment")
	})

	t.Run("Show", func(t *testing.T) {
		req := sdk.NewShowApplicationRoleRequest().
			WithApplicationName(sdk.NewAccountObjectIdentifier(appName)).
			WithLimit(&sdk.LimitFrom{
				Rows: sdk.Int(2),
			})
		appRoles, err := client.ApplicationRoles.Show(ctx, req)
		require.NoError(t, err)

		assertApplicationRoles(t, appRoles, "app_role_1", "some comment")
		assertApplicationRoles(t, appRoles, "app_role_2", "some comment2")
	})

	t.Run("Grant and Revoke: Role", func(t *testing.T) {
		role, cleanupRole := createRole(t, client)
		t.Cleanup(cleanupRole)

		id := sdk.NewDatabaseObjectIdentifier(appName, "app_role_1")
		// grant the application role to the role
		kindOfRole := sdk.NewKindOfRoleRequest().WithRoleName(sdk.Pointer(role.ID()))
		gr := sdk.NewGrantApplicationRoleRequest(id).WithTo(*kindOfRole)
		err := client.ApplicationRoles.Grant(ctx, gr)
		require.NoError(t, err)

		grants, err := client.Grants.Show(ctx, &sdk.ShowGrantOptions{To: &sdk.ShowGrantsTo{Role: role.ID()}})
		require.NoError(t, err)
		assertGrantToRoles(t, grants, id, role.ID(), sdk.ObjectTypeApplicationRole)

		// revoke the application role from the role
		rr := sdk.NewRevokeApplicationRoleRequest(id).WithFrom(*kindOfRole)
		err = client.ApplicationRoles.Revoke(ctx, rr)
		require.NoError(t, err)

		grants, err = client.Grants.Show(ctx, &sdk.ShowGrantOptions{To: &sdk.ShowGrantsTo{Role: role.ID()}})
		require.NoError(t, err)
		require.Equal(t, 0, len(grants))
	})

	t.Run("Grant and Revoke: Application", func(t *testing.T) {
		otherAppName := random.AlphaN(8)
		appId := createAppHandle(t, otherAppName)

		id := sdk.NewDatabaseObjectIdentifier(appName, "app_role_1")
		// grant the application role to the application
		kindOfRole := sdk.NewKindOfRoleRequest().WithApplicationName(&appId)
		gr := sdk.NewGrantApplicationRoleRequest(id).WithTo(*kindOfRole)
		err := client.ApplicationRoles.Grant(ctx, gr)
		require.NoError(t, err)

		grants, err := client.Grants.Show(ctx, &sdk.ShowGrantOptions{To: &sdk.ShowGrantsTo{Application: appId}})
		require.NoError(t, err)
		assertGrantToRoles(t, grants, id, appId, sdk.ObjectTypeApplicationRole)

		// revoke the application role from the role
		rr := sdk.NewRevokeApplicationRoleRequest(id).WithFrom(*kindOfRole)
		err = client.ApplicationRoles.Revoke(ctx, rr)
		require.NoError(t, err)

		grants, err = client.Grants.Show(ctx, &sdk.ShowGrantOptions{To: &sdk.ShowGrantsTo{Application: appId}})
		require.NoError(t, err)
		require.Equal(t, 0, len(grants))
	})

	t.Run("show grants to application role", func(t *testing.T) {
		name := "app_role_1"
		id := sdk.NewDatabaseObjectIdentifier(appName, name)
		ctx := context.Background()

		opts := new(sdk.ShowGrantOptions)
		opts.To = &sdk.ShowGrantsTo{
			ApplicationRole: id,
		}
		grants, err := client.Grants.Show(ctx, opts)
		require.NoError(t, err)

		require.NotEmpty(t, grants)
		require.NotEmpty(t, grants[0].CreatedOn)
		require.Equal(t, sdk.ObjectPrivilegeUsage.String(), grants[0].Privilege)
		require.Equal(t, sdk.ObjectTypeDatabase, grants[0].GrantedOn)
		require.Equal(t, sdk.ObjectTypeApplicationRole, grants[0].GrantedTo)
	})

	t.Run("show grants of application role", func(t *testing.T) {
		name := "app_role_1"
		id := sdk.NewDatabaseObjectIdentifier(appName, name)
		ctx := context.Background()

		opts := new(sdk.ShowGrantOptions)
		opts.Of = &sdk.ShowGrantsOf{
			ApplicationRole: id,
		}
		grants, err := client.Grants.Show(ctx, opts)
		require.NoError(t, err)

		require.NotEmpty(t, grants)
		require.NotEmpty(t, grants[0].CreatedOn)
		require.Equal(t, sdk.ObjectTypeRole, grants[0].GrantedTo)
		require.Equal(t, sdk.NewAccountObjectIdentifier(appName), grants[0].GrantedBy)
	})
}<|MERGE_RESOLUTION|>--- conflicted
+++ resolved
@@ -65,7 +65,6 @@
 		assertApplicationRole(t, appRole, name, comment)
 	}
 
-<<<<<<< HEAD
 	assertGrantToRoles := func(t *testing.T, grants []sdk.Grant, id sdk.DatabaseObjectIdentifier, grantee sdk.AccountObjectIdentifier, ot sdk.ObjectType) {
 		t.Helper()
 
@@ -77,10 +76,7 @@
 		require.Equal(t, grantee.FullyQualifiedName(), grant.GranteeName.FullyQualifiedName())
 	}
 
-	t.Run("Show by id", func(t *testing.T) {
-=======
 	t.Run("show by id - same name in different schemas", func(t *testing.T) {
->>>>>>> ff5e617b
 		name := "app_role_1"
 		id := sdk.NewDatabaseObjectIdentifier(appName, name)
 
