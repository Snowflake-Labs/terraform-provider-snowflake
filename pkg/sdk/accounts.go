package sdk

import (
	"context"
	"database/sql"
	"fmt"
	"time"
)

var (
	_ validatable = new(CreateAccountOptions)
	_ validatable = new(AlterAccountOptions)
	_ validatable = new(ShowAccountOptions)
)

type Accounts interface {
	Create(ctx context.Context, id AccountObjectIdentifier, opts *CreateAccountOptions) error
	Alter(ctx context.Context, opts *AlterAccountOptions) error
	Show(ctx context.Context, opts *ShowAccountOptions) ([]*Account, error)
	ShowByID(ctx context.Context, id AccountObjectIdentifier) (*Account, error)
	Drop(ctx context.Context, id AccountObjectIdentifier, gracePeriodInDays int, opts *DropAccountOptions) error
	Undrop(ctx context.Context, id AccountObjectIdentifier) error
}

var _ Accounts = (*accounts)(nil)

type accounts struct {
	client *Client
}

type AccountEdition string

var (
	EditionStandard         AccountEdition = "STANDARD"
	EditionEnterprise       AccountEdition = "ENTERPRISE"
	EditionBusinessCritical AccountEdition = "BUSINESS_CRITICAL"
)

type CreateAccountOptions struct {
	create  bool                    `ddl:"static" sql:"CREATE"`
	account bool                    `ddl:"static" sql:"ACCOUNT"`
	name    AccountObjectIdentifier `ddl:"identifier"`

	// Object properties
	AdminName          string         `ddl:"parameter,single_quotes" sql:"ADMIN_NAME"`
	AdminPassword      *string        `ddl:"parameter,single_quotes" sql:"ADMIN_PASSWORD"`
	AdminRSAPublicKey  *string        `ddl:"parameter,single_quotes" sql:"ADMIN_RSA_PUBLIC_KEY"`
	FirstName          *string        `ddl:"parameter,single_quotes" sql:"FIRST_NAME"`
	LastName           *string        `ddl:"parameter,single_quotes" sql:"LAST_NAME"`
	Email              string         `ddl:"parameter,single_quotes" sql:"EMAIL"`
	MustChangePassword *bool          `ddl:"parameter" sql:"MUST_CHANGE_PASSWORD"`
	Edition            AccountEdition `ddl:"parameter" sql:"EDITION"`
	RegionGroup        *string        `ddl:"parameter,single_quotes" sql:"REGION_GROUP"`
	Region             *string        `ddl:"parameter,single_quotes" sql:"REGION"`
	Comment            *string        `ddl:"parameter,single_quotes" sql:"COMMENT"`
}

func (opts *CreateAccountOptions) validate() error {
	if opts.AdminName == "" {
		return fmt.Errorf("AdminName is required")
	}
	if !anyValueSet(opts.AdminPassword, opts.AdminRSAPublicKey) {
		return fmt.Errorf("at least one of AdminPassword or AdminRSAPublicKey must be set")
	}
	if opts.Email == "" {
		return fmt.Errorf("Email is required")
	}
	if opts.Edition == "" {
		return fmt.Errorf("Edition is required")
	}
	return nil
}

func (c *accounts) Create(ctx context.Context, id AccountObjectIdentifier, opts *CreateAccountOptions) error {
	if opts == nil {
		opts = &CreateAccountOptions{}
	}
	opts.name = id
	return validateAndExec(c.client, ctx, opts)
}

type AlterAccountOptions struct {
	alter   bool `ddl:"static" sql:"ALTER"`
	account bool `ddl:"static" sql:"ACCOUNT"`

	Set    *AccountSet    `ddl:"keyword" sql:"SET"`
	Unset  *AccountUnset  `ddl:"list,no_parentheses" sql:"UNSET"`
	Rename *AccountRename `ddl:"-"`
	Drop   *AccountDrop   `ddl:"-"`
}

func (opts *AlterAccountOptions) validate() error {
	if ok := exactlyOneValueSet(
		opts.Set,
		opts.Unset,
		opts.Drop,
		opts.Rename); !ok {
		return fmt.Errorf("exactly one of Set, Unset, Drop, Rename  must be set")
	}
	if valueSet(opts.Set) {
		return opts.Set.validate()
	}
	if valueSet(opts.Unset) {
		return opts.Unset.validate()
	}
	if valueSet(opts.Drop) {
		return opts.Drop.validate()
	}
	if valueSet(opts.Rename) {
		return opts.Rename.validate()
	}
	return nil
}

type AccountLevelParameters struct {
	AccountParameters *AccountParameters `ddl:"list,no_parentheses"`
	SessionParameters *SessionParameters `ddl:"list,no_parentheses"`
	ObjectParameters  *ObjectParameters  `ddl:"list,no_parentheses"`
	UserParameters    *UserParameters    `ddl:"list,no_parentheses"`
}

func (opts *AccountLevelParameters) validate() error {
	if valueSet(opts.AccountParameters) {
		if err := opts.AccountParameters.validate(); err != nil {
			return err
		}
	}
	if valueSet(opts.SessionParameters) {
		if err := opts.SessionParameters.validate(); err != nil {
			return err
		}
	}
	if valueSet(opts.ObjectParameters) {
		if err := opts.ObjectParameters.validate(); err != nil {
			return err
		}
	}
	if valueSet(opts.UserParameters) {
		if err := opts.UserParameters.validate(); err != nil {
			return err
		}
	}
	return nil
}

type AccountSet struct {
	Parameters      *AccountLevelParameters `ddl:"list,no_parentheses"`
	ResourceMonitor AccountObjectIdentifier `ddl:"identifier,equals" sql:"RESOURCE_MONITOR"`
	PasswordPolicy  SchemaObjectIdentifier  `ddl:"identifier" sql:"PASSWORD POLICY"`
	SessionPolicy   SchemaObjectIdentifier  `ddl:"identifier" sql:"SESSION POLICY"`
	Tag             []TagAssociation        `ddl:"keyword" sql:"TAG"`
}

func (opts *AccountSet) validate() error {
	if !anyValueSet(opts.Parameters, opts.ResourceMonitor, opts.PasswordPolicy, opts.SessionPolicy, opts.Tag) {
		return fmt.Errorf("at least one of parameters, resource monitor, password policy, session policy, or tag must be set")
	}
	if valueSet(opts.Parameters) {
		if !everyValueNil(opts.ResourceMonitor, opts.PasswordPolicy, opts.SessionPolicy, opts.Tag) {
			return fmt.Errorf("cannot set both parameters and resource monitor, password policy, session policy, or tag")
		}
		return opts.Parameters.validate()
	}
	if valueSet(opts.ResourceMonitor) {
		if !everyValueNil(opts.PasswordPolicy, opts.SessionPolicy, opts.Tag) {
			return fmt.Errorf("cannot set both resource monitor and password policy, session policy, or tag")
		}
		return nil
	}
	if valueSet(opts.PasswordPolicy) {
		if !everyValueNil(opts.SessionPolicy, opts.Tag) {
			return fmt.Errorf("cannot set both password policy and session policy or tag")
		}
		return nil
	}
	if valueSet(opts.SessionPolicy) {
		if !everyValueNil(opts.Tag) {
			return fmt.Errorf("cannot set both session policy and tag")
		}
		return nil
	}
	return nil
}

type AccountLevelParametersUnset struct {
	AccountParameters *AccountParametersUnset `ddl:"list,no_parentheses"`
	SessionParameters *SessionParametersUnset `ddl:"list,no_parentheses"`
	ObjectParameters  *ObjectParametersUnset  `ddl:"list,no_parentheses"`
	UserParameters    *UserParametersUnset    `ddl:"list,no_parentheses"`
}

func (opts *AccountLevelParametersUnset) validate() error {
	if !anyValueSet(opts.AccountParameters, opts.SessionParameters, opts.ObjectParameters, opts.UserParameters) {
		return fmt.Errorf("at least one of account parameters, session parameters, object parameters, or user parameters must be set")
	}
	return nil
}

type AccountUnset struct {
	Parameters     *AccountLevelParametersUnset `ddl:"list,no_parentheses"`
	PasswordPolicy *bool                        `ddl:"keyword" sql:"PASSWORD POLICY"`
	SessionPolicy  *bool                        `ddl:"keyword" sql:"SESSION POLICY"`
	Tag            []ObjectIdentifier           `ddl:"keyword" sql:"TAG"`
}

func (opts *AccountUnset) validate() error {
	if !anyValueSet(opts.Parameters, opts.PasswordPolicy, opts.SessionPolicy, opts.Tag) {
		return fmt.Errorf("at least one of parameters, password policy, session policy, or tag must be set")
	}
	if valueSet(opts.Parameters) {
		if !everyValueNil(opts.PasswordPolicy, opts.SessionPolicy, opts.Tag) {
			return fmt.Errorf("cannot unset both parameters and password policy, session policy, or tag")
		}
		return opts.Parameters.validate()
	}
	if valueSet(opts.PasswordPolicy) {
		if !everyValueNil(opts.SessionPolicy, opts.Tag) {
			return fmt.Errorf("cannot unset both password policy and session policy or tag")
		}
		return nil
	}
	if valueSet(opts.SessionPolicy) {
		if !everyValueNil(opts.Tag) {
			return fmt.Errorf("cannot unset both session policy and tag")
		}
		return nil
	}
	return nil
}

type AccountRename struct {
	Name       AccountObjectIdentifier `ddl:"identifier"`
	NewName    AccountObjectIdentifier `ddl:"identifier" sql:"RENAME TO"`
	SaveOldURL *bool                   `ddl:"parameter" sql:"SAVE_OLD_URL"`
}

func (opts *AccountRename) validate() error {
	if !validObjectidentifier(opts.Name) {
		return fmt.Errorf("Name must be set")
	}
	if !validObjectidentifier(opts.NewName) {
		return fmt.Errorf("NewName must be set")
	}
	return nil
}

type AccountDrop struct {
	Name   AccountObjectIdentifier `ddl:"identifier"`
	OldURL *bool                   `ddl:"keyword" sql:"DROP OLD URL"`
}

func (opts *AccountDrop) validate() error {
	if !validObjectidentifier(opts.Name) {
		return fmt.Errorf("Name must be set")
	}
	if valueSet(opts.OldURL) {
		if !*opts.OldURL {
			return fmt.Errorf("OldURL must be true")
		}
	} else {
		return fmt.Errorf("OldURL must be set")
	}
	return nil
}

func (c *accounts) Alter(ctx context.Context, opts *AlterAccountOptions) error {
	if opts == nil {
		opts = &AlterAccountOptions{}
	}
	return validateAndExec(c.client, ctx, opts)
}

type ShowAccountOptions struct {
	show     bool  `ddl:"static" sql:"SHOW"`
	accounts bool  `ddl:"static" sql:"ORGANIZATION ACCOUNTS"`
	Like     *Like `ddl:"keyword" sql:"LIKE"`
}

func (opts *ShowAccountOptions) validate() error {
	return nil
}

type Account struct {
	OrganizationName                     string
	AccountName                          string
	RegionGroup                          string
	SnowflakeRegion                      string
	Edition                              AccountEdition
	AccountURL                           string
	CreatedOn                            time.Time
	Comment                              string
	AccountLocator                       string
	AccountLocatorURL                    string
	ManagedAccounts                      int
	ConsumptionBillingEntityName         string
	MarketplaceConsumerBillingEntityName string
	MarketplaceProviderBillingEntityName string
	OldAccountURL                        string
	IsOrgAdmin                           bool
}

func (v *Account) ID() AccountObjectIdentifier {
	return NewAccountObjectIdentifier(v.AccountName)
}

func (v *Account) AccountID() AccountIdentifier {
	return NewAccountIdentifier(v.OrganizationName, v.AccountName)
}

type accountDBRow struct {
	OrganizationName                     string         `db:"organization_name"`
	AccountName                          string         `db:"account_name"`
	RegionGroup                          sql.NullString `db:"region_group"`
	SnowflakeRegion                      string         `db:"snowflake_region"`
	Edition                              string         `db:"edition"`
	AccountURL                           string         `db:"account_url"`
	CreatedOn                            time.Time      `db:"created_on"`
	Comment                              string         `db:"comment"`
	AccountLocator                       string         `db:"account_locator"`
	AccountLocatorURL                    string         `db:"account_locator_url"`
	AccountOldURLSavedOn                 sql.NullString `db:"account_old_url_saved_on"`
	ManagedAccounts                      int            `db:"managed_accounts"`
	ConsumptionBillingEntityName         string         `db:"consumption_billing_entity_name"`
	MarketplaceConsumerBillingEntityName sql.NullString `db:"marketplace_consumer_billing_entity_name"`
	MarketplaceProviderBillingEntityName sql.NullString `db:"marketplace_provider_billing_entity_name"`
	OldAccountURL                        string         `db:"old_account_url"`
	IsOrgAdmin                           bool           `db:"is_org_admin"`
}

func (row accountDBRow) toAccount() *Account {
	acc := &Account{
		OrganizationName:                     row.OrganizationName,
		AccountName:                          row.AccountName,
		RegionGroup:                          "",
		SnowflakeRegion:                      row.SnowflakeRegion,
		Edition:                              AccountEdition(row.Edition),
		AccountURL:                           row.AccountURL,
		CreatedOn:                            row.CreatedOn,
		Comment:                              row.Comment,
		AccountLocator:                       row.AccountLocator,
		AccountLocatorURL:                    row.AccountLocatorURL,
		ManagedAccounts:                      row.ManagedAccounts,
		ConsumptionBillingEntityName:         row.ConsumptionBillingEntityName,
		MarketplaceConsumerBillingEntityName: "",
		MarketplaceProviderBillingEntityName: "",
		OldAccountURL:                        row.OldAccountURL,
		IsOrgAdmin:                           row.IsOrgAdmin,
	}
	if row.MarketplaceConsumerBillingEntityName.Valid {
		acc.MarketplaceConsumerBillingEntityName = row.MarketplaceConsumerBillingEntityName.String
	}
	if row.MarketplaceProviderBillingEntityName.Valid {
		acc.MarketplaceProviderBillingEntityName = row.MarketplaceProviderBillingEntityName.String
	}
	if row.RegionGroup.Valid {
		acc.SnowflakeRegion = row.RegionGroup.String
	}
	return acc
}

func (c *accounts) Show(ctx context.Context, opts *ShowAccountOptions) ([]*Account, error) {
	if opts == nil {
		opts = &ShowAccountOptions{}
	}
	if err := opts.validate(); err != nil {
		return nil, err
	}
	sql, err := structToSQL(opts)
	if err != nil {
		return nil, err
	}
	dest := []accountDBRow{}
	err = c.client.query(ctx, &dest, sql)
	if err != nil {
		return nil, err
	}
	resultList := make([]*Account, len(dest))
	for i, row := range dest {
		resultList[i] = row.toAccount()
	}

	return resultList, nil
}

func (c *accounts) ShowByID(ctx context.Context, id AccountObjectIdentifier) (*Account, error) {
	accounts, err := c.Show(ctx, &ShowAccountOptions{
		Like: &Like{
			Pattern: String(id.Name()),
		},
	})
	if err != nil {
		return nil, err
	}

	for _, account := range accounts {
		if account.AccountName == id.Name() || account.AccountLocator == id.Name() {
			return account, nil
		}
	}
<<<<<<< HEAD
	return nil, ErrObjectNotExistOrAuthorized
}

type DropAccountOptions struct {
	drop              bool                    `ddl:"static" sql:"DROP"`
	account           bool                    `ddl:"static" sql:"ACCOUNT"`
	IfExists          *bool                   `ddl:"keyword" sql:"IF EXISTS"`
	name              AccountObjectIdentifier `ddl:"identifier"`
	gracePeriodInDays int                     `ddl:"parameter" sql:"GRACE_PERIOD_IN_DAYS"`
}

func (opts *DropAccountOptions) validate() error {
	if !validObjectidentifier(opts.name) {
		return fmt.Errorf("Name must be set")
	}
	if !validateIntGreaterThanOrEqual(opts.gracePeriodInDays, 3) {
		return fmt.Errorf("gracePeriodInDays must be greater than or equal to 3")
	}
	return nil
}

func (c *accounts) Drop(ctx context.Context, id AccountObjectIdentifier, gracePeriodInDays int, opts *DropAccountOptions) error {
	if opts == nil {
		opts = &DropAccountOptions{}
	}
	opts.name = id
	opts.gracePeriodInDays = gracePeriodInDays
	return validateAndExec(c.client, ctx, opts)
}

type undropAccountOptions struct {
	undrop  bool                    `ddl:"static" sql:"UNDROP"`
	account bool                    `ddl:"static" sql:"ACCOUNT"`
	name    AccountObjectIdentifier `ddl:"identifier"`
}

func (c *accounts) Undrop(ctx context.Context, id AccountObjectIdentifier) error {
	opts := &undropAccountOptions{
		name: id,
	}
	sql, err := structToSQL(opts)
	if err != nil {
		return err
	}
	_, err = c.client.exec(ctx, sql)
	return err
=======
	return nil, errObjectNotExistOrAuthorized
>>>>>>> 5b996e6f
}<|MERGE_RESOLUTION|>--- conflicted
+++ resolved
@@ -397,8 +397,7 @@
 			return account, nil
 		}
 	}
-<<<<<<< HEAD
-	return nil, ErrObjectNotExistOrAuthorized
+	return nil, errObjectNotExistOrAuthorized
 }
 
 type DropAccountOptions struct {
@@ -444,7 +443,4 @@
 	}
 	_, err = c.client.exec(ctx, sql)
 	return err
-=======
-	return nil, errObjectNotExistOrAuthorized
->>>>>>> 5b996e6f
 }