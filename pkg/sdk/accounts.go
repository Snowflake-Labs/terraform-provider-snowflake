--- conflicted
+++ resolved
@@ -230,11 +230,7 @@
 
 type AccountSetIsOrgAdmin struct {
 	Name     AccountObjectIdentifier `ddl:"identifier"`
-<<<<<<< HEAD
-	OrgAdmin *bool                   `ddl:"parameter" sql:"SET IS_ORG_ADMIN"`
-=======
 	OrgAdmin bool                    `ddl:"parameter" sql:"SET IS_ORG_ADMIN"`
->>>>>>> 5df33a8c
 }
 
 type AccountRename struct {
