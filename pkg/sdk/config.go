--- conflicted
+++ resolved
@@ -21,21 +21,8 @@
 	"golang.org/x/crypto/ssh"
 )
 
-<<<<<<< HEAD
-type (
-	FileReader func(path string) ([]byte, error)
-)
-
-func DefaultConfigSafe() *gosnowflake.Config {
-	return DefaultConfig(oswrapper.ReadFileSafe)
-}
-
-func DefaultConfig(configLoader FileReader) *gosnowflake.Config {
-	config, err := ProfileConfig("default", configLoader)
-=======
 func DefaultConfig(verifyPermissions bool) *gosnowflake.Config {
 	config, err := ProfileConfig("default", verifyPermissions)
->>>>>>> d6f794ce
 	if err != nil || config == nil {
 		log.Printf("[DEBUG] No Snowflake config file found, returning empty config: %v\n", err)
 		config = &gosnowflake.Config{}
@@ -43,26 +30,14 @@
 	return config
 }
 
-<<<<<<< HEAD
-func ProfileConfigSafe(profile string) (*gosnowflake.Config, error) {
-	return ProfileConfig(profile, oswrapper.ReadFileSafe)
-}
-
-func ProfileConfig(profile string, fileReader FileReader) (*gosnowflake.Config, error) {
-=======
 func ProfileConfig(profile string, verifyPermissions bool) (*gosnowflake.Config, error) {
->>>>>>> d6f794ce
 	log.Printf("[DEBUG] Retrieving %s profile from a TOML file\n", profile)
 	path, err := GetConfigFileName()
 	if err != nil {
 		return nil, err
 	}
 
-<<<<<<< HEAD
-	configs, err := LoadConfigFile(path, fileReader)
-=======
 	configs, err := LoadConfigFile(path, verifyPermissions)
->>>>>>> d6f794ce
 	if err != nil {
 		return nil, fmt.Errorf("could not load config file: %w", err)
 	}
@@ -386,13 +361,8 @@
 	return nil
 }
 
-<<<<<<< HEAD
-func LoadConfigFile(path string, fileReader FileReader) (map[string]ConfigDTO, error) {
-	data, err := fileReader(path)
-=======
 func LoadConfigFile(path string, verifyPermissions bool) (map[string]ConfigDTO, error) {
 	data, err := oswrapper.ReadFileSafe(path, verifyPermissions)
->>>>>>> d6f794ce
 	if err != nil {
 		return nil, err
 	}
