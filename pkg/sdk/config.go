--- conflicted
+++ resolved
@@ -214,47 +214,6 @@
 
 // TODO(SNOW-1787920): improve TOML parsing
 type ConfigDTO struct {
-<<<<<<< HEAD
-	AccountName                    *string             `toml:"accountname"`
-	OrganizationName               *string             `toml:"organizationname"`
-	User                           *string             `toml:"user"`
-	Username                       *string             `toml:"username"`
-	Password                       *string             `toml:"password"`
-	Host                           *string             `toml:"host"`
-	Warehouse                      *string             `toml:"warehouse"`
-	Role                           *string             `toml:"role"`
-	Params                         *map[string]*string `toml:"params"`
-	ClientIp                       *string             `toml:"clientip"`
-	Protocol                       *string             `toml:"protocol"`
-	Passcode                       *string             `toml:"passcode"`
-	Port                           *int                `toml:"port"`
-	PasscodeInPassword             *bool               `toml:"passcodeinpassword"`
-	OktaUrl                        *string             `toml:"oktaurl"`
-	ClientTimeout                  *int                `toml:"clienttimeout"`
-	JwtClientTimeout               *int                `toml:"jwtclienttimeout"`
-	LoginTimeout                   *int                `toml:"logintimeout"`
-	RequestTimeout                 *int                `toml:"requesttimeout"`
-	JwtExpireTimeout               *int                `toml:"jwtexpiretimeout"`
-	ExternalBrowserTimeout         *int                `toml:"externalbrowsertimeout"`
-	MaxRetryCount                  *int                `toml:"maxretrycount"`
-	Authenticator                  *string             `toml:"authenticator"`
-	InsecureMode                   *bool               `toml:"insecuremode"`
-	OcspFailOpen                   *bool               `toml:"ocspfailopen"`
-	Token                          *string             `toml:"token"`
-	KeepSessionAlive               *bool               `toml:"keepsessionalive"`
-	PrivateKey                     *string             `toml:"privatekey,multiline"`
-	PrivateKeyPassphrase           *string             `toml:"privatekeypassphrase"`
-	DisableTelemetry               *bool               `toml:"disabletelemetry"`
-	ValidateDefaultParameters      *bool               `toml:"validatedefaultparameters"`
-	ClientRequestMfaToken          *bool               `toml:"clientrequestmfatoken"`
-	ClientStoreTemporaryCredential *bool               `toml:"clientstoretemporarycredential"`
-	Tracing                        *string             `toml:"tracing"`
-	TmpDirPath                     *string             `toml:"tmpdirpath"`
-	DisableQueryContextCache       *bool               `toml:"disablequerycontextcache"`
-	IncludeRetryReason             *bool               `toml:"includeretryreason"`
-	DisableConsoleLogin            *bool               `toml:"disableconsolelogin"`
-=======
-	Account                *string             `toml:"account"`
 	AccountName            *string             `toml:"accountname"`
 	OrganizationName       *string             `toml:"organizationname"`
 	User                   *string             `toml:"user"`
@@ -294,7 +253,6 @@
 	DisableQueryContextCache       *bool   `toml:"disablequerycontextcache"`
 	IncludeRetryReason             *bool   `toml:"includeretryreason"`
 	DisableConsoleLogin            *bool   `toml:"disableconsolelogin"`
->>>>>>> 425787c5
 }
 
 func (c *ConfigDTO) DriverConfig() (gosnowflake.Config, error) {
