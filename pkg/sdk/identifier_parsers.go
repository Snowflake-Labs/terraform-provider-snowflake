package sdk

import (
	"bytes"
	"encoding/csv"
	"fmt"
	"slices"
	"strconv"
	"strings"
)

const IdDelimiter = '.'

// TODO(SNOW-1495053): Temporarily exported, make as private
func ParseIdentifierStringWithOpts(identifier string, opts func(*csv.Reader)) ([]string, error) {
	reader := csv.NewReader(strings.NewReader(identifier))
	if opts != nil {
		opts(reader)
	}
	lines, err := reader.ReadAll()
	if err != nil {
		return nil, fmt.Errorf("unable to read identifier: %s, err = %w", identifier, err)
	}
	if len(lines) != 1 {
		return nil, fmt.Errorf("incompatible identifier: %s", identifier)
	}
	return lines[0], nil
}

// TODO(SNOW-1495053): Temporarily exported, make as private
func ParseIdentifierString(identifier string) ([]string, error) {
	parts, err := ParseIdentifierStringWithOpts(identifier, func(r *csv.Reader) {
		r.Comma = IdDelimiter
	})
	if err != nil {
		return nil, err
	}
	for _, part := range parts {
		// TODO(SNOW-1571674): Remove the validation
		if strings.Contains(part, `"`) {
			return nil, fmt.Errorf(`unable to parse identifier: %s, currently identifiers containing double quotes are not supported in the provider`, identifier)
		}
		// TODO(SNOW-1571674): Remove the validation
		if strings.ContainsAny(part, `()`) {
			return nil, fmt.Errorf(`unable to parse identifier: %s, currently identifiers containing opening and closing parentheses '()' are not supported in the provider`, identifier)
		}
	}
	return parts, nil
}

func parseIdentifier[T ObjectIdentifier](identifier string, expectedParts int, expectedFormat string, constructFromParts func(parts []string) T) (T, error) {
	var emptyIdentifier T
	parts, err := ParseIdentifierString(identifier)
	if err != nil {
		return emptyIdentifier, err
	}
	if len(parts) != expectedParts {
		return emptyIdentifier, fmt.Errorf(`unexpected number of parts %[1]d in identifier %[2]s, expected %[3]d in a form of "%[4]s"`, len(parts), identifier, expectedParts, expectedFormat)
	}
	return constructFromParts(parts), nil
}

func ParseAccountObjectIdentifier(identifier string) (AccountObjectIdentifier, error) {
	return parseIdentifier[AccountObjectIdentifier](
		identifier, 1, "<account_object_name>",
		func(parts []string) AccountObjectIdentifier {
			return NewAccountObjectIdentifier(parts[0])
		},
	)
}

// TODO(SNOW-1495053): Replace ParseObjectIdentifier
// ParseObjectIdentifierString tries to guess the identifier by the number of parts it contains.
// Because of the overlapping, in some cases, the output ObjectIdentifier can be one of the following implementations:
// - AccountObjectIdentifier for one part
// - DatabaseObjectIdentifier for two parts
// - SchemaObjectIdentifier for three parts (overlaps with ExternalObjectIdentifier)
// - TableColumnIdentifier for four parts
func ParseObjectIdentifierString(identifier string) (ObjectIdentifier, error) {
	parts, err := ParseIdentifierString(identifier)
	if err != nil {
		return nil, err
	}
	switch len(parts) {
	case 1:
		return NewAccountObjectIdentifier(parts[0]), nil
	case 2:
		return NewDatabaseObjectIdentifier(parts[0], parts[1]), nil
	case 3:
		return NewSchemaObjectIdentifier(parts[0], parts[1], parts[2]), nil
	case 4:
		return NewTableColumnIdentifier(parts[0], parts[1], parts[2], parts[3]), nil
	default:
		return nil, fmt.Errorf("unsupported identifier: %[1]s (number of parts: %[2]d)", identifier, len(parts))
	}
}

func ParseDatabaseObjectIdentifier(identifier string) (DatabaseObjectIdentifier, error) {
	return parseIdentifier[DatabaseObjectIdentifier](
		identifier, 2, "<database_name>.<database_object_name>",
		func(parts []string) DatabaseObjectIdentifier {
			return NewDatabaseObjectIdentifier(parts[0], parts[1])
		},
	)
}

func ParseSchemaObjectIdentifier(identifier string) (SchemaObjectIdentifier, error) {
	return parseIdentifier[SchemaObjectIdentifier](
		identifier, 3, "<database_name>.<schema_name>.<schema_object_name>",
		func(parts []string) SchemaObjectIdentifier {
			return NewSchemaObjectIdentifier(parts[0], parts[1], parts[2])
		},
	)
}

func ParseTableColumnIdentifier(identifier string) (TableColumnIdentifier, error) {
	return parseIdentifier[TableColumnIdentifier](
		identifier, 4, "<database_name>.<schema_name>.<table_name>.<table_column_name>",
		func(parts []string) TableColumnIdentifier {
			return NewTableColumnIdentifier(parts[0], parts[1], parts[2], parts[3])
		},
	)
}

// ParseAccountIdentifier is implemented with an assumption that the recommended format is used that contains two parts,
// organization name and account name.
func ParseAccountIdentifier(identifier string) (AccountIdentifier, error) {
	return parseIdentifier[AccountIdentifier](
		identifier, 2, "<organization_name>.<account_name>",
		func(parts []string) AccountIdentifier {
			return NewAccountIdentifier(parts[0], parts[1])
		},
	)
}

// ParseExternalObjectIdentifier is implemented with an assumption that the identifier consists of three parts, because:
//   - After identifier rework, we expect account identifiers to always have two parts "<organization_name>.<account_name>".
//   - So far, the only external things that we referred to with external identifiers had only one part (not including the account identifier),
//     meaning it will always be represented as sdk.AccountObjectIdentifier. Documentation also doesn't describe any case where
//     account identifier would be used as part of the identifier that would refer to the "lower level" object.
//     Reference: https://docs.snowflake.com/en/user-guide/admin-account-identifier#where-are-account-identifiers-used.
func ParseExternalObjectIdentifier(identifier string) (ExternalObjectIdentifier, error) {
	return parseIdentifier[ExternalObjectIdentifier](
		identifier, 3, "<organization_name>.<account_name>.<external_object_name>",
		func(parts []string) ExternalObjectIdentifier {
			return NewExternalObjectIdentifier(NewAccountIdentifier(parts[0], parts[1]), NewAccountObjectIdentifier(parts[2]))
		},
	)
}

func ParseSchemaObjectIdentifierWithArguments(fullyQualifiedName string) (SchemaObjectIdentifierWithArguments, error) {
	splitIdIndex := strings.IndexRune(fullyQualifiedName, '(')
	parts, err := ParseIdentifierString(fullyQualifiedName[:splitIdIndex])
	if err != nil {
		return SchemaObjectIdentifierWithArguments{}, err
	}
	dataTypes, err := ParseFunctionArgumentsFromString(fullyQualifiedName[splitIdIndex:])
	if err != nil {
		return SchemaObjectIdentifierWithArguments{}, err
	}
	return NewSchemaObjectIdentifierWithArguments(
		parts[0],
		parts[1],
		parts[2],
		dataTypes...,
	), nil
}

// ParseSchemaObjectIdentifierWithArgumentsAndReturnType parses names in the following format: <database>.<schema>."<function>(<argname> <argtype>...):<returntype>"
// Return type is not part of an identifier.
// TODO(SNOW-1625030): Remove and use ParseSchemaObjectIdentifierWithArguments instead
func ParseSchemaObjectIdentifierWithArgumentsAndReturnType(fullyQualifiedName string) (SchemaObjectIdentifierWithArguments, error) {
	parts, err := ParseIdentifierStringWithOpts(fullyQualifiedName, func(r *csv.Reader) {
		r.Comma = IdDelimiter
	})
	if err != nil {
		return SchemaObjectIdentifierWithArguments{}, err
	}
	functionHeader := parts[2]
	leftParenthesisIndex := strings.IndexRune(functionHeader, '(')
	functionName := functionHeader[:leftParenthesisIndex]
	argsRaw := functionHeader[leftParenthesisIndex:]
	returnTypeIndex := strings.LastIndex(argsRaw, ":")
	if returnTypeIndex != -1 {
		argsRaw = argsRaw[:returnTypeIndex]
	}
	dataTypes, err := ParseFunctionArgumentsFromString(argsRaw)
	if err != nil {
		return SchemaObjectIdentifierWithArguments{}, err
	}
	return NewSchemaObjectIdentifierWithArguments(
		parts[0],
		parts[1],
		functionName,
		dataTypes...,
	), nil
}

// ParseFunctionArgumentsFromString parses function argument from arguments string with optional argument names.
// Varying types are not supported (e.g. VARCHAR(200)), because Snowflake outputs them in a shortened version
// (VARCHAR in this case). The only exception is newly added type VECTOR that has the following structure
// VECTOR(<type>, n) where <type> right now can be either INT or FLOAT and n is the number of elements in the VECTOR.
// Snowflake returns vectors with their exact type, and this function supports it.
func ParseFunctionArgumentsFromString(arguments string) ([]DataType, error) {
	dataTypes := make([]DataType, 0)

	if len(arguments) > 0 && arguments[0] == '(' && arguments[len(arguments)-1] == ')' {
		arguments = arguments[1 : len(arguments)-1]
	}
	stringBuffer := bytes.NewBufferString(arguments)

	for stringBuffer.Len() > 0 {
		stringBuffer = bytes.NewBufferString(strings.TrimSpace(stringBuffer.String()))

		// When a function is created with a default value for an argument, in the SHOW output ("arguments" column)
		// the argument's data type is prefixed with "DEFAULT ", e.g. "(DEFAULT INT, DEFAULT VARCHAR)".
		if strings.HasPrefix(stringBuffer.String(), "DEFAULT") {
			if _, err := stringBuffer.ReadString(' '); err != nil {
				return nil, fmt.Errorf("failed to skip default keyword, err = %w", err)
			}
		}

		// We use another buffer to peek into next data type (needed for vector parsing)
		peekDataType, _ := bytes.NewBufferString(stringBuffer.String()).ReadString(',')
<<<<<<< HEAD
		// Skip argument name, if present
		if strings.ContainsRune(peekDataType, ' ') && !strings.HasPrefix(peekDataType, "VECTOR(") {
			// Ignore err, because stringBuffer always contains ' ' here
			_, _ = stringBuffer.ReadString(' ')
			peekDataType, _ = bytes.NewBufferString(stringBuffer.String()).ReadString(',')
		}
=======

>>>>>>> f13cc5c2
		switch {
		// For now, only vectors need special parsing behavior
		case strings.HasPrefix(peekDataType, "VECTOR"):
			vectorDataType, err := stringBuffer.ReadString(')')
			if err != nil {
				return nil, fmt.Errorf("failed to parse vector type, couldn't find the closing bracket, err = %w", err)
			}

			vectorDataType = strings.TrimSpace(vectorDataType)
			vectorTypeBuffer := bytes.NewBufferString(vectorDataType)
			if _, err := vectorTypeBuffer.ReadString('('); err != nil {
				return nil, fmt.Errorf("failed to parse vector type, couldn't find the opening bracket, err = %w", err)
			}

			vectorInnerType, err := vectorTypeBuffer.ReadString(',')
			if err != nil {
				return nil, fmt.Errorf("failed to parse vector inner type: %w", err)
			}

			vectorInnerType = vectorInnerType[:len(vectorInnerType)-1]
			if !slices.Contains(allowedVectorInnerTypes, DataType(vectorInnerType)) {
				return nil, fmt.Errorf("invalid vector inner type: %s, allowed vector types are: %v", vectorInnerType, allowedVectorInnerTypes)
			}

			vectorSize, err := vectorTypeBuffer.ReadString(')')
			if err != nil {
				return nil, fmt.Errorf("failed to parse vector size: %w", err)
			}

			vectorSize = strings.TrimSpace(vectorSize[:len(vectorSize)-1])
			_, err = strconv.ParseInt(vectorSize, 0, 8)
			if err != nil {
				return nil, fmt.Errorf("invalid vector size: %s (not a number): %w", vectorSize, err)
			}

			if stringBuffer.Len() > 0 {
				commaByte, err := stringBuffer.ReadByte()
				if commaByte != ',' {
					return nil, fmt.Errorf("expected a comma delimited string but found %s", string(commaByte))
				}
				if err != nil {
					return nil, err
				}
			}
			dataTypes = append(dataTypes, DataType(vectorDataType))
		default:
			argument, err := stringBuffer.ReadString(',')
			if err == nil {
				argument = argument[:len(argument)-1]
			}
<<<<<<< HEAD
			dataTypes = append(dataTypes, DataType(argument))
=======
			dataTypes = append(dataTypes, DataType(dataType))
>>>>>>> f13cc5c2
		}
	}

	return dataTypes, nil
}<|MERGE_RESOLUTION|>--- conflicted
+++ resolved
@@ -222,16 +222,13 @@
 
 		// We use another buffer to peek into next data type (needed for vector parsing)
 		peekDataType, _ := bytes.NewBufferString(stringBuffer.String()).ReadString(',')
-<<<<<<< HEAD
 		// Skip argument name, if present
 		if strings.ContainsRune(peekDataType, ' ') && !strings.HasPrefix(peekDataType, "VECTOR(") {
 			// Ignore err, because stringBuffer always contains ' ' here
 			_, _ = stringBuffer.ReadString(' ')
 			peekDataType, _ = bytes.NewBufferString(stringBuffer.String()).ReadString(',')
 		}
-=======
-
->>>>>>> f13cc5c2
+
 		switch {
 		// For now, only vectors need special parsing behavior
 		case strings.HasPrefix(peekDataType, "VECTOR"):
@@ -282,11 +279,7 @@
 			if err == nil {
 				argument = argument[:len(argument)-1]
 			}
-<<<<<<< HEAD
 			dataTypes = append(dataTypes, DataType(argument))
-=======
-			dataTypes = append(dataTypes, DataType(dataType))
->>>>>>> f13cc5c2
 		}
 	}
 
