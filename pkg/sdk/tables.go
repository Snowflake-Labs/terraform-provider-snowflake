--- conflicted
+++ resolved
@@ -1,15 +1,10 @@
 package sdk
 
-<<<<<<< HEAD
 import (
 	"context"
 	"database/sql"
 	"fmt"
 )
-=======
-// placeholder for the real implementation.
-type CreateTableOptions struct{}
->>>>>>> b7d0b222
 
 var _ convertibleRow[Table] = new(tableDBRow)
 
@@ -44,6 +39,7 @@
 	Type          *DataType                         `ddl:"keyword"`
 	MaskingPolicy *TableAsSelectColumnMaskingPolicy `ddl:"keyword"`
 }
+
 type TableAsSelectColumnMaskingPolicy struct {
 	With          *bool                  `ddl:"keyword" sql:"WITH"`
 	maskingPolicy bool                   `ddl:"static" sql:"MASKING POLICY"`
@@ -58,6 +54,7 @@
 	CopyGrants *bool                  `ddl:"keyword" sql:"COPY GRANTS"`
 	Query      []string               `ddl:"parameter,no_equals,parentheses" sql:"USING TEMPLATE"`
 }
+
 type createTableLikeOptions struct {
 	create      bool                   `ddl:"static" sql:"CREATE"`
 	OrReplace   *bool                  `ddl:"keyword" sql:"OR REPLACE"`
@@ -68,6 +65,7 @@
 	ClusterBy   []string               `ddl:"keyword,parentheses" sql:"CLUSTER BY"`
 	CopyGrants  *bool                  `ddl:"keyword" sql:"COPY GRANTS"`
 }
+
 type createTableCloneOptions struct {
 	create      bool                   `ddl:"static" sql:"CREATE"`
 	OrReplace   *bool                  `ddl:"keyword" sql:"OR REPLACE"`
@@ -78,6 +76,7 @@
 	ClonePoint  *ClonePoint            `ddl:"keyword"`
 	CopyGrants  *bool                  `ddl:"keyword" sql:"COPY GRANTS"`
 }
+
 type ClonePoint struct {
 	Moment CloneMoment `ddl:"parameter,no_equals"`
 	At     TimeTravel  `ddl:"list,parentheses,no_comma"`
@@ -107,19 +106,13 @@
 	StageFileFormat            []StageFileFormat          `ddl:"parameter,equals,parentheses" sql:"STAGE_FILE_FORMAT"`
 	StageCopyOptions           []StageCopyOption          `ddl:"parameter,equals,parentheses" sql:"STAGE_COPY_OPTIONS"`
 	DataRetentionTimeInDays    *int                       `ddl:"parameter" sql:"DATA_RETENTION_TIME_IN_DAYS"`
-	MaxDataExtentionTimeInDays *int                       `ddl:"parameter" sql:"MAX_DATA_EXTENSION_TIME_IN_DAYS"`
+	MaxDataExtensionTimeInDays *int                       `ddl:"parameter" sql:"MAX_DATA_EXTENSION_TIME_IN_DAYS"`
 	ChangeTracking             *bool                      `ddl:"parameter" sql:"CHANGE_TRACKING"`
 	DefaultDDLCollation        *string                    `ddl:"parameter,single_quotes" sql:"DEFAULT_DDL_COLLATION"`
 	CopyGrants                 *bool                      `ddl:"keyword" sql:"COPY GRANTS"`
 	RowAccessPolicy            *RowAccessPolicy           `ddl:"keyword"`
 	Tags                       []TagAssociation           `ddl:"keyword,parentheses" sql:"TAG"`
 	Comment                    *string                    `ddl:"parameter,single_quotes" sql:"COMMENT"`
-}
-type RowAccessPolicy struct {
-	With            *bool                  `ddl:"keyword" sql:"WITH"`
-	rowAccessPolicy bool                   `ddl:"static" sql:"ROW ACCESS POLICY"`
-	Name            SchemaObjectIdentifier `ddl:"identifier"`
-	On              []string               `ddl:"keyword,parentheses" sql:"ON"`
 }
 
 type TableScope string
@@ -165,26 +158,6 @@
 	maskingPolicy bool                   `ddl:"static" sql:"MASKING POLICY"`
 	Name          SchemaObjectIdentifier `ddl:"identifier"`
 	Using         []string               `ddl:"keyword,parentheses" sql:"USING"`
-}
-
-type ColumnInlineConstraint struct {
-	Name       string               `ddl:"parameter,no_equals" sql:"CONSTRAINT"`
-	Type       ColumnConstraintType `ddl:"keyword"`
-	ForeignKey *InlineForeignKey    `ddl:"keyword" sql:"FOREIGN KEY"`
-
-	// Optional
-	Enforced           *bool `ddl:"keyword" sql:"ENFORCED"`
-	NotEnforced        *bool `ddl:"keyword" sql:"NOT ENFORCED"`
-	Deferrable         *bool `ddl:"keyword" sql:"DEFERRABLE"`
-	NotDeferrable      *bool `ddl:"keyword" sql:"NOT DEFERRABLE"`
-	InitiallyDeferred  *bool `ddl:"keyword" sql:"INITIALLY DEFERRED"`
-	InitiallyImmediate *bool `ddl:"keyword" sql:"INITIALLY IMMEDIATE"`
-	Enable             *bool `ddl:"keyword" sql:"ENABLE"`
-	Disable            *bool `ddl:"keyword" sql:"DISABLE"`
-	Validate           *bool `ddl:"keyword" sql:"VALIDATE"`
-	NoValidate         *bool `ddl:"keyword" sql:"NOVALIDATE"`
-	Rely               *bool `ddl:"keyword" sql:"RELY"`
-	NoRely             *bool `ddl:"keyword" sql:"NORELY"`
 }
 
 type CreateOutOfLineConstraint struct {
@@ -229,21 +202,6 @@
 	NoRely             *bool `ddl:"keyword" sql:"NORELY"`
 }
 
-type ColumnConstraintType string
-
-const (
-	ColumnConstraintTypeUnique     ColumnConstraintType = "UNIQUE"
-	ColumnConstraintTypePrimaryKey ColumnConstraintType = "PRIMARY KEY"
-	ColumnConstraintTypeForeignKey ColumnConstraintType = "FOREIGN KEY"
-)
-
-type InlineForeignKey struct {
-	TableName  string              `ddl:"keyword" sql:"REFERENCES"`
-	ColumnName []string            `ddl:"keyword,parentheses"`
-	Match      *MatchType          `ddl:"keyword" sql:"MATCH"`
-	On         *ForeignKeyOnAction `ddl:"keyword" sql:"ON"`
-}
-
 type OutOfLineForeignKey struct {
 	references  bool                   `ddl:"static" sql:"REFERENCES"`
 	TableName   SchemaObjectIdentifier `ddl:"identifier"`
@@ -252,110 +210,20 @@
 	On          *ForeignKeyOnAction    `ddl:"keyword"`
 }
 
-type MatchType string
-
-const (
-	FullMatchType    MatchType = "FULL"
-	SimpleMatchType  MatchType = "SIMPLE"
-	PartialMatchType MatchType = "PARTIAL"
-)
-
-type ForeignKeyOnAction struct {
-	OnUpdate *ForeignKeyAction `ddl:"parameter,no_equals" sql:"ON UPDATE"`
-	OnDelete *ForeignKeyAction `ddl:"parameter,no_equals" sql:"ON DELETE"`
-}
-
-type ForeignKeyAction string
-
-const (
-	ForeignKeyCascadeAction    ForeignKeyAction = "CASCADE"
-	ForeignKeySetNullAction    ForeignKeyAction = "SET NULL"
-	ForeignKeySetDefaultAction ForeignKeyAction = "SET DEFAULT"
-	ForeignKeyRestrictAction   ForeignKeyAction = "RESTRICT"
-	ForeignKeyNoAction         ForeignKeyAction = "NO ACTION"
-)
-
-type StageFileFormat struct {
-	InnerValue StageFileFormatInnerValue `ddl:"keyword"`
-}
-
-type StageFileFormatInnerValue struct {
-	// One of
-	FormatName *string         `ddl:"parameter,no_quotes" sql:"FORMAT_NAME"`
-	FormatType *FileFormatType `ddl:"parameter" sql:"TYPE"`
-
-	Options *FileFormatTypeOptions
-}
-
 type StageCopyOption struct {
 	InnerValue StageCopyOptionsInnerValue `ddl:"keyword"`
 }
+
 type StageCopyOptionsInnerValue struct {
-	OnError           StageCopyOptionsOnError            `ddl:"parameter" sql:"ON_ERROR"`
-	SizeLimit         *int                               `ddl:"parameter" sql:"SIZE_LIMIT"`
-	Purge             *bool                              `ddl:"parameter" sql:"PURGE"`
-	ReturnFailedOnly  *bool                              `ddl:"parameter" sql:"RETURN_FAILED_ONLY"`
-	MatchByColumnName *StageCopyOptionsMatchByColumnName `ddl:"parameter" sql:"MATCH_BY_COLUMN_NAME"`
-	EnforceLength     *bool                              `ddl:"parameter" sql:"ENFORCE_LENGTH"`
-	TruncateColumns   *bool                              `ddl:"parameter" sql:"TRUNCATECOLUMNS"`
-	Force             *bool                              `ddl:"parameter" sql:"FORCE"`
-}
-
-type StageCopyOptionsOnError interface {
-	stageCopyOptionsOnError()
-	String() string
-}
-
-type StageCopyOptionsOnErrorContinue struct{}
-
-func (StageCopyOptionsOnErrorContinue) stageCopyOptionsOnError() {}
-func (StageCopyOptionsOnErrorContinue) String() string {
-	return "CONTINUE"
-}
-
-type StageCopyOptionsOnErrorSkipFile struct{}
-
-func (StageCopyOptionsOnErrorSkipFile) stageCopyOptionsOnError() {}
-
-func (StageCopyOptionsOnErrorSkipFile) String() string {
-	return "SKIP_FILE"
-}
-
-type StageCopyOptionsOnErrorSkipFileNum struct {
-	Value int
-}
-
-func (StageCopyOptionsOnErrorSkipFileNum) stageCopyOptionsOnError() {}
-
-func (opt StageCopyOptionsOnErrorSkipFileNum) String() string {
-	return fmt.Sprintf("SKIP_FILE_%v", opt.Value)
-}
-
-type StageCopyOptionsOnErrorSkipFileNumPercentage struct {
-	Value int
-}
-
-func (StageCopyOptionsOnErrorSkipFileNumPercentage) stageCopyOptionsOnError() {}
-
-func (opt StageCopyOptionsOnErrorSkipFileNumPercentage) String() string {
-	return fmt.Sprintf("'SKIP_FILE_%d%%'", opt.Value)
-}
-
-type StageCopyOptionsOnErrorAbortStatement struct{}
-
-func (StageCopyOptionsOnErrorAbortStatement) stageCopyOptionsOnError() {}
-
-func (StageCopyOptionsOnErrorAbortStatement) String() string {
-	return "ABORT_STATEMENT"
-}
-
-type StageCopyOptionsMatchByColumnName string
-
-const (
-	CopyOptionsMatchByColumnNameCaseSensitive   StageCopyOptionsMatchByColumnName = "CASE_SENSITIVE"
-	CopyOptionsMatchByColumnNameCaseInsensitive StageCopyOptionsMatchByColumnName = "CASE_INSENSITIVE"
-	CopyOptionsMatchByColumnNameNone            StageCopyOptionsMatchByColumnName = "NONE"
-)
+	OnError           *StageCopyOnErrorOptions  `ddl:"parameter" sql:"ON_ERROR"`
+	SizeLimit         *int                      `ddl:"parameter" sql:"SIZE_LIMIT"`
+	Purge             *bool                     `ddl:"parameter" sql:"PURGE"`
+	ReturnFailedOnly  *bool                     `ddl:"parameter" sql:"RETURN_FAILED_ONLY"`
+	MatchByColumnName *StageCopyColumnMapOption `ddl:"parameter" sql:"MATCH_BY_COLUMN_NAME"`
+	EnforceLength     *bool                     `ddl:"parameter" sql:"ENFORCE_LENGTH"`
+	TruncateColumns   *bool                     `ddl:"parameter" sql:"TRUNCATECOLUMNS"`
+	Force             *bool                     `ddl:"parameter" sql:"FORCE"`
+}
 
 type alterTableOptions struct {
 	alter    bool                   `ddl:"static" sql:"ALTER"` //lint:ignore U1000 This is used in the ddl tag
@@ -388,6 +256,7 @@
 	ChangeReclusterState *TableReclusterChangeState `ddl:"keyword"`
 	DropClusteringKey    *bool                      `ddl:"keyword" sql:"DROP CLUSTERING KEY"`
 }
+
 type TableReclusterAction struct {
 	MaxSize   *int    `ddl:"parameter" sql:"MAX_SIZE"`
 	Condition *string `ddl:"parameter,no_equals" sql:"WHERE"`
@@ -434,6 +303,7 @@
 	Type       ColumnConstraintType `ddl:"keyword"`
 	ForeignKey *ColumnAddForeignKey `ddl:"keyword"`
 }
+
 type ColumnAddForeignKey struct {
 	TableName  string `ddl:"keyword" sql:"REFERENCES"`
 	ColumnName string `ddl:"keyword,parentheses"`
@@ -465,11 +335,13 @@
 	Using             []string               `ddl:"keyword,parentheses" sql:"USING"`
 	Force             *bool                  `ddl:"keyword" sql:"FORCE"`
 }
+
 type TableColumnAlterUnsetMaskingPolicyAction struct {
 	alter            bool   `ddl:"static" sql:"ALTER COLUMN"`
 	ColumnName       string `ddl:"keyword"`
 	setMaskingPolicy bool   `ddl:"static" sql:"UNSET MASKING POLICY"`
 }
+
 type TableColumnAlterSetTagsAction struct {
 	alter      bool             `ddl:"static" sql:"ALTER COLUMN"` //lint:ignore U1000 This is used in the ddl tag
 	ColumnName string           `ddl:"keyword"`
@@ -483,6 +355,7 @@
 	unset      bool               `ddl:"static" sql:"UNSET"` //lint:ignore U1000 This is used in the ddl tag
 	Tags       []ObjectIdentifier `ddl:"keyword" sql:"TAG"`
 }
+
 type TableColumnAlterDropColumns struct {
 	dropColumn bool     `ddl:"static" sql:"DROP COLUMN"` //lint:ignore U1000 This is used in the ddl tag
 	Columns    []string `ddl:"keyword"`                  //lint:ignore U1000 This is used in the ddl tag
@@ -491,6 +364,7 @@
 type TableColumnAlterSequenceName interface {
 	String() string
 }
+
 type SequenceName string
 
 func (sn SequenceName) String() string {
@@ -501,16 +375,19 @@
 	Set  *bool `ddl:"keyword" sql:"SET NOT NULL"`
 	Drop *bool `ddl:"keyword" sql:"DROP NOT NULL"`
 }
+
 type TableConstraintAction struct {
 	Add    *AlterOutOfLineConstraint    `ddl:"keyword" sql:"ADD"`
 	Rename *TableConstraintRenameAction `ddl:"keyword" sql:"RENAME CONSTRAINT"`
 	Alter  *TableConstraintAlterAction  `ddl:"keyword" sql:"ALTER"`
 	Drop   *TableConstraintDropAction   `ddl:"keyword" sql:"DROP"`
 }
+
 type TableConstraintRenameAction struct {
 	OldName string `ddl:"keyword"`
 	NewName string `ddl:"parameter,no_equals" sql:"TO"`
 }
+
 type TableConstraintAlterAction struct {
 	// One of
 	ConstraintName *string  `ddl:"parameter,no_equals" sql:"CONSTRAINT"`
@@ -527,6 +404,7 @@
 	Rely        *bool `ddl:"keyword" sql:"RELY"`
 	NoRely      *bool `ddl:"keyword" sql:"NORELY"`
 }
+
 type TableConstraintDropAction struct {
 	// One of
 	ConstraintName *string  `ddl:"parameter,no_equals" sql:"CONSTRAINT"`
@@ -557,6 +435,7 @@
 	Type       DataType `ddl:"keyword"`
 	Expression []string `ddl:"parameter,no_equals,parentheses" sql:"AS"`
 }
+
 type TableExternalTableColumnRenameAction struct {
 	OldName string `ddl:"parameter,no_equals" sql:"RENAME COLUMN"`
 	NewName string `ddl:"parameter,no_equals" sql:"TO"`
@@ -565,17 +444,20 @@
 type TableExternalTableColumnDropAction struct {
 	Columns []string `ddl:"keyword" sql:"DROP COLUMN"`
 }
+
 type TableSearchOptimizationAction struct {
 	// One of
-	Add  *AddSearchOptimaztion  `ddl:"keyword"`
-	Drop *DropSearchOptimaztion `ddl:"keyword"`
-}
-type AddSearchOptimaztion struct {
+	Add  *AddSearchOptimization  `ddl:"keyword"`
+	Drop *DropSearchOptimization `ddl:"keyword"`
+}
+
+type AddSearchOptimization struct {
 	addSearchOptimization bool `ddl:"static" sql:"ADD SEARCH OPTIMIZATION"`
 	// Optional
 	On []string `ddl:"keyword" sql:"ON"`
 }
-type DropSearchOptimaztion struct {
+
+type DropSearchOptimization struct {
 	dropSearchOptimization bool `ddl:"static" sql:"DROP SEARCH OPTIMIZATION"`
 	// Optional
 	On []string `ddl:"keyword" sql:"ON"`
@@ -656,6 +538,7 @@
 	OwnerRoleType              sql.NullString `db:"owner_role_type"`
 	IsEvent                    sql.NullString `db:"is_event"`
 }
+
 type Table struct {
 	CreatedOn                  string
 	Name                       string
