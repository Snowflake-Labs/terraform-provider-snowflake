package sdk

import (
	"context"
	"log"
	"strings"

	"github.com/Snowflake-Labs/terraform-provider-snowflake/pkg/internal/collections"
)

var _ Procedures = (*procedures)(nil)

type procedures struct {
	client *Client
}

func (v *procedures) CreateForJava(ctx context.Context, request *CreateForJavaProcedureRequest) error {
	opts := request.toOpts()
	return validateAndExec(v.client, ctx, opts)
}

func (v *procedures) CreateForJavaScript(ctx context.Context, request *CreateForJavaScriptProcedureRequest) error {
	opts := request.toOpts()
	return validateAndExec(v.client, ctx, opts)
}

func (v *procedures) CreateForPython(ctx context.Context, request *CreateForPythonProcedureRequest) error {
	opts := request.toOpts()
	return validateAndExec(v.client, ctx, opts)
}

func (v *procedures) CreateForScala(ctx context.Context, request *CreateForScalaProcedureRequest) error {
	opts := request.toOpts()
	return validateAndExec(v.client, ctx, opts)
}

func (v *procedures) CreateForSQL(ctx context.Context, request *CreateForSQLProcedureRequest) error {
	opts := request.toOpts()
	return validateAndExec(v.client, ctx, opts)
}

func (v *procedures) Alter(ctx context.Context, request *AlterProcedureRequest) error {
	opts := request.toOpts()
	return validateAndExec(v.client, ctx, opts)
}

func (v *procedures) Drop(ctx context.Context, request *DropProcedureRequest) error {
	opts := request.toOpts()
	return validateAndExec(v.client, ctx, opts)
}

func (v *procedures) Show(ctx context.Context, request *ShowProcedureRequest) ([]Procedure, error) {
	opts := request.toOpts()
	dbRows, err := validateAndQuery[procedureRow](v.client, ctx, opts)
	if err != nil {
		return nil, err
	}
	resultList := convertRows[procedureRow, Procedure](dbRows)
	return resultList, nil
}

func (v *procedures) ShowByID(ctx context.Context, id SchemaObjectIdentifierWithArguments) (*Procedure, error) {
<<<<<<< HEAD
	request := NewShowProcedureRequest().
		WithIn(In{Schema: id.SchemaId()}).
		WithLike(Like{Pattern: String(id.Name())})
	procedures, err := v.Show(ctx, request)
=======
	procedures, err := v.Show(ctx, NewShowProcedureRequest().WithIn(ExtendedIn{In: In{Schema: id.SchemaId()}}).WithLike(Like{String(id.Name())}))
>>>>>>> 6087fc9f
	if err != nil {
		return nil, err
	}
	return collections.FindFirst(procedures, func(r Procedure) bool { return r.ID().FullyQualifiedName() == id.FullyQualifiedName() })
}

func (v *procedures) Describe(ctx context.Context, id SchemaObjectIdentifierWithArguments) ([]ProcedureDetail, error) {
	opts := &DescribeProcedureOptions{
		name: id,
	}
	rows, err := validateAndQuery[procedureDetailRow](v.client, ctx, opts)
	if err != nil {
		return nil, err
	}
	return convertRows[procedureDetailRow, ProcedureDetail](rows), nil
}

func (v *procedures) Call(ctx context.Context, request *CallProcedureRequest) error {
	opts := request.toOpts()
	return validateAndExec(v.client, ctx, opts)
}

func (v *procedures) CreateAndCallForJava(ctx context.Context, request *CreateAndCallForJavaProcedureRequest) error {
	opts := request.toOpts()
	return validateAndExec(v.client, ctx, opts)
}

func (v *procedures) CreateAndCallForScala(ctx context.Context, request *CreateAndCallForScalaProcedureRequest) error {
	opts := request.toOpts()
	return validateAndExec(v.client, ctx, opts)
}

func (v *procedures) CreateAndCallForJavaScript(ctx context.Context, request *CreateAndCallForJavaScriptProcedureRequest) error {
	opts := request.toOpts()
	return validateAndExec(v.client, ctx, opts)
}

func (v *procedures) CreateAndCallForPython(ctx context.Context, request *CreateAndCallForPythonProcedureRequest) error {
	opts := request.toOpts()
	return validateAndExec(v.client, ctx, opts)
}

func (v *procedures) CreateAndCallForSQL(ctx context.Context, request *CreateAndCallForSQLProcedureRequest) error {
	opts := request.toOpts()
	return validateAndExec(v.client, ctx, opts)
}

func (r *CreateForJavaProcedureRequest) toOpts() *CreateForJavaProcedureOptions {
	opts := &CreateForJavaProcedureOptions{
		OrReplace: r.OrReplace,
		Secure:    r.Secure,
		name:      r.name,

		CopyGrants: r.CopyGrants,

		RuntimeVersion: r.RuntimeVersion,

		Handler:                    r.Handler,
		ExternalAccessIntegrations: r.ExternalAccessIntegrations,
		Secrets:                    r.Secrets,
		TargetPath:                 r.TargetPath,
		NullInputBehavior:          r.NullInputBehavior,
		ReturnResultsBehavior:      r.ReturnResultsBehavior,
		Comment:                    r.Comment,
		ExecuteAs:                  r.ExecuteAs,
		ProcedureDefinition:        r.ProcedureDefinition,
	}
	if r.Arguments != nil {
		s := make([]ProcedureArgument, len(r.Arguments))
		for i, v := range r.Arguments {
			s[i] = ProcedureArgument{
				ArgName:        v.ArgName,
				ArgDataTypeOld: v.ArgDataTypeOld,
				ArgDataType:    v.ArgDataType,
				DefaultValue:   v.DefaultValue,
			}
		}
		opts.Arguments = s
	}
	opts.Returns = ProcedureReturns{}
	if r.Returns.ResultDataType != nil {
		opts.Returns.ResultDataType = &ProcedureReturnsResultDataType{
			ResultDataTypeOld: r.Returns.ResultDataType.ResultDataTypeOld,
			ResultDataType:    r.Returns.ResultDataType.ResultDataType,
			Null:              r.Returns.ResultDataType.Null,
			NotNull:           r.Returns.ResultDataType.NotNull,
		}
	}
	if r.Returns.Table != nil {
		opts.Returns.Table = &ProcedureReturnsTable{}
		if r.Returns.Table.Columns != nil {
			s := make([]ProcedureColumn, len(r.Returns.Table.Columns))
			for i, v := range r.Returns.Table.Columns {
				s[i] = ProcedureColumn{
					ColumnName:        v.ColumnName,
					ColumnDataTypeOld: v.ColumnDataTypeOld,
					ColumnDataType:    v.ColumnDataType,
				}
			}
			opts.Returns.Table.Columns = s
		}
	}
	if r.Packages != nil {
		s := make([]ProcedurePackage, len(r.Packages))
		for i, v := range r.Packages {
			s[i] = ProcedurePackage{
				Package: v.Package,
			}
		}
		opts.Packages = s
	}
	if r.Imports != nil {
		s := make([]ProcedureImport, len(r.Imports))
		for i, v := range r.Imports {
			s[i] = ProcedureImport{
				Import: v.Import,
			}
		}
		opts.Imports = s
	}
	return opts
}

func (r *CreateForJavaScriptProcedureRequest) toOpts() *CreateForJavaScriptProcedureOptions {
	opts := &CreateForJavaScriptProcedureOptions{
		OrReplace: r.OrReplace,
		Secure:    r.Secure,
		name:      r.name,

		CopyGrants:            r.CopyGrants,
		ResultDataTypeOld:     r.ResultDataTypeOld,
		ResultDataType:        r.ResultDataType,
		NotNull:               r.NotNull,
		NullInputBehavior:     r.NullInputBehavior,
		ReturnResultsBehavior: r.ReturnResultsBehavior,
		Comment:               r.Comment,
		ExecuteAs:             r.ExecuteAs,
		ProcedureDefinition:   r.ProcedureDefinition,
	}
	if r.Arguments != nil {
		s := make([]ProcedureArgument, len(r.Arguments))
		for i, v := range r.Arguments {
			s[i] = ProcedureArgument{
				ArgName:        v.ArgName,
				ArgDataTypeOld: v.ArgDataTypeOld,
				ArgDataType:    v.ArgDataType,
				DefaultValue:   v.DefaultValue,
			}
		}
		opts.Arguments = s
	}
	return opts
}

func (r *CreateForPythonProcedureRequest) toOpts() *CreateForPythonProcedureOptions {
	opts := &CreateForPythonProcedureOptions{
		OrReplace: r.OrReplace,
		Secure:    r.Secure,
		name:      r.name,

		CopyGrants: r.CopyGrants,

		RuntimeVersion: r.RuntimeVersion,

		Handler:                    r.Handler,
		ExternalAccessIntegrations: r.ExternalAccessIntegrations,
		Secrets:                    r.Secrets,
		NullInputBehavior:          r.NullInputBehavior,
		ReturnResultsBehavior:      r.ReturnResultsBehavior,
		Comment:                    r.Comment,
		ExecuteAs:                  r.ExecuteAs,
		ProcedureDefinition:        r.ProcedureDefinition,
	}
	if r.Arguments != nil {
		s := make([]ProcedureArgument, len(r.Arguments))
		for i, v := range r.Arguments {
			s[i] = ProcedureArgument{
				ArgName:        v.ArgName,
				ArgDataTypeOld: v.ArgDataTypeOld,
				ArgDataType:    v.ArgDataType,
				DefaultValue:   v.DefaultValue,
			}
		}
		opts.Arguments = s
	}
	opts.Returns = ProcedureReturns{}
	if r.Returns.ResultDataType != nil {
		opts.Returns.ResultDataType = &ProcedureReturnsResultDataType{
			ResultDataTypeOld: r.Returns.ResultDataType.ResultDataTypeOld,
			ResultDataType:    r.Returns.ResultDataType.ResultDataType,
			Null:              r.Returns.ResultDataType.Null,
			NotNull:           r.Returns.ResultDataType.NotNull,
		}
	}
	if r.Returns.Table != nil {
		opts.Returns.Table = &ProcedureReturnsTable{}
		if r.Returns.Table.Columns != nil {
			s := make([]ProcedureColumn, len(r.Returns.Table.Columns))
			for i, v := range r.Returns.Table.Columns {
				s[i] = ProcedureColumn{
					ColumnName:        v.ColumnName,
					ColumnDataTypeOld: v.ColumnDataTypeOld,
					ColumnDataType:    v.ColumnDataType,
				}
			}
			opts.Returns.Table.Columns = s
		}
	}
	if r.Packages != nil {
		s := make([]ProcedurePackage, len(r.Packages))
		for i, v := range r.Packages {
			s[i] = ProcedurePackage{
				Package: v.Package,
			}
		}
		opts.Packages = s
	}
	if r.Imports != nil {
		s := make([]ProcedureImport, len(r.Imports))
		for i, v := range r.Imports {
			s[i] = ProcedureImport{
				Import: v.Import,
			}
		}
		opts.Imports = s
	}
	return opts
}

func (r *CreateForScalaProcedureRequest) toOpts() *CreateForScalaProcedureOptions {
	opts := &CreateForScalaProcedureOptions{
		OrReplace: r.OrReplace,
		Secure:    r.Secure,
		name:      r.name,

		CopyGrants: r.CopyGrants,

		RuntimeVersion: r.RuntimeVersion,

		Handler:                    r.Handler,
		ExternalAccessIntegrations: r.ExternalAccessIntegrations,
		Secrets:                    r.Secrets,
		TargetPath:                 r.TargetPath,
		NullInputBehavior:          r.NullInputBehavior,
		ReturnResultsBehavior:      r.ReturnResultsBehavior,
		Comment:                    r.Comment,
		ExecuteAs:                  r.ExecuteAs,
		ProcedureDefinition:        r.ProcedureDefinition,
	}
	if r.Arguments != nil {
		s := make([]ProcedureArgument, len(r.Arguments))
		for i, v := range r.Arguments {
			s[i] = ProcedureArgument{
				ArgName:        v.ArgName,
				ArgDataTypeOld: v.ArgDataTypeOld,
				ArgDataType:    v.ArgDataType,
				DefaultValue:   v.DefaultValue,
			}
		}
		opts.Arguments = s
	}
	opts.Returns = ProcedureReturns{}
	if r.Returns.ResultDataType != nil {
		opts.Returns.ResultDataType = &ProcedureReturnsResultDataType{
			ResultDataTypeOld: r.Returns.ResultDataType.ResultDataTypeOld,
			ResultDataType:    r.Returns.ResultDataType.ResultDataType,
			Null:              r.Returns.ResultDataType.Null,
			NotNull:           r.Returns.ResultDataType.NotNull,
		}
	}
	if r.Returns.Table != nil {
		opts.Returns.Table = &ProcedureReturnsTable{}
		if r.Returns.Table.Columns != nil {
			s := make([]ProcedureColumn, len(r.Returns.Table.Columns))
			for i, v := range r.Returns.Table.Columns {
				s[i] = ProcedureColumn{
					ColumnName:        v.ColumnName,
					ColumnDataTypeOld: v.ColumnDataTypeOld,
					ColumnDataType:    v.ColumnDataType,
				}
			}
			opts.Returns.Table.Columns = s
		}
	}
	if r.Packages != nil {
		s := make([]ProcedurePackage, len(r.Packages))
		for i, v := range r.Packages {
			s[i] = ProcedurePackage{
				Package: v.Package,
			}
		}
		opts.Packages = s
	}
	if r.Imports != nil {
		s := make([]ProcedureImport, len(r.Imports))
		for i, v := range r.Imports {
			s[i] = ProcedureImport{
				Import: v.Import,
			}
		}
		opts.Imports = s
	}
	return opts
}

func (r *CreateForSQLProcedureRequest) toOpts() *CreateForSQLProcedureOptions {
	opts := &CreateForSQLProcedureOptions{
		OrReplace: r.OrReplace,
		Secure:    r.Secure,
		name:      r.name,

		CopyGrants: r.CopyGrants,

		NullInputBehavior:     r.NullInputBehavior,
		ReturnResultsBehavior: r.ReturnResultsBehavior,
		Comment:               r.Comment,
		ExecuteAs:             r.ExecuteAs,
		ProcedureDefinition:   r.ProcedureDefinition,
	}
	if r.Arguments != nil {
		s := make([]ProcedureArgument, len(r.Arguments))
		for i, v := range r.Arguments {
			s[i] = ProcedureArgument{
				ArgName:        v.ArgName,
				ArgDataTypeOld: v.ArgDataTypeOld,
				ArgDataType:    v.ArgDataType,
				DefaultValue:   v.DefaultValue,
			}
		}
		opts.Arguments = s
	}
	opts.Returns = ProcedureSQLReturns{
		NotNull: r.Returns.NotNull,
	}
	if r.Returns.ResultDataType != nil {
		opts.Returns.ResultDataType = &ProcedureReturnsResultDataType{
			ResultDataTypeOld: r.Returns.ResultDataType.ResultDataTypeOld,
			ResultDataType:    r.Returns.ResultDataType.ResultDataType,
			Null:              r.Returns.ResultDataType.Null,
			NotNull:           r.Returns.ResultDataType.NotNull,
		}
	}
	if r.Returns.Table != nil {
		opts.Returns.Table = &ProcedureReturnsTable{}
		if r.Returns.Table.Columns != nil {
			s := make([]ProcedureColumn, len(r.Returns.Table.Columns))
			for i, v := range r.Returns.Table.Columns {
				s[i] = ProcedureColumn{
					ColumnName:        v.ColumnName,
					ColumnDataTypeOld: v.ColumnDataTypeOld,
					ColumnDataType:    v.ColumnDataType,
				}
			}
			opts.Returns.Table.Columns = s
		}
	}
	return opts
}

func (r *AlterProcedureRequest) toOpts() *AlterProcedureOptions {
	opts := &AlterProcedureOptions{
		IfExists: r.IfExists,
		name:     r.name,
		RenameTo: r.RenameTo,

		SetTags:   r.SetTags,
		UnsetTags: r.UnsetTags,
		ExecuteAs: r.ExecuteAs,
	}
	if r.Set != nil {
		opts.Set = &ProcedureSet{
			Comment:                    r.Set.Comment,
			ExternalAccessIntegrations: r.Set.ExternalAccessIntegrations,

			AutoEventLogging:    r.Set.AutoEventLogging,
			EnableConsoleOutput: r.Set.EnableConsoleOutput,
			LogLevel:            r.Set.LogLevel,
			MetricLevel:         r.Set.MetricLevel,
			TraceLevel:          r.Set.TraceLevel,
		}
		if r.Set.SecretsList != nil {
			opts.Set.SecretsList = &SecretsList{
				SecretsList: r.Set.SecretsList.SecretsList,
			}
		}
	}
	if r.Unset != nil {
		opts.Unset = &ProcedureUnset{
			Comment:                    r.Unset.Comment,
			ExternalAccessIntegrations: r.Unset.ExternalAccessIntegrations,
			AutoEventLogging:           r.Unset.AutoEventLogging,
			EnableConsoleOutput:        r.Unset.EnableConsoleOutput,
			LogLevel:                   r.Unset.LogLevel,
			MetricLevel:                r.Unset.MetricLevel,
			TraceLevel:                 r.Unset.TraceLevel,
		}
	}
	return opts
}

func (r *DropProcedureRequest) toOpts() *DropProcedureOptions {
	opts := &DropProcedureOptions{
		IfExists: r.IfExists,
		name:     r.name,
	}
	return opts
}

func (r *ShowProcedureRequest) toOpts() *ShowProcedureOptions {
	opts := &ShowProcedureOptions{
		Like: r.Like,
		In:   r.In,
	}
	return opts
}

func (r procedureRow) convert() *Procedure {
	e := &Procedure{
		CreatedOn:          r.CreatedOn,
		Name:               r.Name,
		SchemaName:         strings.Trim(r.SchemaName, `"`),
		IsBuiltin:          r.IsBuiltin == "Y",
		IsAggregate:        r.IsAggregate == "Y",
		IsAnsi:             r.IsAnsi == "Y",
		MinNumArguments:    r.MinNumArguments,
		MaxNumArguments:    r.MaxNumArguments,
		ArgumentsRaw:       r.Arguments,
		Description:        r.Description,
		CatalogName:        strings.Trim(r.CatalogName, `"`),
		IsTableFunction:    r.IsTableFunction == "Y",
		ValidForClustering: r.ValidForClustering == "Y",
	}
	arguments := strings.TrimLeft(r.Arguments, r.Name)
	returnIndex := strings.Index(arguments, ") RETURN ")
	dataTypes, err := ParseFunctionArgumentsFromString(arguments[:returnIndex+1])
	if err != nil {
		log.Printf("[DEBUG] failed to parse procedure arguments, err = %s", err)
	} else {
		e.ArgumentsOld = dataTypes
	}
	if r.IsSecure.Valid {
		e.IsSecure = r.IsSecure.String == "Y"
	}
	return e
}

func (r *DescribeProcedureRequest) toOpts() *DescribeProcedureOptions {
	opts := &DescribeProcedureOptions{
		name: r.name,
	}
	return opts
}

func (r procedureDetailRow) convert() *ProcedureDetail {
	e := &ProcedureDetail{
		Property: r.Property,
	}
	if r.Value.Valid && r.Value.String != "null" {
		e.Value = String(r.Value.String)
	}
	return e
}

func (r *CallProcedureRequest) toOpts() *CallProcedureOptions {
	opts := &CallProcedureOptions{
		call:              false,
		name:              r.name,
		CallArguments:     r.CallArguments,
		ScriptingVariable: r.ScriptingVariable,
	}
	return opts
}

func (r *CreateAndCallForJavaProcedureRequest) toOpts() *CreateAndCallForJavaProcedureOptions {
	opts := &CreateAndCallForJavaProcedureOptions{
		Name: r.Name,

		RuntimeVersion: r.RuntimeVersion,

		Handler:             r.Handler,
		NullInputBehavior:   r.NullInputBehavior,
		ProcedureDefinition: r.ProcedureDefinition,

		ProcedureName:     r.ProcedureName,
		CallArguments:     r.CallArguments,
		ScriptingVariable: r.ScriptingVariable,
	}
	if r.Arguments != nil {
		s := make([]ProcedureArgument, len(r.Arguments))
		for i, v := range r.Arguments {
			s[i] = ProcedureArgument{
				ArgName:        v.ArgName,
				ArgDataTypeOld: v.ArgDataTypeOld,
				ArgDataType:    v.ArgDataType,
				DefaultValue:   v.DefaultValue,
			}
		}
		opts.Arguments = s
	}
	opts.Returns = ProcedureReturns{}
	if r.Returns.ResultDataType != nil {
		opts.Returns.ResultDataType = &ProcedureReturnsResultDataType{
			ResultDataTypeOld: r.Returns.ResultDataType.ResultDataTypeOld,
			ResultDataType:    r.Returns.ResultDataType.ResultDataType,
			Null:              r.Returns.ResultDataType.Null,
			NotNull:           r.Returns.ResultDataType.NotNull,
		}
	}
	if r.Returns.Table != nil {
		opts.Returns.Table = &ProcedureReturnsTable{}
		if r.Returns.Table.Columns != nil {
			s := make([]ProcedureColumn, len(r.Returns.Table.Columns))
			for i, v := range r.Returns.Table.Columns {
				s[i] = ProcedureColumn{
					ColumnName:        v.ColumnName,
					ColumnDataTypeOld: v.ColumnDataTypeOld,
					ColumnDataType:    v.ColumnDataType,
				}
			}
			opts.Returns.Table.Columns = s
		}
	}
	if r.Packages != nil {
		s := make([]ProcedurePackage, len(r.Packages))
		for i, v := range r.Packages {
			s[i] = ProcedurePackage{
				Package: v.Package,
			}
		}
		opts.Packages = s
	}
	if r.Imports != nil {
		s := make([]ProcedureImport, len(r.Imports))
		for i, v := range r.Imports {
			s[i] = ProcedureImport{
				Import: v.Import,
			}
		}
		opts.Imports = s
	}
	if r.WithClause != nil {
		opts.WithClause = &ProcedureWithClause{
			CteName:    r.WithClause.CteName,
			CteColumns: r.WithClause.CteColumns,
			Statement:  r.WithClause.Statement,
		}
	}
	return opts
}

func (r *CreateAndCallForScalaProcedureRequest) toOpts() *CreateAndCallForScalaProcedureOptions {
	opts := &CreateAndCallForScalaProcedureOptions{
		Name: r.Name,

		RuntimeVersion: r.RuntimeVersion,

		Handler:             r.Handler,
		NullInputBehavior:   r.NullInputBehavior,
		ProcedureDefinition: r.ProcedureDefinition,

		ProcedureName:     r.ProcedureName,
		CallArguments:     r.CallArguments,
		ScriptingVariable: r.ScriptingVariable,
	}
	if r.Arguments != nil {
		s := make([]ProcedureArgument, len(r.Arguments))
		for i, v := range r.Arguments {
			s[i] = ProcedureArgument{
				ArgName:        v.ArgName,
				ArgDataTypeOld: v.ArgDataTypeOld,
				ArgDataType:    v.ArgDataType,
				DefaultValue:   v.DefaultValue,
			}
		}
		opts.Arguments = s
	}
	opts.Returns = ProcedureReturns{}
	if r.Returns.ResultDataType != nil {
		opts.Returns.ResultDataType = &ProcedureReturnsResultDataType{
			ResultDataTypeOld: r.Returns.ResultDataType.ResultDataTypeOld,
			ResultDataType:    r.Returns.ResultDataType.ResultDataType,
			Null:              r.Returns.ResultDataType.Null,
			NotNull:           r.Returns.ResultDataType.NotNull,
		}
	}
	if r.Returns.Table != nil {
		opts.Returns.Table = &ProcedureReturnsTable{}
		if r.Returns.Table.Columns != nil {
			s := make([]ProcedureColumn, len(r.Returns.Table.Columns))
			for i, v := range r.Returns.Table.Columns {
				s[i] = ProcedureColumn{
					ColumnName:        v.ColumnName,
					ColumnDataTypeOld: v.ColumnDataTypeOld,
					ColumnDataType:    v.ColumnDataType,
				}
			}
			opts.Returns.Table.Columns = s
		}
	}
	if r.Packages != nil {
		s := make([]ProcedurePackage, len(r.Packages))
		for i, v := range r.Packages {
			s[i] = ProcedurePackage{
				Package: v.Package,
			}
		}
		opts.Packages = s
	}
	if r.Imports != nil {
		s := make([]ProcedureImport, len(r.Imports))
		for i, v := range r.Imports {
			s[i] = ProcedureImport{
				Import: v.Import,
			}
		}
		opts.Imports = s
	}
	if r.WithClauses != nil {
		s := make([]ProcedureWithClause, len(r.WithClauses))
		for i, v := range r.WithClauses {
			s[i] = ProcedureWithClause{
				CteName:    v.CteName,
				CteColumns: v.CteColumns,
				Statement:  v.Statement,
			}
		}
		opts.WithClauses = s
	}
	return opts
}

func (r *CreateAndCallForJavaScriptProcedureRequest) toOpts() *CreateAndCallForJavaScriptProcedureOptions {
	opts := &CreateAndCallForJavaScriptProcedureOptions{
		Name: r.Name,

		ResultDataTypeOld:   r.ResultDataTypeOld,
		ResultDataType:      r.ResultDataType,
		NotNull:             r.NotNull,
		NullInputBehavior:   r.NullInputBehavior,
		ProcedureDefinition: r.ProcedureDefinition,

		ProcedureName:     r.ProcedureName,
		CallArguments:     r.CallArguments,
		ScriptingVariable: r.ScriptingVariable,
	}
	if r.Arguments != nil {
		s := make([]ProcedureArgument, len(r.Arguments))
		for i, v := range r.Arguments {
			s[i] = ProcedureArgument{
				ArgName:        v.ArgName,
				ArgDataTypeOld: v.ArgDataTypeOld,
				ArgDataType:    v.ArgDataType,
				DefaultValue:   v.DefaultValue,
			}
		}
		opts.Arguments = s
	}
	if r.WithClauses != nil {
		s := make([]ProcedureWithClause, len(r.WithClauses))
		for i, v := range r.WithClauses {
			s[i] = ProcedureWithClause{
				CteName:    v.CteName,
				CteColumns: v.CteColumns,
				Statement:  v.Statement,
			}
		}
		opts.WithClauses = s
	}
	return opts
}

func (r *CreateAndCallForPythonProcedureRequest) toOpts() *CreateAndCallForPythonProcedureOptions {
	opts := &CreateAndCallForPythonProcedureOptions{
		Name: r.Name,

		RuntimeVersion: r.RuntimeVersion,

		Handler:             r.Handler,
		NullInputBehavior:   r.NullInputBehavior,
		ProcedureDefinition: r.ProcedureDefinition,

		ProcedureName:     r.ProcedureName,
		CallArguments:     r.CallArguments,
		ScriptingVariable: r.ScriptingVariable,
	}
	if r.Arguments != nil {
		s := make([]ProcedureArgument, len(r.Arguments))
		for i, v := range r.Arguments {
			s[i] = ProcedureArgument{
				ArgName:        v.ArgName,
				ArgDataTypeOld: v.ArgDataTypeOld,
				ArgDataType:    v.ArgDataType,
				DefaultValue:   v.DefaultValue,
			}
		}
		opts.Arguments = s
	}
	opts.Returns = ProcedureReturns{}
	if r.Returns.ResultDataType != nil {
		opts.Returns.ResultDataType = &ProcedureReturnsResultDataType{
			ResultDataTypeOld: r.Returns.ResultDataType.ResultDataTypeOld,
			ResultDataType:    r.Returns.ResultDataType.ResultDataType,
			Null:              r.Returns.ResultDataType.Null,
			NotNull:           r.Returns.ResultDataType.NotNull,
		}
	}
	if r.Returns.Table != nil {
		opts.Returns.Table = &ProcedureReturnsTable{}
		if r.Returns.Table.Columns != nil {
			s := make([]ProcedureColumn, len(r.Returns.Table.Columns))
			for i, v := range r.Returns.Table.Columns {
				s[i] = ProcedureColumn{
					ColumnName:        v.ColumnName,
					ColumnDataTypeOld: v.ColumnDataTypeOld,
					ColumnDataType:    v.ColumnDataType,
				}
			}
			opts.Returns.Table.Columns = s
		}
	}
	if r.Packages != nil {
		s := make([]ProcedurePackage, len(r.Packages))
		for i, v := range r.Packages {
			s[i] = ProcedurePackage{
				Package: v.Package,
			}
		}
		opts.Packages = s
	}
	if r.Imports != nil {
		s := make([]ProcedureImport, len(r.Imports))
		for i, v := range r.Imports {
			s[i] = ProcedureImport{
				Import: v.Import,
			}
		}
		opts.Imports = s
	}
	if r.WithClauses != nil {
		s := make([]ProcedureWithClause, len(r.WithClauses))
		for i, v := range r.WithClauses {
			s[i] = ProcedureWithClause{
				CteName:    v.CteName,
				CteColumns: v.CteColumns,
				Statement:  v.Statement,
			}
		}
		opts.WithClauses = s
	}
	return opts
}

func (r *CreateAndCallForSQLProcedureRequest) toOpts() *CreateAndCallForSQLProcedureOptions {
	opts := &CreateAndCallForSQLProcedureOptions{
		Name: r.Name,

		NullInputBehavior:   r.NullInputBehavior,
		ProcedureDefinition: r.ProcedureDefinition,

		ProcedureName:     r.ProcedureName,
		CallArguments:     r.CallArguments,
		ScriptingVariable: r.ScriptingVariable,
	}
	if r.Arguments != nil {
		s := make([]ProcedureArgument, len(r.Arguments))
		for i, v := range r.Arguments {
			s[i] = ProcedureArgument{
				ArgName:        v.ArgName,
				ArgDataTypeOld: v.ArgDataTypeOld,
				ArgDataType:    v.ArgDataType,
				DefaultValue:   v.DefaultValue,
			}
		}
		opts.Arguments = s
	}
	opts.Returns = ProcedureReturns{}
	if r.Returns.ResultDataType != nil {
		opts.Returns.ResultDataType = &ProcedureReturnsResultDataType{
			ResultDataTypeOld: r.Returns.ResultDataType.ResultDataTypeOld,
			ResultDataType:    r.Returns.ResultDataType.ResultDataType,
			Null:              r.Returns.ResultDataType.Null,
			NotNull:           r.Returns.ResultDataType.NotNull,
		}
	}
	if r.Returns.Table != nil {
		opts.Returns.Table = &ProcedureReturnsTable{}
		if r.Returns.Table.Columns != nil {
			s := make([]ProcedureColumn, len(r.Returns.Table.Columns))
			for i, v := range r.Returns.Table.Columns {
				s[i] = ProcedureColumn{
					ColumnName:        v.ColumnName,
					ColumnDataTypeOld: v.ColumnDataTypeOld,
					ColumnDataType:    v.ColumnDataType,
				}
			}
			opts.Returns.Table.Columns = s
		}
	}
	if r.WithClauses != nil {
		s := make([]ProcedureWithClause, len(r.WithClauses))
		for i, v := range r.WithClauses {
			s[i] = ProcedureWithClause{
				CteName:    v.CteName,
				CteColumns: v.CteColumns,
				Statement:  v.Statement,
			}
		}
		opts.WithClauses = s
	}
	return opts
}<|MERGE_RESOLUTION|>--- conflicted
+++ resolved
@@ -60,14 +60,10 @@
 }
 
 func (v *procedures) ShowByID(ctx context.Context, id SchemaObjectIdentifierWithArguments) (*Procedure, error) {
-<<<<<<< HEAD
 	request := NewShowProcedureRequest().
-		WithIn(In{Schema: id.SchemaId()}).
+		WithIn(ExtendedIn{In: In{Schema: id.SchemaId()}}).
 		WithLike(Like{Pattern: String(id.Name())})
 	procedures, err := v.Show(ctx, request)
-=======
-	procedures, err := v.Show(ctx, NewShowProcedureRequest().WithIn(ExtendedIn{In: In{Schema: id.SchemaId()}}).WithLike(Like{String(id.Name())}))
->>>>>>> 6087fc9f
 	if err != nil {
 		return nil, err
 	}
