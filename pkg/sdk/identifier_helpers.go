package sdk

import (
	"fmt"
	"strings"
)

type Identifier interface {
	Name() string
}

type ObjectIdentifier interface {
	Identifier
	FullyQualifiedName() string
}

func NewObjectIdentifierFromFullyQualifiedName(fullyQualifiedName string) ObjectIdentifier {
	parts := strings.Split(fullyQualifiedName, ".")
	switch len(parts) {
	case 1:
		return NewAccountObjectIdentifier(fullyQualifiedName)
	case 2:
		return NewDatabaseObjectIdentifier(parts[0], parts[1])
	case 3:
		return NewSchemaObjectIdentifier(parts[0], parts[1], parts[2])
	case 4:
		return NewTableColumnIdentifier(parts[0], parts[1], parts[2], parts[3])
	}
	return NewAccountObjectIdentifier(fullyQualifiedName)
}

// for objects that live in other accounts
type ExternalObjectIdentifier struct {
	objectIdentifier  ObjectIdentifier
	accountIdentifier AccountIdentifier
}

func NewExternalObjectIdentifier(accountIdentifier AccountIdentifier, objectIdentifier ObjectIdentifier) ExternalObjectIdentifier {
	return ExternalObjectIdentifier{
		objectIdentifier:  objectIdentifier,
		accountIdentifier: accountIdentifier,
	}
}

func NewExternalObjectIdentifierFromFullyQualifiedName(fullyQualifiedName string) ExternalObjectIdentifier {
	parts := strings.Split(fullyQualifiedName, ".")

	if len(parts) == 1 {
		return ExternalObjectIdentifier{
			objectIdentifier:  NewAccountObjectIdentifier(fullyQualifiedName),
			accountIdentifier: NewAccountIdentifier("", ""),
		}
	}

	if len(parts) == 2 {
		accountLocator := parts[0]
		objectName := parts[1]

		return ExternalObjectIdentifier{
			objectIdentifier:  NewAccountObjectIdentifier(objectName),
			accountIdentifier: NewAccountIdentifierFromAccountLocator(accountLocator),
		}
	}

	orgName := parts[0]
	accountName := parts[1]
	objectName := strings.Join(parts[2:], ".")

	return ExternalObjectIdentifier{
		objectIdentifier:  NewAccountObjectIdentifier(objectName),
		accountIdentifier: NewAccountIdentifier(orgName, accountName),
	}
}

func (i ExternalObjectIdentifier) Name() string {
	return i.objectIdentifier.Name()
}

func (i ExternalObjectIdentifier) FullyQualifiedName() string {
	return fmt.Sprintf(`%v.%v`, i.accountIdentifier.Name(), i.objectIdentifier.FullyQualifiedName())
}

type AccountIdentifier struct {
	organizationName string
	accountName      string
	accountLocator   string
}

func NewAccountIdentifier(organizationName, accountName string) AccountIdentifier {
	return AccountIdentifier{
		organizationName: strings.Trim(organizationName, `"`),
		accountName:      strings.Trim(accountName, `"`),
	}
}

func NewAccountIdentifierFromAccountLocator(accountLocator string) AccountIdentifier {
	return AccountIdentifier{
		accountLocator: accountLocator,
	}
}

func NewAccountIdentifierFromFullyQualifiedName(fullyQualifiedName string) AccountIdentifier {
	parts := strings.Split(fullyQualifiedName, ".")
	if len(parts) == 1 {
		return NewAccountIdentifierFromAccountLocator(fullyQualifiedName)
	}
	organizationName := strings.Trim(parts[0], `"`)
	accountName := strings.Trim(parts[1], `"`)
	return NewAccountIdentifier(organizationName, accountName)
}

func (i AccountIdentifier) Name() string {
	if i.organizationName != "" && i.accountName != "" {
		return fmt.Sprintf("%s.%s", i.organizationName, i.accountName)
	}
	return i.accountLocator
}

type AccountObjectIdentifier struct {
	name string
}

func NewAccountObjectIdentifier(name string) AccountObjectIdentifier {
	return AccountObjectIdentifier{
		name: strings.Trim(name, `"`),
	}
}

func NewAccountObjectIdentifierFromFullyQualifiedName(fullyQualifiedName string) AccountObjectIdentifier {
	name := strings.Trim(fullyQualifiedName, `"`)
	return AccountObjectIdentifier{name: name}
}

func (i AccountObjectIdentifier) Name() string {
	return i.name
}

func (i AccountObjectIdentifier) FullyQualifiedName() string {
	if i.name == "" {
		return ""
	}
	return fmt.Sprintf(`"%v"`, i.name)
}

type DatabaseObjectIdentifier struct {
	databaseName string
	name         string
}

func NewDatabaseObjectIdentifier(databaseName, name string) DatabaseObjectIdentifier {
	return DatabaseObjectIdentifier{
		databaseName: strings.Trim(databaseName, `"`),
		name:         strings.Trim(name, `"`),
	}
}

func NewDatabaseObjectIdentifierFromFullyQualifiedName(fullyQualifiedName string) DatabaseObjectIdentifier {
	parts := strings.Split(fullyQualifiedName, ".")
	return DatabaseObjectIdentifier{
		databaseName: strings.Trim(parts[0], `"`),
		name:         strings.Trim(parts[1], `"`),
	}
}

func (i DatabaseObjectIdentifier) DatabaseName() string {
	return i.databaseName
}

func (i DatabaseObjectIdentifier) Name() string {
	return i.name
}

func (i DatabaseObjectIdentifier) FullyQualifiedName() string {
	if i.name == "" && i.databaseName == "" {
		return ""
	}
	return fmt.Sprintf(`"%v"."%v"`, i.databaseName, i.name)
}

type SchemaObjectIdentifier struct {
	databaseName string
	schemaName   string
	name         string
	arguments    []DataType
}

func NewSchemaObjectIdentifier(databaseName, schemaName, name string) SchemaObjectIdentifier {
	return SchemaObjectIdentifier{
		databaseName: strings.Trim(databaseName, `"`),
		schemaName:   strings.Trim(schemaName, `"`),
		name:         strings.Trim(name, `"`),
	}
}

func NewSchemaObjectIdentifierWithArguments(databaseName, schemaName, name string, arguments []DataType) SchemaObjectIdentifier {
	return SchemaObjectIdentifier{
		databaseName: strings.Trim(databaseName, `"`),
		schemaName:   strings.Trim(schemaName, `"`),
		name:         strings.Trim(name, `"`),
		arguments:    arguments,
	}
}

func NewSchemaObjectIdentifierFromFullyQualifiedName(fullyQualifiedName string) SchemaObjectIdentifier {
	parts := strings.Split(fullyQualifiedName, ".")
	id := SchemaObjectIdentifier{}
	id.databaseName = strings.Trim(parts[0], `"`)
	id.schemaName = strings.Trim(parts[1], `"`)

	// this is either a function or procedure
	if strings.HasSuffix(parts[2], ")") {
		idx := strings.LastIndex(parts[2], "(")
		id.name = strings.Trim(parts[2][:idx], `"`)
		strArgs := strings.Split(strings.Trim(parts[2][idx+1:], `)`), ",")
		id.arguments = make([]DataType, 0)
		for _, arg := range strArgs {
			trimmedArg := strings.TrimSpace(strings.Trim(arg, `"`))
			if trimmedArg == "" {
				continue
			}
			dt, _ := ToDataType(trimmedArg)
			id.arguments = append(id.arguments, dt)
		}
	} else { // this is every other kind of schema object
		id.name = strings.Trim(parts[2], `"`)
	}
	return id
}

func (i SchemaObjectIdentifier) DatabaseName() string {
	return i.databaseName
}

func (i SchemaObjectIdentifier) SchemaName() string {
	return i.schemaName
}

func (i SchemaObjectIdentifier) Name() string {
	return i.name
}

func (i SchemaObjectIdentifier) Arguments() []DataType {
	return i.arguments
}

func (i SchemaObjectIdentifier) SchemaIdentifier() DatabaseObjectIdentifier {
	return NewDatabaseObjectIdentifier(i.databaseName, i.schemaName)
}

func (i SchemaObjectIdentifier) FullyQualifiedName() string {
	if i.schemaName == "" && i.databaseName == "" && i.name == "" {
		return ""
	}
	if len(i.arguments) == 0 {
		return fmt.Sprintf(`"%v"."%v"."%v"`, i.databaseName, i.schemaName, i.name)
	}
	// if this is a function or procedure, we need to include the arguments
	args := make([]string, len(i.arguments))
	for i, arg := range i.arguments {
		args[i] = string(arg)
	}
	return fmt.Sprintf(`"%v"."%v"."%v"(%v)`, i.databaseName, i.schemaName, i.name, strings.Join(args, ", "))
}

func (i SchemaObjectIdentifier) WithoutArguments() SchemaObjectIdentifier {
	return NewSchemaObjectIdentifier(i.databaseName, i.schemaName, i.name)
}

<<<<<<< HEAD
=======
func (i SchemaObjectIdentifier) ArgumentsSignature() string {
	arguments := make([]string, len(i.arguments))
	for i, item := range i.arguments {
		arguments[i] = string(item)
	}
	return fmt.Sprintf("%v(%v)", i.Name(), strings.Join(arguments, ","))
}

>>>>>>> a5f969ca
type TableColumnIdentifier struct {
	databaseName string
	schemaName   string
	tableName    string
	columnName   string
}

func NewTableColumnIdentifier(databaseName, schemaName, tableName, columnName string) TableColumnIdentifier {
	return TableColumnIdentifier{
		databaseName: strings.Trim(databaseName, `"`),
		schemaName:   strings.Trim(schemaName, `"`),
		tableName:    strings.Trim(tableName, `"`),
		columnName:   strings.Trim(columnName, `"`),
	}
}

func NewTableColumnIdentifierFromFullyQualifiedName(fullyQualifiedName string) TableColumnIdentifier {
	parts := strings.Split(fullyQualifiedName, ".")
	return TableColumnIdentifier{
		databaseName: strings.Trim(parts[0], `"`),
		schemaName:   strings.Trim(parts[1], `"`),
		tableName:    strings.Trim(parts[2], `"`),
		columnName:   strings.Trim(parts[3], `"`),
	}
}

func (i TableColumnIdentifier) DatabaseName() string {
	return i.databaseName
}

func (i TableColumnIdentifier) SchemaName() string {
	return i.schemaName
}

func (i TableColumnIdentifier) TableName() string {
	return i.tableName
}

func (i TableColumnIdentifier) Name() string {
	return i.columnName
}

func (i TableColumnIdentifier) FullyQualifiedName() string {
	if i.schemaName == "" && i.databaseName == "" && i.tableName == "" && i.columnName == "" {
		return ""
	}
	return fmt.Sprintf(`"%v"."%v"."%v"."%v"`, i.databaseName, i.schemaName, i.tableName, i.columnName)
}<|MERGE_RESOLUTION|>--- conflicted
+++ resolved
@@ -266,8 +266,6 @@
 	return NewSchemaObjectIdentifier(i.databaseName, i.schemaName, i.name)
 }
 
-<<<<<<< HEAD
-=======
 func (i SchemaObjectIdentifier) ArgumentsSignature() string {
 	arguments := make([]string, len(i.arguments))
 	for i, item := range i.arguments {
@@ -276,7 +274,6 @@
 	return fmt.Sprintf("%v(%v)", i.Name(), strings.Join(arguments, ","))
 }
 
->>>>>>> a5f969ca
 type TableColumnIdentifier struct {
 	databaseName string
 	schemaName   string
