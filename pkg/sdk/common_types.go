--- conflicted
+++ resolved
@@ -199,7 +199,6 @@
 	Name         string `ddl:"parameter,no_quotes"`
 }
 
-<<<<<<< HEAD
 type ValuesBehavior string
 
 var (
@@ -208,7 +207,9 @@
 )
 
 func ValuesBehaviorPointer(v ValuesBehavior) *ValuesBehavior {
-=======
+  	return &v
+}
+
 type Distribution string
 
 var (
@@ -217,6 +218,5 @@
 )
 
 func DistributionPointer(v Distribution) *Distribution {
->>>>>>> f19d319e
 	return &v
 }