package sdk

import (
	"context"
	"fmt"
)

var (
	_ validatable = new(AlterSessionOptions)
	_ validatable = new(ShowParametersOptions)
)

type Sessions interface {
	// Parameters
	AlterSession(ctx context.Context, opts *AlterSessionOptions) error

	// Context
	UseWarehouse(ctx context.Context, warehouse AccountObjectIdentifier) error
	UseDatabase(ctx context.Context, database AccountObjectIdentifier) error
	UseSchema(ctx context.Context, schema DatabaseObjectIdentifier) error
}

var _ Sessions = (*sessions)(nil)

type sessions struct {
	client *Client
}

type AlterSessionOptions struct {
	alter   bool          `ddl:"static" sql:"ALTER"`
	session bool          `ddl:"static" sql:"SESSION"`
	Set     *SessionSet   `ddl:"keyword" sql:"SET"`
	Unset   *SessionUnset `ddl:"keyword" sql:"UNSET"`
}

func (opts *AlterSessionOptions) validate() error {
	if everyValueNil(opts.Set, opts.Unset) {
		return fmt.Errorf("either SET or UNSET must be set")
	}
	if valueSet(opts.Set) {
		if err := opts.Set.validate(); err != nil {
			return err
		}
	}
	if valueSet(opts.Unset) {
		if err := opts.Unset.validate(); err != nil {
			return err
		}
	}
	return nil
}

type SessionSet struct {
	SessionParameters *SessionParameters `ddl:"list"`
}

func (v *SessionSet) validate() error {
	if err := v.SessionParameters.validate(); err != nil {
		return err
	}
	return nil
}

type SessionUnset struct {
	SessionParametersUnset *SessionParametersUnset `ddl:"list"`
}

func (v *SessionUnset) validate() error {
	if err := v.SessionParametersUnset.validate(); err != nil {
		return err
	}
	return nil
}

func (v *sessions) AlterSession(ctx context.Context, opts *AlterSessionOptions) error {
	if opts == nil {
		opts = &AlterSessionOptions{}
	}
	if err := opts.validate(); err != nil {
		return err
	}
	sql, err := structToSQL(opts)
	if err != nil {
		return err
	}
	_, err = v.client.exec(ctx, sql)
	return err
}

<<<<<<< HEAD
=======
type ShowParametersOptions struct {
	show       bool          `ddl:"static" sql:"SHOW"`
	parameters bool          `ddl:"static" sql:"PARAMETERS"`
	Like       *Like         `ddl:"keyword" sql:"LIKE"`
	In         *ParametersIn `ddl:"keyword" sql:"IN"`
}

func (opts *ShowParametersOptions) validate() error {
	if valueSet(opts.In) {
		if err := opts.In.validate(); err != nil {
			return err
		}
	}
	return nil
}

type ParametersIn struct {
	Session   *bool                    `ddl:"keyword" sql:"SESSION"`
	Account   *bool                    `ddl:"keyword" sql:"ACCOUNT"`
	User      AccountObjectIdentifier  `ddl:"identifier" sql:"USER"`
	Warehouse AccountObjectIdentifier  `ddl:"identifier" sql:"WAREHOUSE"`
	Database  AccountObjectIdentifier  `ddl:"identifier" sql:"DATABASE"`
	Schema    DatabaseObjectIdentifier `ddl:"identifier" sql:"SCHEMA"`
	Task      SchemaObjectIdentifier   `ddl:"identifier" sql:"TASK"`
	Table     SchemaObjectIdentifier   `ddl:"identifier" sql:"TABLE"`
}

func (v *ParametersIn) validate() error {
	if ok := anyValueSet(v.Session, v.Account, v.User, v.Warehouse, v.Database, v.Schema, v.Task, v.Table); !ok {
		return fmt.Errorf("at least one IN parameter must be set")
	}
	return nil
}

type ParameterType string

const (
	ParameterTypeAccount ParameterType = "ACCOUNT"
	ParameterTypeUser    ParameterType = "USER"
	ParameterTypeSession ParameterType = "SESSION"
	ParameterTypeObject  ParameterType = "OBJECT"
)

type Parameter struct {
	Key         string
	Value       string
	Default     string
	Level       ParameterType
	Description string
}

type parameterRow struct {
	Key         sql.NullString `db:"key"`
	Value       sql.NullString `db:"value"`
	Default     sql.NullString `db:"default"`
	Level       sql.NullString `db:"level"`
	Description sql.NullString `db:"description"`
}

func (row *parameterRow) toParameter() *Parameter {
	return &Parameter{
		Key:         row.Key.String,
		Value:       row.Value.String,
		Default:     row.Default.String,
		Level:       ParameterType(row.Level.String),
		Description: row.Description.String,
	}
}

func (v *sessions) ShowParameters(ctx context.Context, opts *ShowParametersOptions) ([]*Parameter, error) {
	if opts == nil {
		opts = &ShowParametersOptions{}
	}
	if err := opts.validate(); err != nil {
		return nil, err
	}
	sql, err := structToSQL(opts)
	if err != nil {
		return nil, err
	}
	rows := []parameterRow{}
	err = v.client.query(ctx, &rows, sql)
	if err != nil {
		return nil, err
	}
	parameters := make([]*Parameter, len(rows))
	for i, row := range rows {
		parameters[i] = row.toParameter()
	}
	return parameters, nil
}

func (v *sessions) ShowAccountParameter(ctx context.Context, parameter AccountParameter) (*Parameter, error) {
	opts := &ShowParametersOptions{
		Like: &Like{
			Pattern: String(string(parameter)),
		},
		In: &ParametersIn{
			Account: Bool(true),
		},
	}
	parameters, err := v.ShowParameters(ctx, opts)
	if err != nil {
		return nil, err
	}
	if len(parameters) == 0 {
		return nil, fmt.Errorf("parameter %s not found", parameter)
	}
	return parameters[0], nil
}

func (v *sessions) ShowSessionParameter(ctx context.Context, parameter SessionParameter) (*Parameter, error) {
	opts := &ShowParametersOptions{
		Like: &Like{
			Pattern: String(string(parameter)),
		},
		In: &ParametersIn{
			Session: Bool(true),
		},
	}
	parameters, err := v.ShowParameters(ctx, opts)
	if err != nil {
		return nil, err
	}
	if len(parameters) == 0 {
		return nil, fmt.Errorf("parameter %s not found", parameter)
	}
	return parameters[0], nil
}

func (v *sessions) ShowUserParameter(ctx context.Context, parameter UserParameter, user AccountObjectIdentifier) (*Parameter, error) {
	opts := &ShowParametersOptions{
		Like: &Like{
			Pattern: String(string(parameter)),
		},
		In: &ParametersIn{
			User: user,
		},
	}
	parameters, err := v.ShowParameters(ctx, opts)
	if err != nil {
		return nil, err
	}
	if len(parameters) == 0 {
		return nil, fmt.Errorf("parameter %s not found", parameter)
	}
	return parameters[0], nil
}

func (v *sessions) ShowObjectParameter(ctx context.Context, key ObjectParameter, objectType ObjectType, objectID Identifier) (*Parameter, error) {
	opts := &ShowParametersOptions{
		Like: &Like{
			Pattern: String(string(key)),
		},
		In: &ParametersIn{},
	}
	switch objectType {
	case ObjectTypeWarehouse:
		opts.In.Warehouse = objectID.(AccountObjectIdentifier)
	case ObjectTypeDatabase:
		opts.In.Database = objectID.(AccountObjectIdentifier)
	case ObjectTypeSchema:
		opts.In.Schema = objectID.(DatabaseObjectIdentifier)
	case ObjectTypeTask:
		opts.In.Task = objectID.(SchemaObjectIdentifier)
	case ObjectTypeTable:
		opts.In.Table = objectID.(SchemaObjectIdentifier)
	default:
		return nil, fmt.Errorf("unsupported object type %s", objectType)
	}
	parameters, err := v.ShowParameters(ctx, opts)
	if err != nil {
		return nil, err
	}
	if len(parameters) == 0 {
		return nil, fmt.Errorf("parameter %s not found", key)
	}
	return parameters[0], nil
}
>>>>>>> 243fc285

// Context
func (v *sessions) UseWarehouse(ctx context.Context, warehouse AccountObjectIdentifier) error {
	sql := fmt.Sprintf(`USE WAREHOUSE %s`, warehouse.FullyQualifiedName())
	_, err := v.client.exec(ctx, sql)
	return err
}

func (v *sessions) UseDatabase(ctx context.Context, database AccountObjectIdentifier) error {
	sql := fmt.Sprintf(`USE DATABASE %s`, database.FullyQualifiedName())
	_, err := v.client.exec(ctx, sql)
	return err
}

func (v *sessions) UseSchema(ctx context.Context, schema DatabaseObjectIdentifier) error {
	sql := fmt.Sprintf(`USE SCHEMA %s`, schema.FullyQualifiedName())
	_, err := v.client.exec(ctx, sql)
	return err
}<|MERGE_RESOLUTION|>--- conflicted
+++ resolved
@@ -87,8 +87,6 @@
 	return err
 }
 
-<<<<<<< HEAD
-=======
 type ShowParametersOptions struct {
 	show       bool          `ddl:"static" sql:"SHOW"`
 	parameters bool          `ddl:"static" sql:"PARAMETERS"`
@@ -268,7 +266,6 @@
 	}
 	return parameters[0], nil
 }
->>>>>>> 243fc285
 
 // Context
 func (v *sessions) UseWarehouse(ctx context.Context, warehouse AccountObjectIdentifier) error {
