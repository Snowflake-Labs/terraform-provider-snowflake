--- conflicted
+++ resolved
@@ -106,12 +106,8 @@
 	})
 }
 
-<<<<<<< HEAD
 func stageGrantConfigFuture(t *testing.T, databaseName, schemaName, role string) string {
-=======
-func stageGrantConfigFuture(t *testing.T, database_name, schema_name, role string) string {
 	t.Helper()
->>>>>>> e9595f27
 	r := require.New(t)
 
 	config := `
