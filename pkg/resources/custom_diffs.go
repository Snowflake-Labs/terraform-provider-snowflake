package resources

import (
	"context"
	"errors"
	"fmt"
	"log"
	"slices"
	"strconv"
	"strings"

	"github.com/Snowflake-Labs/terraform-provider-snowflake/pkg/internal/collections"
	"github.com/Snowflake-Labs/terraform-provider-snowflake/pkg/internal/logging"
	"github.com/Snowflake-Labs/terraform-provider-snowflake/pkg/internal/provider/sdkv2enhancements"
	"github.com/Snowflake-Labs/terraform-provider-snowflake/pkg/sdk"
	"github.com/hashicorp/terraform-plugin-sdk/v2/helper/customdiff"
	"github.com/hashicorp/terraform-plugin-sdk/v2/helper/schema"
)

func StringParameterValueComputedIf[T ~string](key string, params []*sdk.Parameter, parameterLevel sdk.ParameterType, parameter T) schema.CustomizeDiffFunc {
	return ParameterValueComputedIf(key, params, parameterLevel, parameter, func(value any) string { return value.(string) })
}

func IntParameterValueComputedIf[T ~string](key string, params []*sdk.Parameter, parameterLevel sdk.ParameterType, parameter T) schema.CustomizeDiffFunc {
	return ParameterValueComputedIf(key, params, parameterLevel, parameter, func(value any) string { return strconv.Itoa(value.(int)) })
}

func BoolParameterValueComputedIf[T ~string](key string, params []*sdk.Parameter, parameterLevel sdk.ParameterType, parameter T) schema.CustomizeDiffFunc {
	return ParameterValueComputedIf(key, params, parameterLevel, parameter, func(value any) string { return strconv.FormatBool(value.(bool)) })
}

func ParameterValueComputedIf[T ~string](key string, parameters []*sdk.Parameter, objectParameterLevel sdk.ParameterType, param T, valueToString func(v any) string) schema.CustomizeDiffFunc {
	return func(ctx context.Context, d *schema.ResourceDiff, meta any) error {
		foundParameter, err := collections.FindFirst(parameters, func(parameter *sdk.Parameter) bool { return parameter.Key == string(param) })
		if err != nil {
			log.Printf("[WARN] failed to find parameter: %s", param)
			return nil
		}
		parameter := *foundParameter

		configValue, ok := d.GetRawConfig().AsValueMap()[key]

		// For cases where currently set value (in the config) is equal to the parameter, but not set on the right level.
		// The parameter is set somewhere higher in the hierarchy, and we need to "forcefully" set the value to
		// perform the actual set on Snowflake (and set the parameter on the correct level).
		if ok && !configValue.IsNull() && parameter.Level != objectParameterLevel && parameter.Value == valueToString(d.Get(key)) {
			return d.SetNewComputed(key)
		}

		// For all other cases, if a parameter is set in the configuration, we can ignore parts needed for Computed fields.
		if ok && !configValue.IsNull() {
			return nil
		}

		// If the configuration is not set, perform SetNewComputed for cases like:
		// 1. Check if the parameter value differs from the one saved in state (if they differ, we'll update the computed value).
		// 2. Check if the parameter is set on the object level (if so, it means that it was set externally, and we have to unset it).
		if parameter.Value != valueToString(d.Get(key)) || parameter.Level == objectParameterLevel {
			return d.SetNewComputed(key)
		}

		return nil
	}
}

// ForceNewIfChangeToEmptySlice sets a ForceNew for a list field which was set to an empty value.
func ForceNewIfChangeToEmptySlice[T any](key string) schema.CustomizeDiffFunc {
	return customdiff.ForceNewIfChange(key, func(ctx context.Context, oldValue, newValue, meta any) bool {
		oldList, newList := oldValue.([]T), newValue.([]T)
		return len(oldList) > 0 && len(newList) == 0
	})
}

// ForceNewIfChangeToEmptySet sets a ForceNew for a list field which was set to an empty value.
func ForceNewIfChangeToEmptySet(key string) schema.CustomizeDiffFunc {
	return customdiff.ForceNewIfChange(key, func(ctx context.Context, oldValue, newValue, meta any) bool {
		oldList, newList := oldValue.(*schema.Set).List(), newValue.(*schema.Set).List()
		return len(oldList) > 0 && len(newList) == 0
	})
}

// ForceNewIfChangeToEmptyString sets a ForceNew for a string field which was set to an empty value.
func ForceNewIfChangeToEmptyString(key string) schema.CustomizeDiffFunc {
	return customdiff.ForceNewIfChange(key, func(ctx context.Context, oldValue, newValue, meta any) bool {
		oldString, newString := oldValue.(string), newValue.(string)
		return len(oldString) > 0 && len(newString) == 0
	})
}

// ComputedIfAnyAttributeChanged marks the given fields as computed if any of the listed fields changes.
// It takes field-level diffSuppress into consideration based on the schema passed.
// If the field is not found in the given schema, it continues without error. Only top level schema fields should be used.
func ComputedIfAnyAttributeChanged(resourceSchema map[string]*schema.Schema, key string, changedAttributeKeys ...string) schema.CustomizeDiffFunc {
	return customdiff.ComputedIf(key, func(ctx context.Context, diff *schema.ResourceDiff, meta interface{}) bool {
		var result bool
		for _, changedKey := range changedAttributeKeys {
			if diff.HasChange(changedKey) {
				oldValue, newValue := diff.GetChange(changedKey)
				log.Printf("[DEBUG] ComputedIfAnyAttributeChanged: changed key: %s old: %s new: %s\n", changedKey, oldValue, newValue)

				if v, ok := resourceSchema[changedKey]; ok {
					if diffSuppressFunc := v.DiffSuppressFunc; diffSuppressFunc != nil {
						resourceData, resourceDataOk := sdkv2enhancements.CreateResourceDataFromResourceDiff(resourceSchema, diff)
						if !resourceDataOk {
							log.Printf("[DEBUG] ComputedIfAnyAttributeChanged: did not create resource data correctly, skipping\n")
							continue
						}
						if !diffSuppressFunc(key, fmt.Sprintf("%v", oldValue), fmt.Sprintf("%v", newValue), resourceData) {
							log.Printf("[DEBUG] ComputedIfAnyAttributeChanged: key %s was changed and the diff is not suppressed", changedKey)
							result = true
						} else {
							log.Printf("[DEBUG] ComputedIfAnyAttributeChanged: key %s was changed but the diff is suppressed", changedKey)
						}
					} else {
						log.Printf("[DEBUG] ComputedIfAnyAttributeChanged: key %s was changed and it does not have a diff suppressor", changedKey)
						result = true
					}
				}
			}
		}
		return result
	})
}

type parameter[T ~string] struct {
	parameterName T
	valueType     valueType
	parameterType sdk.ParameterType
}

type valueType string

const (
	valueTypeInt    valueType = "int"
	valueTypeBool   valueType = "bool"
	valueTypeString valueType = "string"
)

type ResourceIdProvider interface {
	Id() string
}

func ParametersCustomDiff[T ~string](parametersProvider func(context.Context, ResourceIdProvider, any) ([]*sdk.Parameter, error), parameters ...parameter[T]) schema.CustomizeDiffFunc {
	return func(ctx context.Context, d *schema.ResourceDiff, meta any) error {
		if d.Id() == "" {
			return nil
		}

		params, err := parametersProvider(ctx, d, meta)
		if err != nil {
			return err
		}

		diffFunctions := make([]schema.CustomizeDiffFunc, len(parameters))
		for idx, p := range parameters {
			var diffFunction schema.CustomizeDiffFunc
			switch p.valueType {
			case valueTypeInt:
				diffFunction = IntParameterValueComputedIf(strings.ToLower(string(p.parameterName)), params, p.parameterType, p.parameterName)
			case valueTypeBool:
				diffFunction = BoolParameterValueComputedIf(strings.ToLower(string(p.parameterName)), params, p.parameterType, p.parameterName)
			case valueTypeString:
				diffFunction = StringParameterValueComputedIf(strings.ToLower(string(p.parameterName)), params, p.parameterType, p.parameterName)
			}
			diffFunctions[idx] = diffFunction
		}

		return customdiff.All(diffFunctions...)(ctx, d, meta)
	}
}

func ForceNewIfAllKeysAreNotSet(key string, keys ...string) schema.CustomizeDiffFunc {
	return customdiff.ForceNewIf(key, func(ctx context.Context, d *schema.ResourceDiff, meta any) bool {
		allUnset := true
		for _, k := range keys {
			if _, ok := d.GetOk(k); ok {
				allUnset = false
			}
		}
		return allUnset
	})
}

func RecreateWhenUserTypeChangedExternally(userType sdk.UserType) schema.CustomizeDiffFunc {
	return func(_ context.Context, diff *schema.ResourceDiff, _ interface{}) error {
		if n := diff.Get("user_type"); n != nil {
			logging.DebugLogger.Printf("[DEBUG] new external value for user type %s\n", n.(string))
			if acceptableUserTypes, ok := sdk.AcceptableUserTypes[userType]; ok && !slices.Contains(acceptableUserTypes, strings.ToUpper(n.(string))) {
				// we have to set here a value instead of just SetNewComputed
				// because with empty value (default snowflake behavior for type) ForceNew fails
				// because there are no changes (at least from the SDKv2 point of view) for "user_type"
				return errors.Join(diff.SetNew("user_type", "<changed externally>"), diff.ForceNew("user_type"))
			}
		}
		return nil
	}
}

<<<<<<< HEAD
func RecreateWhenSecretTypeChangedExternally(secretType sdk.SecretType) schema.CustomizeDiffFunc {
	return func(_ context.Context, diff *schema.ResourceDiff, _ interface{}) error {
		if n := diff.Get("secret_type"); n != nil {
			logging.DebugLogger.Printf("[DEBUG] new external value for secret type %s\n", n.(string))

			diffSecretType, _ := sdk.ToSecretType(n.(string))
			if acceptableSecretTypes, ok := sdk.AcceptableSecretTypes[secretType]; ok && !slices.Contains(acceptableSecretTypes, diffSecretType) {
				return errors.Join(diff.SetNew("secret_type", "<changed externally>"), diff.ForceNew("secret_type"))
			}
			// both client_credentials and authorization_code_grant secrets have the same type: "OAUTH2"
			// to detect the external type change we need to check fields that are required in one, but should be absent in the other
			// we will check if the 'oauth_refresh_token_expiry_time' is present in the describe_output
			// since it is required in authorization_code_grant flow and should be empty in client_credentials flow
			if diffSecretType == sdk.SecretTypeOAuth2 {
				var isRefreshTokenExpiryTimeEmpty bool
				rt := diff.Get("describe_output.0.oauth_refresh_token_expiry_time").(string)

				switch secretType {
				case sdk.SecretTypeOAuth2AuthorizationCodeGrant:
					isRefreshTokenExpiryTimeEmpty = rt == ""
				case sdk.SecretTypeOAuth2ClientCredentials:
					isRefreshTokenExpiryTimeEmpty = rt != ""
				}
				if isRefreshTokenExpiryTimeEmpty {
					return errors.Join(diff.SetNew("secret_type", "<changed externally>"), diff.ForceNew("secret_type"))
				}
			}
=======
// RecreateWhenStreamIsStale detects when the stream is stale, and sets a `false` value for `stale` field.
// This means that the provider can detect that change in `stale` from `true` to `false`, where `false` is our desired state.
func RecreateWhenStreamIsStale() schema.CustomizeDiffFunc {
	return func(_ context.Context, diff *schema.ResourceDiff, _ interface{}) error {
		if old, _ := diff.GetChange("stale"); old.(bool) {
			return diff.SetNew("stale", false)
>>>>>>> 43914739
		}
		return nil
	}
}<|MERGE_RESOLUTION|>--- conflicted
+++ resolved
@@ -196,7 +196,6 @@
 	}
 }
 
-<<<<<<< HEAD
 func RecreateWhenSecretTypeChangedExternally(secretType sdk.SecretType) schema.CustomizeDiffFunc {
 	return func(_ context.Context, diff *schema.ResourceDiff, _ interface{}) error {
 		if n := diff.Get("secret_type"); n != nil {
@@ -222,16 +221,19 @@
 				}
 				if isRefreshTokenExpiryTimeEmpty {
 					return errors.Join(diff.SetNew("secret_type", "<changed externally>"), diff.ForceNew("secret_type"))
-				}
-			}
-=======
+	      }
+			}
+		}
+		return nil
+	}
+}
+
 // RecreateWhenStreamIsStale detects when the stream is stale, and sets a `false` value for `stale` field.
 // This means that the provider can detect that change in `stale` from `true` to `false`, where `false` is our desired state.
 func RecreateWhenStreamIsStale() schema.CustomizeDiffFunc {
 	return func(_ context.Context, diff *schema.ResourceDiff, _ interface{}) error {
 		if old, _ := diff.GetChange("stale"); old.(bool) {
 			return diff.SetNew("stale", false)
->>>>>>> 43914739
 		}
 		return nil
 	}
