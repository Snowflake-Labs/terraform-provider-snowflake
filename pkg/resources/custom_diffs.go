package resources

import (
	"context"
	"fmt"
	"log"
	"reflect"
	"strconv"
	"strings"
	"unsafe"

	"github.com/Snowflake-Labs/terraform-provider-snowflake/pkg/internal/collections"
<<<<<<< HEAD
=======
	"github.com/Snowflake-Labs/terraform-provider-snowflake/pkg/internal/provider/sdkv2enhancements"
>>>>>>> 0d9c1b09
	"github.com/Snowflake-Labs/terraform-provider-snowflake/pkg/sdk"
	"github.com/hashicorp/terraform-plugin-sdk/v2/helper/customdiff"
	"github.com/hashicorp/terraform-plugin-sdk/v2/helper/schema"
	"github.com/hashicorp/terraform-plugin-sdk/v2/terraform"
)

func StringParameterValueComputedIf[T ~string](key string, params []*sdk.Parameter, parameterLevel sdk.ParameterType, parameter T) schema.CustomizeDiffFunc {
	return ParameterValueComputedIf(key, params, parameterLevel, parameter, func(value any) string { return value.(string) })
}

func IntParameterValueComputedIf[T ~string](key string, params []*sdk.Parameter, parameterLevel sdk.ParameterType, parameter T) schema.CustomizeDiffFunc {
	return ParameterValueComputedIf(key, params, parameterLevel, parameter, func(value any) string { return strconv.Itoa(value.(int)) })
}

func BoolParameterValueComputedIf[T ~string](key string, params []*sdk.Parameter, parameterLevel sdk.ParameterType, parameter T) schema.CustomizeDiffFunc {
	return ParameterValueComputedIf(key, params, parameterLevel, parameter, func(value any) string { return strconv.FormatBool(value.(bool)) })
}

func ParameterValueComputedIf[T ~string](key string, parameters []*sdk.Parameter, objectParameterLevel sdk.ParameterType, param T, valueToString func(v any) string) schema.CustomizeDiffFunc {
	return func(ctx context.Context, d *schema.ResourceDiff, meta any) error {
		foundParameter, err := collections.FindFirst(parameters, func(parameter *sdk.Parameter) bool { return parameter.Key == string(param) })
		if err != nil {
			log.Printf("[WARN] failed to find parameter: %s", param)
			return nil
		}
		parameter := *foundParameter

		configValue, ok := d.GetRawConfig().AsValueMap()[key]

		// For cases where currently set value (in the config) is equal to the parameter, but not set on the right level.
		// The parameter is set somewhere higher in the hierarchy, and we need to "forcefully" set the value to
		// perform the actual set on Snowflake (and set the parameter on the correct level).
		if ok && !configValue.IsNull() && parameter.Level != objectParameterLevel && parameter.Value == valueToString(d.Get(key)) {
			return d.SetNewComputed(key)
		}

		// For all other cases, if a parameter is set in the configuration, we can ignore parts needed for Computed fields.
		if ok && !configValue.IsNull() {
			return nil
		}

		// If the configuration is not set, perform SetNewComputed for cases like:
		// 1. Check if the parameter value differs from the one saved in state (if they differ, we'll update the computed value).
		// 2. Check if the parameter is set on the object level (if so, it means that it was set externally, and we have to unset it).
		if parameter.Value != valueToString(d.Get(key)) || parameter.Level == objectParameterLevel {
			return d.SetNewComputed(key)
		}

		return nil
	}
}

// ForceNewIfChangeToEmptySlice sets a ForceNew for a list field which was set to an empty value.
func ForceNewIfChangeToEmptySlice[T any](key string) schema.CustomizeDiffFunc {
	return customdiff.ForceNewIfChange(key, func(ctx context.Context, oldValue, newValue, meta any) bool {
		oldList, newList := oldValue.([]T), newValue.([]T)
		return len(oldList) > 0 && len(newList) == 0
	})
}

// ForceNewIfChangeToEmptySet sets a ForceNew for a list field which was set to an empty value.
func ForceNewIfChangeToEmptySet(key string) schema.CustomizeDiffFunc {
	return customdiff.ForceNewIfChange(key, func(ctx context.Context, oldValue, newValue, meta any) bool {
		oldList, newList := oldValue.(*schema.Set).List(), newValue.(*schema.Set).List()
		return len(oldList) > 0 && len(newList) == 0
	})
}

// ForceNewIfChangeToEmptyString sets a ForceNew for a string field which was set to an empty value.
func ForceNewIfChangeToEmptyString(key string) schema.CustomizeDiffFunc {
	return customdiff.ForceNewIfChange(key, func(ctx context.Context, oldValue, newValue, meta any) bool {
		oldString, newString := oldValue.(string), newValue.(string)
		return len(oldString) > 0 && len(newString) == 0
	})
}

// ComputedIfAnyAttributeChanged marks the given fields as computed if any of the listed fields changes.
// It takes field-level diffSuppress into consideration based on the schema passed.
// If the field is not found in the given schema, it continues without error.
func ComputedIfAnyAttributeChanged(resourceSchema map[string]*schema.Schema, key string, changedAttributeKeys ...string) schema.CustomizeDiffFunc {
	return customdiff.ComputedIf(key, func(ctx context.Context, diff *schema.ResourceDiff, meta interface{}) bool {
		var result bool
		for _, changedKey := range changedAttributeKeys {
			if diff.HasChange(changedKey) {
				oldValue, newValue := diff.GetChange(changedKey)
				log.Printf("[DEBUG] ComputedIfAnyAttributeChanged: changed key: %s old: %s new: %s\n", changedKey, oldValue, newValue)

				if v, ok := resourceSchema[changedKey]; ok {
					if diffSuppressFunc := v.DiffSuppressFunc; diffSuppressFunc != nil {
<<<<<<< HEAD
						hackedResourceData, hackedCorrectly := hackResourceData(resourceSchema, diff)
						if !hackedCorrectly {
							log.Printf("[DEBUG] ComputedIfAnyAttributeChanged: did not create resource data correctly, skipping\n")
							continue
						}
						if !diffSuppressFunc(key, fmt.Sprintf("%v", oldValue), fmt.Sprintf("%v", newValue), hackedResourceData) {
=======
						resourceData, resourceDataOk := sdkv2enhancements.CreateResourceDataFromResourceDiff(resourceSchema, diff)
						if !resourceDataOk {
							log.Printf("[DEBUG] ComputedIfAnyAttributeChanged: did not create resource data correctly, skipping\n")
							continue
						}
						if !diffSuppressFunc(key, fmt.Sprintf("%v", oldValue), fmt.Sprintf("%v", newValue), resourceData) {
>>>>>>> 0d9c1b09
							log.Printf("[DEBUG] ComputedIfAnyAttributeChanged: key %s was changed and the diff is not suppressed", changedKey)
							result = true
						} else {
							log.Printf("[DEBUG] ComputedIfAnyAttributeChanged: key %s was changed but the diff is suppresed", changedKey)
						}
					} else {
						log.Printf("[DEBUG] ComputedIfAnyAttributeChanged: key %s was changed and it does not have a diff suppressor", changedKey)
						result = true
					}
				}
			}
		}
		return result
	})
<<<<<<< HEAD
}

// TODO: extract hacky stuff outside this directory?
func hackResourceData(resourceSchema schema.InternalMap, diff *schema.ResourceDiff) (*schema.ResourceData, bool) {
	unexportedState := reflect.ValueOf(diff).Elem().FieldByName("state")
	hackedState := reflect.NewAt(unexportedState.Type(), unsafe.Pointer(unexportedState.UnsafeAddr())).Elem().Interface()
	unexportedDiff := reflect.ValueOf(diff).Elem().FieldByName("diff")
	hackedDiff := reflect.NewAt(unexportedDiff.Type(), unsafe.Pointer(unexportedDiff.UnsafeAddr())).Elem().Interface()
	castState, ok := hackedState.(*terraform.InstanceState)
	if !ok {
		return nil, false
	}
	castDiff, ok := hackedDiff.(*terraform.InstanceDiff)
	if !ok {
		return nil, false
	}
	hackedResourceData, err := resourceSchema.Data(castState, castDiff)
	if err != nil {
		return nil, false
	}
	return hackedResourceData, true
=======
>>>>>>> 0d9c1b09
}

type parameter[T ~string] struct {
	parameterName T
	valueType     valueType
	parameterType sdk.ParameterType
}

type valueType string

const (
	valueTypeInt    valueType = "int"
	valueTypeBool   valueType = "bool"
	valueTypeString valueType = "string"
)

type ResourceIdProvider interface {
	Id() string
}

func ParametersCustomDiff[T ~string](parametersProvider func(context.Context, ResourceIdProvider, any) ([]*sdk.Parameter, error), parameters ...parameter[T]) schema.CustomizeDiffFunc {
	return func(ctx context.Context, d *schema.ResourceDiff, meta any) error {
		if d.Id() == "" {
			return nil
		}

		params, err := parametersProvider(ctx, d, meta)
		if err != nil {
			return err
		}

		diffFunctions := make([]schema.CustomizeDiffFunc, len(parameters))
		for idx, p := range parameters {
			var diffFunction schema.CustomizeDiffFunc
			switch p.valueType {
			case valueTypeInt:
				diffFunction = IntParameterValueComputedIf(strings.ToLower(string(p.parameterName)), params, p.parameterType, p.parameterName)
			case valueTypeBool:
				diffFunction = BoolParameterValueComputedIf(strings.ToLower(string(p.parameterName)), params, p.parameterType, p.parameterName)
			case valueTypeString:
				diffFunction = StringParameterValueComputedIf(strings.ToLower(string(p.parameterName)), params, p.parameterType, p.parameterName)
			}
			diffFunctions[idx] = diffFunction
		}

		return customdiff.All(diffFunctions...)(ctx, d, meta)
	}
}<|MERGE_RESOLUTION|>--- conflicted
+++ resolved
@@ -4,20 +4,14 @@
 	"context"
 	"fmt"
 	"log"
-	"reflect"
 	"strconv"
 	"strings"
-	"unsafe"
 
 	"github.com/Snowflake-Labs/terraform-provider-snowflake/pkg/internal/collections"
-<<<<<<< HEAD
-=======
 	"github.com/Snowflake-Labs/terraform-provider-snowflake/pkg/internal/provider/sdkv2enhancements"
->>>>>>> 0d9c1b09
 	"github.com/Snowflake-Labs/terraform-provider-snowflake/pkg/sdk"
 	"github.com/hashicorp/terraform-plugin-sdk/v2/helper/customdiff"
 	"github.com/hashicorp/terraform-plugin-sdk/v2/helper/schema"
-	"github.com/hashicorp/terraform-plugin-sdk/v2/terraform"
 )
 
 func StringParameterValueComputedIf[T ~string](key string, params []*sdk.Parameter, parameterLevel sdk.ParameterType, parameter T) schema.CustomizeDiffFunc {
@@ -103,21 +97,12 @@
 
 				if v, ok := resourceSchema[changedKey]; ok {
 					if diffSuppressFunc := v.DiffSuppressFunc; diffSuppressFunc != nil {
-<<<<<<< HEAD
-						hackedResourceData, hackedCorrectly := hackResourceData(resourceSchema, diff)
-						if !hackedCorrectly {
-							log.Printf("[DEBUG] ComputedIfAnyAttributeChanged: did not create resource data correctly, skipping\n")
-							continue
-						}
-						if !diffSuppressFunc(key, fmt.Sprintf("%v", oldValue), fmt.Sprintf("%v", newValue), hackedResourceData) {
-=======
 						resourceData, resourceDataOk := sdkv2enhancements.CreateResourceDataFromResourceDiff(resourceSchema, diff)
 						if !resourceDataOk {
 							log.Printf("[DEBUG] ComputedIfAnyAttributeChanged: did not create resource data correctly, skipping\n")
 							continue
 						}
 						if !diffSuppressFunc(key, fmt.Sprintf("%v", oldValue), fmt.Sprintf("%v", newValue), resourceData) {
->>>>>>> 0d9c1b09
 							log.Printf("[DEBUG] ComputedIfAnyAttributeChanged: key %s was changed and the diff is not suppressed", changedKey)
 							result = true
 						} else {
@@ -132,30 +117,6 @@
 		}
 		return result
 	})
-<<<<<<< HEAD
-}
-
-// TODO: extract hacky stuff outside this directory?
-func hackResourceData(resourceSchema schema.InternalMap, diff *schema.ResourceDiff) (*schema.ResourceData, bool) {
-	unexportedState := reflect.ValueOf(diff).Elem().FieldByName("state")
-	hackedState := reflect.NewAt(unexportedState.Type(), unsafe.Pointer(unexportedState.UnsafeAddr())).Elem().Interface()
-	unexportedDiff := reflect.ValueOf(diff).Elem().FieldByName("diff")
-	hackedDiff := reflect.NewAt(unexportedDiff.Type(), unsafe.Pointer(unexportedDiff.UnsafeAddr())).Elem().Interface()
-	castState, ok := hackedState.(*terraform.InstanceState)
-	if !ok {
-		return nil, false
-	}
-	castDiff, ok := hackedDiff.(*terraform.InstanceDiff)
-	if !ok {
-		return nil, false
-	}
-	hackedResourceData, err := resourceSchema.Data(castState, castDiff)
-	if err != nil {
-		return nil, false
-	}
-	return hackedResourceData, true
-=======
->>>>>>> 0d9c1b09
 }
 
 type parameter[T ~string] struct {
