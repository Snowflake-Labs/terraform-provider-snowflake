package resources

import (
	"context"
	"log"
	"strconv"
	"strings"

	"github.com/Snowflake-Labs/terraform-provider-snowflake/pkg/internal/collections"

	"github.com/Snowflake-Labs/terraform-provider-snowflake/pkg/sdk"
	"github.com/hashicorp/terraform-plugin-sdk/v2/helper/customdiff"
	"github.com/hashicorp/terraform-plugin-sdk/v2/helper/schema"
)

func StringParameterValueComputedIf[T ~string](key string, params []*sdk.Parameter, parameterLevel sdk.ParameterType, parameter T) schema.CustomizeDiffFunc {
	return ParameterValueComputedIf(key, params, parameterLevel, parameter, func(value any) string { return value.(string) })
}

func IntParameterValueComputedIf[T ~string](key string, params []*sdk.Parameter, parameterLevel sdk.ParameterType, parameter T) schema.CustomizeDiffFunc {
	return ParameterValueComputedIf(key, params, parameterLevel, parameter, func(value any) string { return strconv.Itoa(value.(int)) })
}

func BoolParameterValueComputedIf[T ~string](key string, params []*sdk.Parameter, parameterLevel sdk.ParameterType, parameter T) schema.CustomizeDiffFunc {
	return ParameterValueComputedIf(key, params, parameterLevel, parameter, func(value any) string { return strconv.FormatBool(value.(bool)) })
}

func ParameterValueComputedIf[T ~string](key string, parameters []*sdk.Parameter, objectParameterLevel sdk.ParameterType, param T, valueToString func(v any) string) schema.CustomizeDiffFunc {
	return func(ctx context.Context, d *schema.ResourceDiff, meta any) error {
		foundParameter, err := collections.FindOne(parameters, func(parameter *sdk.Parameter) bool { return parameter.Key == string(param) })
		if err != nil {
			log.Printf("[WARN] failed to find parameter: %s", param)
			return nil
		}
		parameter := *foundParameter

		configValue, ok := d.GetRawConfig().AsValueMap()[key]

		// For cases where currently set value (in the config) is equal to the parameter, but not set on the right level.
		// The parameter is set somewhere higher in the hierarchy, and we need to "forcefully" set the value to
		// perform the actual set on Snowflake (and set the parameter on the correct level).
		if ok && !configValue.IsNull() && parameter.Level != objectParameterLevel && parameter.Value == valueToString(d.Get(key)) {
			return d.SetNewComputed(key)
		}

		// For all other cases, if a parameter is set in the configuration, we can ignore parts needed for Computed fields.
		if ok && !configValue.IsNull() {
			return nil
		}

		// If the configuration is not set, perform SetNewComputed for cases like:
		// 1. Check if the parameter value differs from the one saved in state (if they differ, we'll update the computed value).
		// 2. Check if the parameter is set on the object level (if so, it means that it was set externally, and we have to unset it).
		if parameter.Value != valueToString(d.Get(key)) || parameter.Level == objectParameterLevel {
			return d.SetNewComputed(key)
		}

		return nil
	}
}

// ForceNewIfChangeToEmptySlice sets a ForceNew for a list field which was set to an empty value.
func ForceNewIfChangeToEmptySlice[T any](key string) schema.CustomizeDiffFunc {
	return customdiff.ForceNewIfChange(key, func(ctx context.Context, oldValue, newValue, meta any) bool {
		oldList, newList := oldValue.([]T), newValue.([]T)
		return len(oldList) > 0 && len(newList) == 0
	})
}

// ForceNewIfChangeToEmptySet sets a ForceNew for a list field which was set to an empty value.
func ForceNewIfChangeToEmptySet(key string) schema.CustomizeDiffFunc {
	return customdiff.ForceNewIfChange(key, func(ctx context.Context, oldValue, newValue, meta any) bool {
		oldList, newList := oldValue.(*schema.Set).List(), newValue.(*schema.Set).List()
		return len(oldList) > 0 && len(newList) == 0
	})
}

// ForceNewIfChangeToEmptyString sets a ForceNew for a string field which was set to an empty value.
func ForceNewIfChangeToEmptyString(key string) schema.CustomizeDiffFunc {
	return customdiff.ForceNewIfChange(key, func(ctx context.Context, oldValue, newValue, meta any) bool {
		oldString, newString := oldValue.(string), newValue.(string)
		return len(oldString) > 0 && len(newString) == 0
	})
}

// TODO [follow-up PR]: test
func ComputedIfAnyAttributeChanged(key string, changedAttributeKeys ...string) schema.CustomizeDiffFunc {
	return customdiff.ComputedIf(key, func(ctx context.Context, diff *schema.ResourceDiff, meta interface{}) bool {
		var result bool
		for _, changedKey := range changedAttributeKeys {
			if diff.HasChange(changedKey) {
				old, new := diff.GetChange(changedKey)
				log.Printf("[DEBUG] ComputedIfAnyAttributeChanged: changed key: %s old: %s new: %s\n", changedKey, old, new)
			}
			result = result || diff.HasChange(changedKey)
		}
		return result
	})
}

<<<<<<< HEAD
=======
// TODO(SNOW-1629468): Adjust the function to make it more flexible
>>>>>>> 5cbea848
func ComputedIfAnyAttributeChangedWithSuppressDiff(key string, suppressDiffFunc schema.SchemaDiffSuppressFunc, changedAttributeKeys ...string) schema.CustomizeDiffFunc {
	return customdiff.ComputedIf(key, func(ctx context.Context, diff *schema.ResourceDiff, meta interface{}) bool {
		for _, changedKey := range changedAttributeKeys {
			if diff.HasChange(changedKey) {
				oldValue, newValue := diff.GetChange(changedKey)
				if !suppressDiffFunc(key, oldValue.(string), newValue.(string), nil) {
					log.Printf("[DEBUG] ComputedIfAnyAttributeChangedWithSuppressDiff: changed key: %s", changedKey)
					return true
				}
			}
		}
		return false
	})
}

type parameter[T ~string] struct {
	parameterName T
	valueType     valueType
	parameterType sdk.ParameterType
}

type valueType string

const (
	valueTypeInt    valueType = "int"
	valueTypeBool   valueType = "bool"
	valueTypeString valueType = "string"
)

type ResourceIdProvider interface {
	Id() string
}

func ParametersCustomDiff[T ~string](parametersProvider func(context.Context, ResourceIdProvider, any) ([]*sdk.Parameter, error), parameters ...parameter[T]) schema.CustomizeDiffFunc {
	return func(ctx context.Context, d *schema.ResourceDiff, meta any) error {
		if d.Id() == "" {
			return nil
		}

		params, err := parametersProvider(ctx, d, meta)
		if err != nil {
			return err
		}

		diffFunctions := make([]schema.CustomizeDiffFunc, len(parameters))
		for idx, p := range parameters {
			var diffFunction schema.CustomizeDiffFunc
			switch p.valueType {
			case valueTypeInt:
				diffFunction = IntParameterValueComputedIf(strings.ToLower(string(p.parameterName)), params, p.parameterType, p.parameterName)
			case valueTypeBool:
				diffFunction = BoolParameterValueComputedIf(strings.ToLower(string(p.parameterName)), params, p.parameterType, p.parameterName)
			case valueTypeString:
				diffFunction = StringParameterValueComputedIf(strings.ToLower(string(p.parameterName)), params, p.parameterType, p.parameterName)
			}
			diffFunctions[idx] = diffFunction
		}

		return customdiff.All(diffFunctions...)(ctx, d, meta)
	}
}<|MERGE_RESOLUTION|>--- conflicted
+++ resolved
@@ -98,10 +98,7 @@
 	})
 }
 
-<<<<<<< HEAD
-=======
 // TODO(SNOW-1629468): Adjust the function to make it more flexible
->>>>>>> 5cbea848
 func ComputedIfAnyAttributeChangedWithSuppressDiff(key string, suppressDiffFunc schema.SchemaDiffSuppressFunc, changedAttributeKeys ...string) schema.CustomizeDiffFunc {
 	return customdiff.ComputedIf(key, func(ctx context.Context, diff *schema.ResourceDiff, meta interface{}) bool {
 		for _, changedKey := range changedAttributeKeys {
