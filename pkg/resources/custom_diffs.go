package resources

import (
	"context"
	"log"
	"strconv"
	"strings"

	"github.com/Snowflake-Labs/terraform-provider-snowflake/pkg/internal/collections"
	"github.com/Snowflake-Labs/terraform-provider-snowflake/pkg/sdk"
	"github.com/hashicorp/terraform-plugin-sdk/v2/helper/customdiff"
	"github.com/hashicorp/terraform-plugin-sdk/v2/helper/schema"
)

func StringParameterValueComputedIf(key string, params []*sdk.Parameter, parameterLevel sdk.ParameterType, parameter sdk.AccountParameter) schema.CustomizeDiffFunc {
	return ParameterValueComputedIf(key, params, parameterLevel, parameter, func(value any) string { return value.(string) })
}

func IntParameterValueComputedIf(key string, params []*sdk.Parameter, parameterLevel sdk.ParameterType, parameter sdk.AccountParameter) schema.CustomizeDiffFunc {
	return ParameterValueComputedIf(key, params, parameterLevel, parameter, func(value any) string { return strconv.Itoa(value.(int)) })
}

func BoolParameterValueComputedIf(key string, params []*sdk.Parameter, parameterLevel sdk.ParameterType, parameter sdk.AccountParameter) schema.CustomizeDiffFunc {
	return ParameterValueComputedIf(key, params, parameterLevel, parameter, func(value any) string { return strconv.FormatBool(value.(bool)) })
}

func ParameterValueComputedIf(key string, parameters []*sdk.Parameter, objectParameterLevel sdk.ParameterType, accountParameter sdk.AccountParameter, valueToString func(v any) string) schema.CustomizeDiffFunc {
	return func(ctx context.Context, d *schema.ResourceDiff, meta any) error {
		foundParameter, err := collections.FindOne(parameters, func(parameter *sdk.Parameter) bool { return parameter.Key == string(accountParameter) })
		if err != nil {
			log.Printf("[WARN] failed to find account parameter: %s", accountParameter)
			return nil
		}
		parameter := *foundParameter

		configValue, ok := d.GetRawConfig().AsValueMap()[key]

		// For cases where currently set value (in the config) is equal to the parameter, but not set on the right level.
		// The parameter is set somewhere higher in the hierarchy, and we need to "forcefully" set the value to
		// perform the actual set on Snowflake (and set the parameter on the correct level).
		if ok && !configValue.IsNull() && parameter.Level != objectParameterLevel && parameter.Value == valueToString(d.Get(key)) {
			return d.SetNewComputed(key)
		}

		// For all other cases, if a parameter is set in the configuration, we can ignore parts needed for Computed fields.
		if ok && !configValue.IsNull() {
			return nil
		}

		// If the configuration is not set, perform SetNewComputed for cases like:
		// 1. Check if the parameter value differs from the one saved in state (if they differ, we'll update the computed value).
		// 2. Check if the parameter is set on the object level (if so, it means that it was set externally, and we have to unset it).
		if parameter.Value != valueToString(d.Get(key)) || parameter.Level == objectParameterLevel {
			return d.SetNewComputed(key)
		}

		return nil
	}
}

// ForceNewIfChangeToEmptySlice sets a ForceNew for a list field which was set to an empty value.
func ForceNewIfChangeToEmptySlice[T any](key string) schema.CustomizeDiffFunc {
	return customdiff.ForceNewIfChange(key, func(ctx context.Context, oldValue, newValue, meta any) bool {
		oldList, newList := oldValue.([]T), newValue.([]T)
		return len(oldList) > 0 && len(newList) == 0
	})
}

// ForceNewIfChangeToEmptySet sets a ForceNew for a list field which was set to an empty value.
func ForceNewIfChangeToEmptySet(key string) schema.CustomizeDiffFunc {
	return customdiff.ForceNewIfChange(key, func(ctx context.Context, oldValue, newValue, meta any) bool {
		oldList, newList := oldValue.(*schema.Set).List(), newValue.(*schema.Set).List()
		return len(oldList) > 0 && len(newList) == 0
	})
}

// ForceNewIfChangeToEmptyString sets a ForceNew for a string field which was set to an empty value.
func ForceNewIfChangeToEmptyString(key string) schema.CustomizeDiffFunc {
	return customdiff.ForceNewIfChange(key, func(ctx context.Context, oldValue, newValue, meta any) bool {
		oldString, newString := oldValue.(string), newValue.(string)
		return len(oldString) > 0 && len(newString) == 0
	})
}

// TODO [follow-up PR]: test
func ComputedIfAnyAttributeChanged(key string, changedAttributeKeys ...string) schema.CustomizeDiffFunc {
	return customdiff.ComputedIf(key, func(ctx context.Context, diff *schema.ResourceDiff, meta interface{}) bool {
		var result bool
		for _, changedKey := range changedAttributeKeys {
			if diff.HasChange(changedKey) {
				log.Printf("[DEBUG] ComputedIfAnyAttributeChanged: changed key: %s\n", changedKey)
			}
			result = result || diff.HasChange(changedKey)
		}
		return result
	})
}

<<<<<<< HEAD
// ForceNewIfChangeToEmptyString sets a ForceNew for a string field which was set to an empty value.
func ForceNewIfChangeToEmptyString(key string) schema.CustomizeDiffFunc {
	return customdiff.ForceNewIfChange(key, func(ctx context.Context, oldValue, newValue, meta any) bool {
		oldString, newString := oldValue.(string), newValue.(string)
		return len(oldString) > 0 && len(newString) == 0
	})
=======
type parameter struct {
	parameterName sdk.AccountParameter
	valueType     valueType
	parameterType sdk.ParameterType
}

type valueType string

const (
	valueTypeInt    valueType = "int"
	valueTypeBool   valueType = "bool"
	valueTypeString valueType = "string"
)

type ResourceIdProvider interface {
	Id() string
}

func ParametersCustomDiff(parametersProvider func(context.Context, ResourceIdProvider, any) ([]*sdk.Parameter, error), parameters ...parameter) schema.CustomizeDiffFunc {
	return func(ctx context.Context, d *schema.ResourceDiff, meta any) error {
		if d.Id() == "" {
			return nil
		}

		params, err := parametersProvider(ctx, d, meta)
		if err != nil {
			return err
		}

		diffFunctions := make([]schema.CustomizeDiffFunc, len(parameters))
		for idx, p := range parameters {
			var diffFunction schema.CustomizeDiffFunc
			switch p.valueType {
			case valueTypeInt:
				diffFunction = IntParameterValueComputedIf(strings.ToLower(string(p.parameterName)), params, p.parameterType, p.parameterName)
			case valueTypeBool:
				diffFunction = BoolParameterValueComputedIf(strings.ToLower(string(p.parameterName)), params, p.parameterType, p.parameterName)
			case valueTypeString:
				diffFunction = StringParameterValueComputedIf(strings.ToLower(string(p.parameterName)), params, p.parameterType, p.parameterName)
			}
			diffFunctions[idx] = diffFunction
		}

		return customdiff.All(diffFunctions...)(ctx, d, meta)
	}
>>>>>>> d0c136d1
}<|MERGE_RESOLUTION|>--- conflicted
+++ resolved
@@ -96,14 +96,6 @@
 	})
 }
 
-<<<<<<< HEAD
-// ForceNewIfChangeToEmptyString sets a ForceNew for a string field which was set to an empty value.
-func ForceNewIfChangeToEmptyString(key string) schema.CustomizeDiffFunc {
-	return customdiff.ForceNewIfChange(key, func(ctx context.Context, oldValue, newValue, meta any) bool {
-		oldString, newString := oldValue.(string), newValue.(string)
-		return len(oldString) > 0 && len(newString) == 0
-	})
-=======
 type parameter struct {
 	parameterName sdk.AccountParameter
 	valueType     valueType
@@ -149,5 +141,4 @@
 
 		return customdiff.All(diffFunctions...)(ctx, d, meta)
 	}
->>>>>>> d0c136d1
 }