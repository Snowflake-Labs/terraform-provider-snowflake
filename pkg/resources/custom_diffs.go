package resources

import (
	"context"
	"log"
	"strconv"

<<<<<<< HEAD
=======
	"github.com/Snowflake-Labs/terraform-provider-snowflake/pkg/helpers"
	"github.com/Snowflake-Labs/terraform-provider-snowflake/pkg/internal/provider"
>>>>>>> 66644576
	"github.com/Snowflake-Labs/terraform-provider-snowflake/pkg/sdk"
	"github.com/hashicorp/terraform-plugin-sdk/v2/helper/schema"
)

func AccountObjectStringValueComputedIf(key string, params []*sdk.Parameter, parameterLevel sdk.ParameterType, parameter sdk.AccountParameter) schema.CustomizeDiffFunc {
	return ValueComputedIf(key, params, parameterLevel, parameter, func(value any) string { return value.(string) })
}

func AccountObjectIntValueComputedIf(key string, params []*sdk.Parameter, parameterLevel sdk.ParameterType, parameter sdk.AccountParameter) schema.CustomizeDiffFunc {
	return ValueComputedIf(key, params, parameterLevel, parameter, func(value any) string { return strconv.Itoa(value.(int)) })
}

func AccountObjectBoolValueComputedIf(key string, params []*sdk.Parameter, parameterLevel sdk.ParameterType, parameter sdk.AccountParameter) schema.CustomizeDiffFunc {
	return ValueComputedIf(key, params, parameterLevel, parameter, func(value any) string { return strconv.FormatBool(value.(bool)) })
}

func ValueComputedIf(key string, parameters []*sdk.Parameter, objectParameterLevel sdk.ParameterType, accountParameter sdk.AccountParameter, valueToString func(v any) string) schema.CustomizeDiffFunc {
	var parameterValue *string
	var parameterLevel *sdk.ParameterType

	for _, parameter := range parameters {
		if parameter.Key == string(accountParameter) {
			parameterLevel = &parameter.Level
			parameterValue = &parameter.Value
			break
		}
	}

	condition := func(ctx context.Context, d *schema.ResourceDiff, meta any) bool {
		configValue, ok := d.GetRawConfig().AsValueMap()[key]

		if parameterLevel == nil || parameterValue == nil {
			log.Printf("[ERROR] ValueComputedIf, parameter %s not found", accountParameter)
			return false
		}

		// For cases where currently set value (in the config) is equal to the parameter, but not set on the right level.
		// The parameter is set somewhere higher in the hierarchy, and we need to "forcefully" set the value to
		// perform the actual set on Snowflake (and set the parameter on the correct level).
		if *parameterLevel != objectParameterLevel && !configValue.IsNull() && *parameterValue == valueToString(d.Get(key)) {
			return true
		}

		// For all other cases, if a parameter is set in the configuration, we can ignore parts needed for Computed fields.
		if ok && !configValue.IsNull() {
			return false
		}

		// If the configuration is not set, perform SetNewComputed for cases like:
		// 1. Check if the parameter value differs from the one saved in state (if they differ, we'll update the computed value).
		// 2. Check if the parameter level is set on the same level for the given object (if they're the same, we'll trigger the unset as it has been updated in Snowflake).
		return *parameterValue != valueToString(d.Get(key)) || *parameterLevel == objectParameterLevel
	}

	return func(ctx context.Context, d *schema.ResourceDiff, meta any) error {
		if condition(ctx, d, meta) {
			return d.SetNewComputed(key)
		}

<<<<<<< HEAD
		return nil
	}
=======
		return param.Value != valueToString(stateValue[0].(map[string]any)["value"])
	})
}

func BoolComputedIf(key string, getDefault func(client *sdk.Client, id sdk.AccountObjectIdentifier) (string, error)) schema.CustomizeDiffFunc {
	return customdiff.ComputedIf(key, func(ctx context.Context, d *schema.ResourceDiff, meta interface{}) bool {
		configValue := d.GetRawConfig().AsValueMap()[key]
		if !configValue.IsNull() {
			return false
		}

		client := meta.(*provider.Context).Client

		def, err := getDefault(client, helpers.DecodeSnowflakeID(d.Id()).(sdk.AccountObjectIdentifier))
		if err != nil {
			return false
		}
		stateValue := d.Get(key).(bool)
		return def != strconv.FormatBool(stateValue)
	})
}

// TODO [follow-up PR]: test
func ComputedIfAnyAttributeChanged(key string, changedAttributeKeys ...string) schema.CustomizeDiffFunc {
	return customdiff.ComputedIf(key, func(ctx context.Context, diff *schema.ResourceDiff, meta interface{}) bool {
		var result bool
		for _, changedKey := range changedAttributeKeys {
			result = result || diff.HasChange(changedKey)
		}
		return result
	})
>>>>>>> 66644576
}<|MERGE_RESOLUTION|>--- conflicted
+++ resolved
@@ -5,11 +5,8 @@
 	"log"
 	"strconv"
 
-<<<<<<< HEAD
-=======
 	"github.com/Snowflake-Labs/terraform-provider-snowflake/pkg/helpers"
 	"github.com/Snowflake-Labs/terraform-provider-snowflake/pkg/internal/provider"
->>>>>>> 66644576
 	"github.com/Snowflake-Labs/terraform-provider-snowflake/pkg/sdk"
 	"github.com/hashicorp/terraform-plugin-sdk/v2/helper/schema"
 )
@@ -69,12 +66,8 @@
 			return d.SetNewComputed(key)
 		}
 
-<<<<<<< HEAD
 		return nil
 	}
-=======
-		return param.Value != valueToString(stateValue[0].(map[string]any)["value"])
-	})
 }
 
 func BoolComputedIf(key string, getDefault func(client *sdk.Client, id sdk.AccountObjectIdentifier) (string, error)) schema.CustomizeDiffFunc {
@@ -104,5 +97,4 @@
 		}
 		return result
 	})
->>>>>>> 66644576
 }