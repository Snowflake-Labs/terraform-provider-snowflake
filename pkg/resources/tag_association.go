package resources

import (
	"database/sql"
	"log"
	"time"

	"github.com/hashicorp/terraform-plugin-sdk/v2/helper/schema"
	"github.com/hashicorp/terraform-plugin-sdk/v2/helper/validation"

	"github.com/pkg/errors"

	"github.com/Snowflake-Labs/terraform-provider-snowflake/pkg/snowflake"
	snowflakeValidation "github.com/Snowflake-Labs/terraform-provider-snowflake/pkg/validation"
)

var tagAssociationSchema = map[string]*schema.Schema{
	"object_name": {
		Type:        schema.TypeString,
		Optional:    true,
		Description: "Specifies the object identifier for the tag association.",
		Deprecated:  "Use `object_identifier` instead",
		ForceNew:    true,
	},
	"object_identifier": &schema.Schema{
		Type:        schema.TypeList,
		Required:    true,
		MinItems:    1,
		Description: "Specifies the object identifier for the tag association.",
		Elem: &schema.Resource{
			Schema: map[string]*schema.Schema{
				"name": {
					Type:        schema.TypeString,
					Required:    true,
					ForceNew:    true,
					Description: "Name of the object to associate the tag with.",
				},
				"database": {
					Type:        schema.TypeString,
					Optional:    true,
					ForceNew:    true,
					Description: "Name of the database that the object was created in.",
				},
				"schema": {
					Type:        schema.TypeString,
					Optional:    true,
					ForceNew:    true,
					Description: "Name of the schema that the object was created in.",
				},
			},
		},
	},
	"object_type": {
		Type:     schema.TypeString,
		Required: true,
		Description: "Specifies the type of object to add a tag to. ex: 'ACCOUNT', 'COLUMN', 'DATABASE', etc. " +
			"For more information: https://docs.snowflake.com/en/user-guide/object-tagging.html#supported-objects",
		ValidateFunc: validation.StringInSlice([]string{
			"ACCOUNT", "COLUMN", "DATABASE", "INTEGRATION", "PIPE", "ROLE", "SCHEMA", "STREAM", "SHARE", "STAGE",
			"TABLE", "TASK", "USER", "VIEW", "WAREHOUSE",
		}, true),
		ForceNew: true,
	},
	"tag_id": {
		Type:         schema.TypeString,
		Required:     true,
		Description:  "Specifies the identifier for the tag. Note: format must follow: \"databaseName\".\"schemaName\".\"tagName\" or \"databaseName.schemaName.tagName\" or \"databaseName|schemaName.tagName\" (snowflake_tag.tag.id)",
		ValidateFunc: snowflakeValidation.ValidateFullyQualifiedObjectID,
		ForceNew:     true,
	},
	"tag_value": {
		Type:        schema.TypeString,
		Required:    true,
		Description: "Specifies the value of the tag, (e.g. 'finance' or 'engineering')",
		ForceNew:    true,
	},
	"skip_validation": {
		Type:        schema.TypeBool,
		Optional:    true,
		Description: "If true, skips validation of the tag association.",
		Default:     true,
	},
}

// Schema returns a pointer to the resource representing a schema.
func TagAssociation() *schema.Resource {
	return &schema.Resource{
		Create: CreateTagAssociation,
		Read:   ReadTagAssociation,
		Update: UpdateTagAssociation,
		Delete: DeleteTagAssociation,

		Schema: tagAssociationSchema,
		Importer: &schema.ResourceImporter{
			StateContext: schema.ImportStatePassthroughContext,
		},
		Timeouts: &schema.ResourceTimeout{
			Create: schema.DefaultTimeout(70 * time.Minute),
		},
	}
}

// CreateSchema implements schema.CreateFunc.
func CreateTagAssociation(d *schema.ResourceData, meta interface{}) error {
	db := meta.(*sql.DB)
	tagID := d.Get("tag_id").(string)
	objectType := d.Get("object_type").(string)
	tagValue := d.Get("tag_value").(string)
	objectIdentifier := d.Get("object_identifier").([]interface{})[0].(map[string]interface{})
	fullyQualifierObjectIdentifier := tagAssociationFullyQualifiedIdentifier(objectIdentifier)
	builder := snowflake.TagAssociation(tagID).WithObjectIdentifier(fullyQualifierObjectIdentifier).WithObjectType(objectType).WithTagValue(tagValue)

	q := builder.Create()
	err := snowflake.Exec(db, q)
	if err != nil {
		return errors.Wrapf(err, "error associating tag to object: [%v] with command: [%v], tag_id [%v]", objectIdentifier, q, tagID)
	}

<<<<<<< HEAD
	skipValidate := d.Get("skip_validation").(bool)
	if !skipValidate {
		log.Println("[DEBUG] validating tag creation")

		err = resource.RetryContext(context.Background(), d.Timeout(schema.TimeoutCreate)-time.Minute, func() *resource.RetryError {
			resp, err := snowflake.ListTagAssociations(builder, db)

			if err != nil {
				return resource.NonRetryableError(fmt.Errorf("error: %s", err))
			}

			// if length of response is zero, tag association was not found. retry for up to 70 minutes
			if len(resp) == 0 {
				return resource.RetryableError(fmt.Errorf("expected tag association to be created but not yet created"))
			}
			return nil
		})
		if err != nil {
			return errors.Wrap(err, "error validating tag association")
		}
=======
	_, err = snowflake.ListTagAssociations(builder, db)
	if err != nil {
		return errors.Wrap(err, "error validating tag association")
>>>>>>> 472f712f
	}

	t := &TagID{
		DatabaseName: builder.GetTagDatabase(),
		SchemaName:   builder.GetTagSchema(),
		TagName:      builder.GetTagName(),
	}
	dataIDInput, err := t.String()
	if err != nil {
		return errors.Wrap(err, "error creating tag id")
	}
	d.SetId(dataIDInput)
<<<<<<< HEAD
=======

>>>>>>> 472f712f
	return ReadTagAssociation(d, meta)
}

// ReadSchema implements schema.ReadFunc.
func ReadTagAssociation(d *schema.ResourceData, meta interface{}) error {
	db := meta.(*sql.DB)

	tagID := d.Get("tag_id").(string)
	objectType := d.Get("object_type").(string)
	objectIdentifier := d.Get("object_identifier").([]interface{})[0].(map[string]interface{})
	fullyQualifierObjectIdentifier := tagAssociationFullyQualifiedIdentifier(objectIdentifier)
	q := snowflake.TagAssociation(tagID).WithObjectIdentifier(fullyQualifierObjectIdentifier).WithObjectType(objectType).Show()
	row := snowflake.QueryRow(db, q)

	ta, err := snowflake.ScanTagAssociation(row)
	if err == sql.ErrNoRows {
		// If not found, mark resource to be removed from state file during apply or refresh
		log.Printf("[DEBUG] tag association (%s) not found", d.Id())
		d.SetId("")
		return nil
	}
	if err != nil {
		//return err
		return errors.Wrap(err, "error listing tag associations")
	}

	err = d.Set("tag_value", ta.TagValue.String)
	if err != nil {
		return err
	}

	return nil
}

func UpdateTagAssociation(d *schema.ResourceData, meta interface{}) error {
	db := meta.(*sql.DB)

	tagID := d.Get("tag_id").(string)
	objectType := d.Get("object_type").(string)
	objectIdentifier := d.Get("object_identifier").([]interface{})[0].(map[string]interface{})
	fullyQualifierObjectIdentifier := tagAssociationFullyQualifiedIdentifier(objectIdentifier)
	builder := snowflake.TagAssociation(tagID).WithObjectIdentifier(fullyQualifierObjectIdentifier).WithObjectType(objectType)

	if d.HasChange("skip_validation") {
		old, new := d.GetChange("skip_validation")
		log.Printf("[DEBUG] skip_validation changed from %v to %v", old, new)
	}

	if d.HasChange("tag_value") {
		tagValue, ok := d.GetOk("tag_value")
		var q string
		if ok {
			q = builder.WithTagValue(tagValue.(string)).Create()
		} else {
			q = builder.WithTagValue("").Create()
		}
		err := snowflake.Exec(db, q)
		if err != nil {
			return errors.Wrapf(err, "error updating tag association value for object [%v]", objectIdentifier)
		}
	}

	return ReadTagAssociation(d, meta)
}

// DeleteSchema implements schema.DeleteFunc.
func DeleteTagAssociation(d *schema.ResourceData, meta interface{}) error {
	db := meta.(*sql.DB)

	tagID := d.Get("tag_id").(string)
	objectType := d.Get("object_type").(string)
	objectIdentifier := d.Get("object_identifier").([]interface{})[0].(map[string]interface{})
	fullyQualifierObjectIdentifier := tagAssociationFullyQualifiedIdentifier(objectIdentifier)
	q := snowflake.TagAssociation(tagID).WithObjectIdentifier(fullyQualifierObjectIdentifier).WithObjectType(objectType).Drop()

	err := snowflake.Exec(db, q)
	if err != nil {
		log.Printf("[DEBUG] error is %v", err.Error())
		return errors.Wrapf(err, "error deleting tag association for object [%v]", objectIdentifier)
	}

	d.SetId("")

	return nil
}

func tagAssociationFullyQualifiedIdentifier(objectIdentifier map[string]interface{}) string {
	objectName := objectIdentifier["name"].(string)
	objectSchema := ""
	obs := objectIdentifier["schema"]
	if obs != nil {
		objectSchema = obs.(string)
	}
	objectDatabase := ""
	obd := objectIdentifier["database"]
	if obd != nil {
		objectDatabase = obd.(string)
	}
	return snowflakeValidation.FormatFullyQualifiedObjectID(objectDatabase, objectSchema, objectName)
}<|MERGE_RESOLUTION|>--- conflicted
+++ resolved
@@ -1,10 +1,13 @@
 package resources
 
 import (
+	"context"
 	"database/sql"
+	"fmt"
 	"log"
 	"time"
 
+	"github.com/hashicorp/terraform-plugin-sdk/v2/helper/resource"
 	"github.com/hashicorp/terraform-plugin-sdk/v2/helper/schema"
 	"github.com/hashicorp/terraform-plugin-sdk/v2/helper/validation"
 
@@ -116,7 +119,6 @@
 		return errors.Wrapf(err, "error associating tag to object: [%v] with command: [%v], tag_id [%v]", objectIdentifier, q, tagID)
 	}
 
-<<<<<<< HEAD
 	skipValidate := d.Get("skip_validation").(bool)
 	if !skipValidate {
 		log.Println("[DEBUG] validating tag creation")
@@ -137,11 +139,6 @@
 		if err != nil {
 			return errors.Wrap(err, "error validating tag association")
 		}
-=======
-	_, err = snowflake.ListTagAssociations(builder, db)
-	if err != nil {
-		return errors.Wrap(err, "error validating tag association")
->>>>>>> 472f712f
 	}
 
 	t := &TagID{
@@ -154,10 +151,6 @@
 		return errors.Wrap(err, "error creating tag id")
 	}
 	d.SetId(dataIDInput)
-<<<<<<< HEAD
-=======
-
->>>>>>> 472f712f
 	return ReadTagAssociation(d, meta)
 }
 
