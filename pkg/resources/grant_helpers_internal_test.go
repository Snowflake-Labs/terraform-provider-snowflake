package resources

import (
	"fmt"
	"testing"

	"github.com/stretchr/testify/require"
)

func TestGrantIDFromString(t *testing.T) {
	r := require.New(t)
	// Vanilla without GrantOption
	id := "database_name|schema|view_name|privilege|test1,test2"
	grant, err := grantIDFromString(id)
	r.NoError(err)

	r.Equal("database_name", grant.ResourceName)
	r.Equal("schema", grant.SchemaName)
	r.Equal("view_name", grant.ObjectName)
	r.Equal("privilege", grant.Privilege)
	r.Equal(false, grant.GrantOption)

	// Vanilla with GrantOption
	id = "database_name|schema|view_name|privilege|test1,test2|true"
	grant, err = grantIDFromString(id)
	r.NoError(err)

	r.Equal("database_name", grant.ResourceName)
	r.Equal("schema", grant.SchemaName)
	r.Equal("view_name", grant.ObjectName)
	r.Equal("privilege", grant.Privilege)
	r.Equal(true, grant.GrantOption)

	// No view
	id = "database_name|||privilege|"
	grant, err = grantIDFromString(id)
	r.NoError(err)
	r.Equal("database_name", grant.ResourceName)
	r.Equal("", grant.SchemaName)
	r.Equal("", grant.ObjectName)
	r.Equal("privilege", grant.Privilege)
	r.Equal(false, grant.GrantOption)

<<<<<<< HEAD
	// too many fields
	id = "database_name|schema|view_name|privilege|false|2|too-many"
	_, err = grantIDFromString(id)
	r.Equal(fmt.Errorf("1 to 6 fields allowed in ID"), err)
=======
	// Bad ID -- not enough fields
	id = "database|name-privilege"
	_, err = grantIDFromString(id)
	r.Equal(fmt.Errorf("4 to 6 fields allowed in ID"), err)

	// Bad ID -- privilege in wrong area
	id = "database||name-privilege"
	_, err = grantIDFromString(id)
	r.Equal(fmt.Errorf("4 to 6 fields allowed in ID"), err)

	// too many fields
	id = "database_name|schema|view_name|privilege|false|2|too-many"
	_, err = grantIDFromString(id)
	r.Equal(fmt.Errorf("4 to 6 fields allowed in ID"), err)
>>>>>>> 6ac5188f

	// 0 lines
	id = ""
	_, err = grantIDFromString(id)
	r.Equal(fmt.Errorf("1 line per grant"), err)

	// 2 lines
	id = `database_name|schema|view_name|privilege
	database_name|schema|view_name|privilege`
	_, err = grantIDFromString(id)
	r.Equal(fmt.Errorf("1 line per grant"), err)
}

func TestGrantStruct(t *testing.T) {
	r := require.New(t)
	// Vanilla
	grant := &grantID{
		ResourceName: "database_name",
		SchemaName:   "schema",
		ObjectName:   "view_name",
		Privilege:    "priv",
		Roles:        []string{"test1", "test2"},
		GrantOption:  true,
	}
	gID, err := grant.String()
	r.NoError(err)
	r.Equal("database_name|schema|view_name|priv|test1,test2|true", gID)

	// Empty grant
	grant = &grantID{}
	gID, err = grant.String()
	r.NoError(err)
	r.Equal("|||||false", gID)

	// Grant with extra delimiters
	grant = &grantID{
		ResourceName: "database|name",
		SchemaName:   "schema|name",
		ObjectName:   "view|name",
		Privilege:    "priv",
		Roles:        []string{"test3", "test4"},
		GrantOption:  false,
	}
	gID, err = grant.String()
	r.NoError(err)
	newGrant, err := grantIDFromString(gID)
	r.NoError(err)
	r.Equal("database|name", newGrant.ResourceName)
	r.Equal("schema|name", newGrant.SchemaName)
	r.Equal("view|name", newGrant.ObjectName)
	r.Equal("priv", newGrant.Privilege)
	r.Equal([]string{"test3", "test4"}, newGrant.Roles)
	r.Equal(false, newGrant.GrantOption)
}

func TestGrantLegacyID(t *testing.T) {
	// Testing that grants with legacy ID structure resolves to expected output
	r := require.New(t)
	gID := "database_name|schema|view_name|priv|true"
	grant, err := grantIDFromString(gID)
	r.NoError(err)
	r.Equal("database_name", grant.ResourceName)
	r.Equal("schema", grant.SchemaName)
	r.Equal("view_name", grant.ObjectName)
	r.Equal("priv", grant.Privilege)
	r.Equal([]string{}, grant.Roles)
	r.Equal(true, grant.GrantOption)

	gID = "database_name|schema|view_name|priv|false"
	grant, err = grantIDFromString(gID)
	r.NoError(err)
	r.Equal("database_name", grant.ResourceName)
	r.Equal("schema", grant.SchemaName)
	r.Equal("view_name", grant.ObjectName)
	r.Equal("priv", grant.Privilege)
	r.Equal([]string{}, grant.Roles)
	r.Equal(false, grant.GrantOption)

	gID = "database_name|schema|view_name|priv"
	grant, err = grantIDFromString(gID)
	r.NoError(err)
	r.Equal("database_name", grant.ResourceName)
	r.Equal("schema", grant.SchemaName)
	r.Equal("view_name", grant.ObjectName)
	r.Equal("priv", grant.Privilege)
	r.Equal([]string{}, grant.Roles)
	r.Equal(false, grant.GrantOption)

<<<<<<< HEAD
}

func TestGrantIDFromStringRoleGrant(t *testing.T) {
	r := require.New(t)
	gID := "role_a||||role1,role2|"
	grant, err := grantIDFromString(gID)
	r.NoError(err)
	r.Equal("role_a", grant.ResourceName)
	r.Equal("", grant.SchemaName)
	r.Equal("", grant.ObjectName)
	r.Equal("", grant.Privilege)
	r.Equal([]string{"role1", "role2"}, grant.Roles)
	r.Equal(false, grant.GrantOption)

	// Testing the legacy ID structure passes as expected
	gID = "role_a"
	grant, err = grantIDFromString(gID)
	r.NoError(err)
	r.Equal("role_a", grant.ResourceName)
	r.Equal("", grant.SchemaName)
	r.Equal("", grant.ObjectName)
	r.Equal("", grant.Privilege)
	r.Equal([]string{}, grant.Roles)
	r.Equal(false, grant.GrantOption)

	gID = "role_b||||role3,role4|false"
	grant, err = grantIDFromString(gID)
	r.NoError(err)
	r.Equal("role_b", grant.ResourceName)
	r.Equal("", grant.SchemaName)
	r.Equal("", grant.ObjectName)
	r.Equal("", grant.Privilege)
	r.Equal([]string{"role3", "role4"}, grant.Roles)
	r.Equal(false, grant.GrantOption)
=======
>>>>>>> 6ac5188f
}<|MERGE_RESOLUTION|>--- conflicted
+++ resolved
@@ -41,27 +41,11 @@
 	r.Equal("privilege", grant.Privilege)
 	r.Equal(false, grant.GrantOption)
 
-<<<<<<< HEAD
 	// too many fields
 	id = "database_name|schema|view_name|privilege|false|2|too-many"
 	_, err = grantIDFromString(id)
 	r.Equal(fmt.Errorf("1 to 6 fields allowed in ID"), err)
-=======
-	// Bad ID -- not enough fields
-	id = "database|name-privilege"
-	_, err = grantIDFromString(id)
-	r.Equal(fmt.Errorf("4 to 6 fields allowed in ID"), err)
 
-	// Bad ID -- privilege in wrong area
-	id = "database||name-privilege"
-	_, err = grantIDFromString(id)
-	r.Equal(fmt.Errorf("4 to 6 fields allowed in ID"), err)
-
-	// too many fields
-	id = "database_name|schema|view_name|privilege|false|2|too-many"
-	_, err = grantIDFromString(id)
-	r.Equal(fmt.Errorf("4 to 6 fields allowed in ID"), err)
->>>>>>> 6ac5188f
 
 	// 0 lines
 	id = ""
@@ -150,7 +134,6 @@
 	r.Equal([]string{}, grant.Roles)
 	r.Equal(false, grant.GrantOption)
 
-<<<<<<< HEAD
 }
 
 func TestGrantIDFromStringRoleGrant(t *testing.T) {
@@ -185,6 +168,4 @@
 	r.Equal("", grant.Privilege)
 	r.Equal([]string{"role3", "role4"}, grant.Roles)
 	r.Equal(false, grant.GrantOption)
-=======
->>>>>>> 6ac5188f
-}+}
