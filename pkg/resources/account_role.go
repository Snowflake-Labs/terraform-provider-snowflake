--- conflicted
+++ resolved
@@ -19,13 +19,9 @@
 	"name": {
 		Type:             schema.TypeString,
 		Required:         true,
-<<<<<<< HEAD
-		ValidateDiagFunc: IsValidIdentifier[sdk.AccountObjectIdentifier](),
-=======
 		DiffSuppressFunc: suppressIdentifierQuoting,
 		// TODO(SNOW-999049): Uncomment once better identifier validation will be implemented
 		// ValidateDiagFunc: IsValidIdentifier[sdk.AccountObjectIdentifier](),
->>>>>>> 94e6345a
 	},
 	"comment": {
 		Type:     schema.TypeString,
