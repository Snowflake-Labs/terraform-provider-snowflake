package resources

import (
	"context"
	"errors"
	"fmt"

	"github.com/Snowflake-Labs/terraform-provider-snowflake/pkg/helpers"
	"github.com/Snowflake-Labs/terraform-provider-snowflake/pkg/internal/provider"
	"github.com/Snowflake-Labs/terraform-provider-snowflake/pkg/schemas"

	"github.com/Snowflake-Labs/terraform-provider-snowflake/pkg/sdk"
	"github.com/hashicorp/terraform-plugin-sdk/v2/diag"
	"github.com/hashicorp/terraform-plugin-sdk/v2/helper/customdiff"
	"github.com/hashicorp/terraform-plugin-sdk/v2/helper/schema"
)

var accountRoleSchema = map[string]*schema.Schema{
	"name": {
		Type:             schema.TypeString,
		Required:         true,
		DiffSuppressFunc: suppressIdentifierQuoting,
		// TODO(SNOW-999049): Uncomment once better identifier validation will be implemented
		// ValidateDiagFunc: IsValidIdentifier[sdk.AccountObjectIdentifier](),
		DiffSuppressFunc: suppressIdentifierQuoting,
	},
	"comment": {
		Type:     schema.TypeString,
		Optional: true,
	},
	ShowOutputAttributeName: {
		Type:        schema.TypeList,
		Computed:    true,
		Description: "Outputs the result of `SHOW ROLES` for the given role.",
		Elem: &schema.Resource{
			Schema: schemas.ShowRoleSchema,
		},
	},
	FullyQualifiedNameAttributeName: schemas.FullyQualifiedNameSchema,
}

func AccountRole() *schema.Resource {
	return &schema.Resource{
		Schema: accountRoleSchema,

		CreateContext: CreateAccountRole,
		ReadContext:   ReadAccountRole,
		DeleteContext: DeleteAccountRole,
		UpdateContext: UpdateAccountRole,
		Description:   "The resource is used for role management, where roles can be assigned privileges and, in turn, granted to users and other roles. When granted to roles they can create hierarchies of privilege structures. For more details, refer to the [official documentation](https://docs.snowflake.com/en/user-guide/security-access-control-overview).",

		CustomizeDiff: customdiff.All(
			ComputedIfAnyAttributeChanged(ShowOutputAttributeName, "comment"),
			ComputedIfAnyAttributeChangedWithSuppressDiff(ShowOutputAttributeName, suppressIdentifierQuoting, "name"),
			ComputedIfAnyAttributeChangedWithSuppressDiff(FullyQualifiedNameAttributeName, suppressIdentifierQuoting, "name"),
		),

		Importer: &schema.ResourceImporter{
<<<<<<< HEAD
			StateContext: ImportName[sdk.AccountObjectIdentifier],
=======
			StateContext: ImportName,
>>>>>>> 5cbea848
		},
	}
}

func CreateAccountRole(ctx context.Context, d *schema.ResourceData, meta any) diag.Diagnostics {
	client := meta.(*provider.Context).Client

	id, err := sdk.ParseAccountObjectIdentifier(d.Get("name").(string))
	if err != nil {
		return diag.FromErr(err)
	}
<<<<<<< HEAD
=======

>>>>>>> 5cbea848
	req := sdk.NewCreateRoleRequest(id)

	if v, ok := d.GetOk("comment"); ok {
		req.WithComment(v.(string))
	}

	err = client.Roles.Create(ctx, req)
	if err != nil {
		return diag.Diagnostics{
			diag.Diagnostic{
				Severity: diag.Error,
				Summary:  "Failed to create account role",
				Detail:   fmt.Sprintf("Account role name: %s, err: %s", id.Name(), err),
			},
		}
	}

	d.SetId(helpers.EncodeResourceIdentifier(id))

	return ReadAccountRole(ctx, d, meta)
}

func ReadAccountRole(ctx context.Context, d *schema.ResourceData, meta any) diag.Diagnostics {
	client := meta.(*provider.Context).Client
	id, err := sdk.ParseAccountObjectIdentifier(d.Id())
	if err != nil {
		return diag.FromErr(err)
	}

	accountRole, err := client.Roles.ShowByID(ctx, id)
	if err != nil {
		if errors.Is(err, sdk.ErrObjectNotFound) {
			d.SetId("")
			return diag.Diagnostics{
				diag.Diagnostic{
					Severity: diag.Warning,
					Summary:  "Account role not found; marking it as removed",
					Detail:   fmt.Sprintf("Account role name: %s, err: %s", id.Name(), err),
				},
			}
		}
		return diag.Diagnostics{
			diag.Diagnostic{
				Severity: diag.Error,
				Summary:  "Failed to show account role by id",
				Detail:   fmt.Sprintf("Account role name: %s, err: %s", id.Name(), err),
			},
		}
	}

	if err := d.Set(FullyQualifiedNameAttributeName, id.FullyQualifiedName()); err != nil {
		return diag.FromErr(err)
	}

	if err := d.Set("comment", accountRole.Comment); err != nil {
		return diag.Diagnostics{
			diag.Diagnostic{
				Severity: diag.Error,
				Summary:  "Failed to set account role comment",
				Detail:   fmt.Sprintf("Account role name: %s, comment: %s, err: %s", accountRole.ID().FullyQualifiedName(), accountRole.Comment, err),
			},
		}
	}

	if err = d.Set(ShowOutputAttributeName, []map[string]any{schemas.RoleToSchema(accountRole)}); err != nil {
		return diag.FromErr(err)
	}

	return nil
}

func UpdateAccountRole(ctx context.Context, d *schema.ResourceData, meta any) diag.Diagnostics {
	client := meta.(*provider.Context).Client
	id, err := sdk.ParseAccountObjectIdentifier(d.Id())
	if err != nil {
		return diag.FromErr(err)
	}

	if d.HasChange("name") {
		newId, err := sdk.ParseAccountObjectIdentifier(d.Get("name").(string))
		if err != nil {
			return diag.FromErr(err)
		}

		if err := client.Roles.Alter(ctx, sdk.NewAlterRoleRequest(id).WithRenameTo(newId)); err != nil {
			return diag.Diagnostics{
				diag.Diagnostic{
					Severity: diag.Error,
					Summary:  "Failed to rename account role name",
					Detail:   fmt.Sprintf("Previous account role name: %s, new account role name: %s, err: %s", id.Name(), newId.Name(), err),
				},
			}
		}

		id = newId
		d.SetId(helpers.EncodeResourceIdentifier(newId))
	}

	if d.HasChange("comment") {
		if v, ok := d.GetOk("comment"); ok {
			if err := client.Roles.Alter(ctx, sdk.NewAlterRoleRequest(id).WithSetComment(v.(string))); err != nil {
				return diag.Diagnostics{
					diag.Diagnostic{
						Severity: diag.Error,
						Summary:  "Failed to set account role comment",
						Detail:   fmt.Sprintf("Account role name: %s, comment: %s, err: %s", id.Name(), v, err),
					},
				}
			}
		} else {
			err := client.Roles.Alter(ctx, sdk.NewAlterRoleRequest(id).WithUnsetComment(true))
			if err != nil {
				return diag.Diagnostics{
					diag.Diagnostic{
						Severity: diag.Error,
						Summary:  "Failed to unset account role comment",
						Detail:   fmt.Sprintf("Account role name: %s, err: %s", id.Name(), err),
					},
				}
			}
		}
	}

	return ReadAccountRole(ctx, d, meta)
}

func DeleteAccountRole(ctx context.Context, d *schema.ResourceData, meta any) diag.Diagnostics {
	client := meta.(*provider.Context).Client
	id, err := sdk.ParseAccountObjectIdentifier(d.Id())
	if err != nil {
		return diag.FromErr(err)
	}

	if err := client.Roles.Drop(ctx, sdk.NewDropRoleRequest(id).WithIfExists(true)); err != nil {
		return diag.Diagnostics{
			diag.Diagnostic{
				Severity: diag.Error,
				Summary:  "Failed to drop account role",
				Detail:   fmt.Sprintf("Account role name: %s, err: %s", d.Id(), err),
			},
		}
	}

	d.SetId("")

	return nil
}<|MERGE_RESOLUTION|>--- conflicted
+++ resolved
@@ -22,7 +22,6 @@
 		DiffSuppressFunc: suppressIdentifierQuoting,
 		// TODO(SNOW-999049): Uncomment once better identifier validation will be implemented
 		// ValidateDiagFunc: IsValidIdentifier[sdk.AccountObjectIdentifier](),
-		DiffSuppressFunc: suppressIdentifierQuoting,
 	},
 	"comment": {
 		Type:     schema.TypeString,
@@ -56,11 +55,7 @@
 		),
 
 		Importer: &schema.ResourceImporter{
-<<<<<<< HEAD
 			StateContext: ImportName[sdk.AccountObjectIdentifier],
-=======
-			StateContext: ImportName,
->>>>>>> 5cbea848
 		},
 	}
 }
@@ -72,10 +67,6 @@
 	if err != nil {
 		return diag.FromErr(err)
 	}
-<<<<<<< HEAD
-=======
-
->>>>>>> 5cbea848
 	req := sdk.NewCreateRoleRequest(id)
 
 	if v, ok := d.GetOk("comment"); ok {
