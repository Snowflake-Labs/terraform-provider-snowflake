--- conflicted
+++ resolved
@@ -707,8 +707,6 @@
 					return errors.Wrapf(err, "error changing property on %v", d.Id())
 				}
 			}
-<<<<<<< HEAD
-=======
 			if cA.changedMaskingPolicy {
 				q := builder.ChangeColumnMaskingPolicy(cA.newColumn.name, cA.newColumn.maskingPolicy)
 				err := snowflake.Exec(db, q)
@@ -717,7 +715,6 @@
 
 				}
 			}
->>>>>>> c1e763c9
 		}
 	}
 	if d.HasChange("primary_key") {
