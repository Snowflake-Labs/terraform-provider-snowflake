--- conflicted
+++ resolved
@@ -29,25 +29,6 @@
 	return strings.TrimSpace(space.ReplaceAllString(str, " "))
 }
 
-<<<<<<< HEAD
-func suppressIdentifierQuoting(_, oldValue, newValue string, _ *schema.ResourceData) bool {
-	if oldValue == "" || newValue == "" {
-		return false
-	} else {
-		oldId, err := helpers.DecodeSnowflakeParameterID(oldValue)
-		if err != nil {
-			return false
-		}
-		newId, err := helpers.DecodeSnowflakeParameterID(newValue)
-		if err != nil {
-			return false
-		}
-		return oldId.FullyQualifiedName() == newId.FullyQualifiedName()
-	}
-}
-
-=======
->>>>>>> 94e6345a
 // TODO [SNOW-1325214]: address during stage resource rework
 func suppressQuoting(_, oldValue, newValue string, _ *schema.ResourceData) bool {
 	if oldValue == "" || newValue == "" {
