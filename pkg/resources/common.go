--- conflicted
+++ resolved
@@ -1,11 +1,8 @@
 package resources
 
 import (
-<<<<<<< HEAD
+	"context"
 	"regexp"
-=======
-	"context"
->>>>>>> d7780aed
 	"strings"
 
 	"github.com/Snowflake-Labs/terraform-provider-snowflake/pkg/sdk"
