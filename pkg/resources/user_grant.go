--- conflicted
+++ resolved
@@ -13,11 +13,7 @@
 
 var validUserPrivileges = NewPrivilegeSet(
 	privilegeMonitor,
-<<<<<<< HEAD
-=======
-	privilegeOwnership,
 	privilegeAllPrivileges,
->>>>>>> aa3f873b
 )
 
 var userGrantSchema = map[string]*schema.Schema{
