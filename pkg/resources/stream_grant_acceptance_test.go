--- conflicted
+++ resolved
@@ -61,12 +61,8 @@
 	})
 }
 
-<<<<<<< HEAD
 func streamGrantConfigExisting(t *testing.T, databaseName, schemaName, role, streamName, tableName string) string {
-=======
-func streamGrantConfigExisting(t *testing.T, database_name, schema_name, role, stream_name, table_name string) string {
 	t.Helper()
->>>>>>> e9595f27
 	r := require.New(t)
 
 	config := `
@@ -130,12 +126,8 @@
 	return out.String()
 }
 
-<<<<<<< HEAD
 func streamGrantConfigFuture(t *testing.T, databaseName, schemaName, role string) string {
-=======
-func streamGrantConfigFuture(t *testing.T, database_name, schema_name, role string) string {
 	t.Helper()
->>>>>>> e9595f27
 	r := require.New(t)
 
 	config := `
