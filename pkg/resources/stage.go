--- conflicted
+++ resolved
@@ -236,16 +236,6 @@
 
 	q := snowflake.Stage(stage, dbName, schema).Describe()
 	stageDesc, err := snowflake.DescStage(db, q)
-<<<<<<< HEAD
-	if err != nil {
-		if snowflake.IsResourceNotExistOrNotAuthorized(err.Error(), "Stage") {
-			// If not found, mark resource to be removed from state file during apply or refresh
-			log.Printf("[DEBUG] stage (%s) not found or we are not authorized.Err:\n%s", d.Id(), err.Error())
-			d.SetId("")
-			return nil
-		} else {
-			return err
-=======
 	if err == sql.ErrNoRows {
 		// If not found, mark resource to be removed from statefile during apply or refresh
 		log.Printf("[DEBUG] stage (%s) not found", d.Id())
@@ -260,7 +250,6 @@
 			log.Printf("[DEBUG] stage (%s) not found", d.Id())
 			d.SetId("")
 			return nil
->>>>>>> e61c15aa
 		}
 	}
 
