--- conflicted
+++ resolved
@@ -24,19 +24,12 @@
 		DiffSuppressFunc: suppressIdentifierQuoting,
 	},
 	"from_share": {
-<<<<<<< HEAD
 		Type:             schema.TypeString,
 		Required:         true,
 		ForceNew:         true,
-		Description:      "A fully qualified path to a share from which the database will be created. A fully qualified path follows the format of `\"<organization_name>\".\"<account_name>\".\"<share_name>\"`.",
+		Description: "A fully qualified path to a share from which the database will be created. A fully qualified path follows the format of `\"<organization_name>\".\"<account_name>\".\"<share_name>\"`.",
+		// TODO(SNOW-1495079): Add validation when ExternalObjectIdentifier will be available in IsValidIdentifierDescription:      "A fully qualified path to a share from which the database will be created. A fully qualified path follows the format of `\"<organization_name>\".\"<account_name>\".\"<share_name>\"`.",
 		DiffSuppressFunc: suppressIdentifierQuoting,
-=======
-		Type:     schema.TypeString,
-		Required: true,
-		ForceNew: true,
-		// TODO(SNOW-1495079): Add validation when ExternalObjectIdentifier will be available in IsValidIdentifier
-		Description: "A fully qualified path to a share from which the database will be created. A fully qualified path follows the format of `\"<organization_name>\".\"<account_name>\".\"<share_name>\"`.",
->>>>>>> 5053f8b9
 	},
 	"comment": {
 		Type:        schema.TypeString,
