--- conflicted
+++ resolved
@@ -929,22 +929,6 @@
 	})
 }
 
-<<<<<<< HEAD
-// proves https://github.com/Snowflake-Labs/terraform-provider-snowflake/issues/2621 doesn't apply to this resource
-func TestAcc_GrantPrivilegesToDatabaseRole_RemoveGrantedObjectOutsideTerraform(t *testing.T) {
-	name := strings.ToUpper(acctest.RandStringFromCharSet(10, acctest.CharSetAlpha))
-	databaseName := strings.ToUpper(acctest.RandStringFromCharSet(10, acctest.CharSetAlpha))
-	configVariables := config.Variables{
-		"name":     config.StringVariable(name),
-		"database": config.StringVariable(databaseName),
-		"privileges": config.ListVariable(
-			config.StringVariable(string(sdk.AccountObjectPrivilegeCreateSchema)),
-		),
-		"with_grant_option": config.BoolVariable(true),
-	}
-
-	var databaseCleanup func()
-=======
 // proves https://github.com/Snowflake-Labs/terraform-provider-snowflake/issues/2459 is fixed
 func TestAcc_GrantPrivilegesToDatabaseRole_ChangeWithGrantOptionsOutsideOfTerraform_WithGrantOptions(t *testing.T) {
 	name := strings.ToUpper(acctest.RandStringFromCharSet(10, acctest.CharSetAlpha))
@@ -957,58 +941,25 @@
 		"with_grant_option": config.BoolVariable(true),
 	}
 
->>>>>>> d467e5bc
-	resource.Test(t, resource.TestCase{
-		ProtoV6ProviderFactories: acc.TestAccProtoV6ProviderFactories,
-		PreCheck:                 func() { acc.TestAccPreCheck(t) },
-		TerraformVersionChecks: []tfversion.TerraformVersionCheck{
-			tfversion.RequireAbove(tfversion.Version1_5_0),
-		},
-		CheckDestroy: testAccCheckDatabaseRolePrivilegesRevoked,
-		Steps: []resource.TestStep{
-			{
-<<<<<<< HEAD
-				PreConfig: func() {
-					databaseCleanup = createDatabaseOutsideTerraform(t, databaseName)
-					createDatabaseRoleOutsideTerraform(t, databaseName, name)
-=======
+	resource.Test(t, resource.TestCase{
+		ProtoV6ProviderFactories: acc.TestAccProtoV6ProviderFactories,
+		PreCheck:                 func() { acc.TestAccPreCheck(t) },
+		TerraformVersionChecks: []tfversion.TerraformVersionCheck{
+			tfversion.RequireAbove(tfversion.Version1_5_0),
+		},
+		CheckDestroy: testAccCheckDatabaseRolePrivilegesRevoked,
+		Steps: []resource.TestStep{
+			{
 				PreConfig: func() { createDatabaseRoleOutsideTerraform(t, name) },
 				ConfigPlanChecks: resource.ConfigPlanChecks{
 					PostApplyPostRefresh: []plancheck.PlanCheck{
 						plancheck.ExpectEmptyPlan(),
 					},
->>>>>>> d467e5bc
 				},
 				ConfigDirectory: acc.ConfigurationDirectory("TestAcc_GrantPrivilegesToDatabaseRole/OnDatabase"),
 				ConfigVariables: configVariables,
 			},
 			{
-<<<<<<< HEAD
-				PreConfig:       func() { databaseCleanup() },
-				ConfigDirectory: acc.ConfigurationDirectory("TestAcc_GrantPrivilegesToDatabaseRole/OnDatabase"),
-				ConfigVariables: configVariables,
-				// The error occurs in the Create operation, indicating the Read operation removed the resource from the state in the previous step.
-				ExpectError: regexp.MustCompile("An error occurred when granting privileges to database role"),
-			},
-		},
-	})
-}
-
-// proves https://github.com/Snowflake-Labs/terraform-provider-snowflake/issues/2621 doesn't apply to this resource
-func TestAcc_GrantPrivilegesToDatabaseRole_RemoveDatabaseRoleOutsideTerraform(t *testing.T) {
-	name := strings.ToUpper(acctest.RandStringFromCharSet(10, acctest.CharSetAlpha))
-	databaseName := strings.ToUpper(acctest.RandStringFromCharSet(10, acctest.CharSetAlpha))
-	configVariables := config.Variables{
-		"name":     config.StringVariable(name),
-		"database": config.StringVariable(databaseName),
-		"privileges": config.ListVariable(
-			config.StringVariable(string(sdk.AccountObjectPrivilegeCreateSchema)),
-		),
-		"with_grant_option": config.BoolVariable(true),
-	}
-
-	var databaseRoleCleanup func()
-=======
 				PreConfig: func() {
 					revokeAndGrantPrivilegesOnDatabaseToDatabaseRole(
 						t, sdk.NewDatabaseObjectIdentifier(acc.TestDatabaseName, name),
@@ -1041,45 +992,25 @@
 		"with_grant_option": config.BoolVariable(false),
 	}
 
->>>>>>> d467e5bc
-	resource.Test(t, resource.TestCase{
-		ProtoV6ProviderFactories: acc.TestAccProtoV6ProviderFactories,
-		PreCheck:                 func() { acc.TestAccPreCheck(t) },
-		TerraformVersionChecks: []tfversion.TerraformVersionCheck{
-			tfversion.RequireAbove(tfversion.Version1_5_0),
-		},
-		CheckDestroy: testAccCheckDatabaseRolePrivilegesRevoked,
-		Steps: []resource.TestStep{
-			{
-<<<<<<< HEAD
-				PreConfig: func() {
-					t.Cleanup(createDatabaseOutsideTerraform(t, databaseName))
-					databaseRoleCleanup = createDatabaseRoleOutsideTerraform(t, databaseName, name)
-=======
+	resource.Test(t, resource.TestCase{
+		ProtoV6ProviderFactories: acc.TestAccProtoV6ProviderFactories,
+		PreCheck:                 func() { acc.TestAccPreCheck(t) },
+		TerraformVersionChecks: []tfversion.TerraformVersionCheck{
+			tfversion.RequireAbove(tfversion.Version1_5_0),
+		},
+		CheckDestroy: testAccCheckDatabaseRolePrivilegesRevoked,
+		Steps: []resource.TestStep{
+			{
 				PreConfig: func() { createDatabaseRoleOutsideTerraform(t, name) },
 				ConfigPlanChecks: resource.ConfigPlanChecks{
 					PostApplyPostRefresh: []plancheck.PlanCheck{
 						plancheck.ExpectEmptyPlan(),
 					},
->>>>>>> d467e5bc
 				},
 				ConfigDirectory: acc.ConfigurationDirectory("TestAcc_GrantPrivilegesToDatabaseRole/OnDatabase"),
 				ConfigVariables: configVariables,
 			},
 			{
-<<<<<<< HEAD
-				PreConfig:       func() { databaseRoleCleanup() },
-				ConfigDirectory: acc.ConfigurationDirectory("TestAcc_GrantPrivilegesToDatabaseRole/OnDatabase"),
-				ConfigVariables: configVariables,
-				// The error occurs in the Create operation, indicating the Read operation removed the resource from the state in the previous step.
-				ExpectError: regexp.MustCompile("An error occurred when granting privileges to database role"),
-			},
-		},
-	})
-}
-
-func createDatabaseRoleOutsideTerraform(t *testing.T, databaseName string, name string) func() {
-=======
 				PreConfig: func() {
 					revokeAndGrantPrivilegesOnDatabaseToDatabaseRole(
 						t, sdk.NewDatabaseObjectIdentifier(acc.TestDatabaseName, name),
@@ -1101,7 +1032,89 @@
 }
 
 func createDatabaseRoleOutsideTerraform(t *testing.T, name string) {
->>>>>>> d467e5bc
+// proves https://github.com/Snowflake-Labs/terraform-provider-snowflake/issues/2621 doesn't apply to this resource
+func TestAcc_GrantPrivilegesToDatabaseRole_RemoveGrantedObjectOutsideTerraform(t *testing.T) {
+	name := strings.ToUpper(acctest.RandStringFromCharSet(10, acctest.CharSetAlpha))
+	databaseName := strings.ToUpper(acctest.RandStringFromCharSet(10, acctest.CharSetAlpha))
+	configVariables := config.Variables{
+		"name":     config.StringVariable(name),
+		"database": config.StringVariable(databaseName),
+		"privileges": config.ListVariable(
+			config.StringVariable(string(sdk.AccountObjectPrivilegeCreateSchema)),
+		),
+		"with_grant_option": config.BoolVariable(true),
+	}
+
+	var databaseCleanup func()
+	resource.Test(t, resource.TestCase{
+		ProtoV6ProviderFactories: acc.TestAccProtoV6ProviderFactories,
+		PreCheck:                 func() { acc.TestAccPreCheck(t) },
+		TerraformVersionChecks: []tfversion.TerraformVersionCheck{
+			tfversion.RequireAbove(tfversion.Version1_5_0),
+		},
+		CheckDestroy: testAccCheckDatabaseRolePrivilegesRevoked,
+		Steps: []resource.TestStep{
+			{
+				PreConfig: func() {
+					databaseCleanup = createDatabaseOutsideTerraform(t, databaseName)
+					createDatabaseRoleOutsideTerraform(t, databaseName, name)
+				},
+				ConfigDirectory: acc.ConfigurationDirectory("TestAcc_GrantPrivilegesToDatabaseRole/OnDatabase"),
+				ConfigVariables: configVariables,
+			},
+			{
+				PreConfig:       func() { databaseCleanup() },
+				ConfigDirectory: acc.ConfigurationDirectory("TestAcc_GrantPrivilegesToDatabaseRole/OnDatabase"),
+				ConfigVariables: configVariables,
+				// The error occurs in the Create operation, indicating the Read operation removed the resource from the state in the previous step.
+				ExpectError: regexp.MustCompile("An error occurred when granting privileges to database role"),
+			},
+		},
+	})
+}
+
+// proves https://github.com/Snowflake-Labs/terraform-provider-snowflake/issues/2621 doesn't apply to this resource
+func TestAcc_GrantPrivilegesToDatabaseRole_RemoveDatabaseRoleOutsideTerraform(t *testing.T) {
+	name := strings.ToUpper(acctest.RandStringFromCharSet(10, acctest.CharSetAlpha))
+	databaseName := strings.ToUpper(acctest.RandStringFromCharSet(10, acctest.CharSetAlpha))
+	configVariables := config.Variables{
+		"name":     config.StringVariable(name),
+		"database": config.StringVariable(databaseName),
+		"privileges": config.ListVariable(
+			config.StringVariable(string(sdk.AccountObjectPrivilegeCreateSchema)),
+		),
+		"with_grant_option": config.BoolVariable(true),
+	}
+
+	var databaseRoleCleanup func()
+	resource.Test(t, resource.TestCase{
+		ProtoV6ProviderFactories: acc.TestAccProtoV6ProviderFactories,
+		PreCheck:                 func() { acc.TestAccPreCheck(t) },
+		TerraformVersionChecks: []tfversion.TerraformVersionCheck{
+			tfversion.RequireAbove(tfversion.Version1_5_0),
+		},
+		CheckDestroy: testAccCheckDatabaseRolePrivilegesRevoked,
+		Steps: []resource.TestStep{
+			{
+				PreConfig: func() {
+					t.Cleanup(createDatabaseOutsideTerraform(t, databaseName))
+					databaseRoleCleanup = createDatabaseRoleOutsideTerraform(t, databaseName, name)
+				},
+				ConfigDirectory: acc.ConfigurationDirectory("TestAcc_GrantPrivilegesToDatabaseRole/OnDatabase"),
+				ConfigVariables: configVariables,
+			},
+			{
+				PreConfig:       func() { databaseRoleCleanup() },
+				ConfigDirectory: acc.ConfigurationDirectory("TestAcc_GrantPrivilegesToDatabaseRole/OnDatabase"),
+				ConfigVariables: configVariables,
+				// The error occurs in the Create operation, indicating the Read operation removed the resource from the state in the previous step.
+				ExpectError: regexp.MustCompile("An error occurred when granting privileges to database role"),
+			},
+		},
+	})
+}
+
+func createDatabaseRoleOutsideTerraform(t *testing.T, databaseName string, name string) func() {
 	t.Helper()
 	client, err := sdk.NewDefaultClient()
 	if err != nil {
