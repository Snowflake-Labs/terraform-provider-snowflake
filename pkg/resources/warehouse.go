--- conflicted
+++ resolved
@@ -21,16 +21,10 @@
 
 var warehouseSchema = map[string]*schema.Schema{
 	"name": {
-<<<<<<< HEAD
-		Type:        schema.TypeString,
-		Required:    true,
-		Description: blocklistedCharactersFieldDescription("Identifier for the virtual warehouse; must be unique for your account."),
-=======
 		Type:             schema.TypeString,
 		Required:         true,
-		Description:      "Identifier for the virtual warehouse; must be unique for your account.",
+		Description:      blocklistedCharactersFieldDescription("Identifier for the virtual warehouse; must be unique for your account."),
 		DiffSuppressFunc: suppressIdentifierQuoting,
->>>>>>> d7780aed
 	},
 	"warehouse_type": {
 		Type:             schema.TypeString,
