--- conflicted
+++ resolved
@@ -3,7 +3,6 @@
 import (
 	"database/sql"
 	"log"
-	"reflect"
 	"strings"
 	"time"
 
@@ -218,19 +217,4 @@
 // DeleteWarehouse implements schema.DeleteFunc
 func DeleteWarehouse(data *schema.ResourceData, meta interface{}) error {
 	return DeleteResource("warehouse", snowflake.Warehouse)(data, meta)
-<<<<<<< HEAD
-}
-
-func SetValidationFunc(set map[string]struct{}) func(val interface{}, key string) ([]string, []error) {
-	keys := reflect.ValueOf(set).MapKeys()
-	return func(val interface{}, key string) (warns []string, errors []error) {
-		s := val.(string)
-		_, ok := set[s]
-		if !ok {
-			errors = append(errors, fmt.Errorf("%s is not in {%v}", s, keys))
-		}
-		return
-	}
-=======
->>>>>>> 9775cf77
 }