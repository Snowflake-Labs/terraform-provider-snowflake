package resources

import (
	"database/sql"
	"errors"
	"log"
	"strconv"
	"strings"

	"github.com/Snowflake-Labs/terraform-provider-snowflake/pkg/snowflake"
	"github.com/hashicorp/terraform-plugin-sdk/v2/helper/schema"
	"github.com/hashicorp/terraform-plugin-sdk/v2/helper/validation"
)

// warehouseCreateProperties are only available via the CREATE statement.
var warehouseCreateProperties = []string{"initially_suspended", "wait_for_provisioning"}

var warehouseProperties = []string{
	"comment", "warehouse_size", "max_cluster_count", "min_cluster_count",
	"scaling_policy", "auto_suspend", "auto_resume",
	"resource_monitor", "max_concurrency_level", "statement_queued_timeout_in_seconds",
	"statement_timeout_in_seconds", "enable_query_acceleration", "query_acceleration_max_scale_factor",
	"warehouse_type",
}

var warehouseSchema = map[string]*schema.Schema{
	"name": {
		Type:        schema.TypeString,
		Required:    true,
		Description: "Identifier for the virtual warehouse; must be unique for your account.",
	},
	"comment": {
		Type:     schema.TypeString,
		Optional: true,
		Default:  "",
	},
	"warehouse_size": {
		Type:     schema.TypeString,
		Optional: true,
		Computed: true,
		ValidateFunc: validation.StringInSlice([]string{
			"XSMALL", "X-SMALL", "SMALL", "MEDIUM", "LARGE", "XLARGE",
			"X-LARGE", "XXLARGE", "X2LARGE", "2X-LARGE", "XXXLARGE", "X3LARGE",
			"3X-LARGE", "X4LARGE", "4X-LARGE", "X5LARGE", "5X-LARGE", "X6LARGE",
			"6X-LARGE",
		}, true),
		DiffSuppressFunc: func(k, old, new string, d *schema.ResourceData) bool {
			normalize := func(s string) string {
				return strings.ToUpper(strings.ReplaceAll(s, "-", ""))
			}
			return normalize(old) == normalize(new)
		},
		Description: "Specifies the size of the virtual warehouse. Larger warehouse sizes 5X-Large and 6X-Large are currently in preview and only available on Amazon Web Services (AWS).",
	},
	"max_cluster_count": {
		Type:         schema.TypeInt,
		Description:  "Specifies the maximum number of server clusters for the warehouse.",
		Optional:     true,
		Computed:     true,
		ValidateFunc: validation.IntAtLeast(1),
	},
	"min_cluster_count": {
		Type:         schema.TypeInt,
		Description:  "Specifies the minimum number of server clusters for the warehouse (only applies to multi-cluster warehouses).",
		Optional:     true,
		Computed:     true,
		ValidateFunc: validation.IntBetween(1, 10),
	},
	"scaling_policy": {
		Type:         schema.TypeString,
		Description:  "Specifies the policy for automatically starting and shutting down clusters in a multi-cluster warehouse running in Auto-scale mode.",
		Optional:     true,
		Computed:     true,
		ValidateFunc: validation.StringInSlice([]string{"STANDARD", "ECONOMY"}, true),
	},
	"auto_suspend": {
		Type:         schema.TypeInt,
		Description:  "Specifies the number of seconds of inactivity after which a warehouse is automatically suspended.",
		Optional:     true,
		Computed:     true,
		ValidateFunc: validation.IntAtLeast(1),
	},
	// @TODO add a disable_auto_suspend property that sets the value of auto_suspend to NULL
	"auto_resume": {
		Type:        schema.TypeBool,
		Description: "Specifies whether to automatically resume a warehouse when a SQL statement (e.g. query) is submitted to it.",
		Optional:    true,
		Computed:    true,
	},
	"initially_suspended": {
		Type:        schema.TypeBool,
		Description: "Specifies whether the warehouse is created initially in the ‘Suspended’ state.",
		Optional:    true,
		ForceNew:    true,
	},
	"resource_monitor": {
		Type:        schema.TypeString,
		Description: "Specifies the name of a resource monitor that is explicitly assigned to the warehouse.",
		Optional:    true,
		Computed:    true,
	},
	"wait_for_provisioning": {
		Type:        schema.TypeBool,
		Description: "Specifies whether the warehouse, after being resized, waits for all the servers to provision before executing any queued or new queries.",
		Optional:    true,
		ForceNew:    true,
	},
	"statement_timeout_in_seconds": {
		Type:        schema.TypeInt,
		Optional:    true,
		Default:     172800,
		Description: "Specifies the time, in seconds, after which a running SQL statement (query, DDL, DML, etc.) is canceled by the system",
	},
	"statement_queued_timeout_in_seconds": {
		Type:        schema.TypeInt,
		Optional:    true,
		Default:     0,
		Description: "Object parameter that specifies the time, in seconds, a SQL statement (query, DDL, DML, etc.) can be queued on a warehouse before it is canceled by the system.",
	},
	"max_concurrency_level": {
		Type:        schema.TypeInt,
		Optional:    true,
		Default:     8,
		Description: "Object parameter that specifies the concurrency level for SQL statements (i.e. queries and DML) executed by a warehouse.",
	},
	"enable_query_acceleration": {
		Type:        schema.TypeBool,
		Optional:    true,
		Default:     false,
		Description: "Specifies whether to enable the query acceleration service for queries that rely on this warehouse for compute resources.",
	},
	"query_acceleration_max_scale_factor": {
		Type:         schema.TypeInt,
		Optional:     true,
		Default:      8,
		ValidateFunc: validation.IntBetween(0, 100),
		Description:  "Specifies the maximum scale factor for leasing compute resources for query acceleration. The scale factor is used as a multiplier based on warehouse size.",
	},
	"warehouse_type": {
		Type:         schema.TypeString,
		Optional:     true,
		Default:      "STANDARD",
		ValidateFunc: validation.StringInSlice([]string{"STANDARD", "SNOWPARK-OPTIMIZED"}, true),
		Description:  "Specifies a STANDARD or SNOWPARK-OPTIMIZED warehouse",
	},
	"tag": tagReferenceSchema,
}

// Warehouse returns a pointer to the resource representing a warehouse.
func Warehouse() *schema.Resource {
	return &schema.Resource{
		Create: CreateWarehouse,
		Read:   ReadWarehouse,
		Delete: DeleteWarehouse,
		Update: UpdateWarehouse,

		Schema: warehouseSchema,
		Importer: &schema.ResourceImporter{
			StateContext: schema.ImportStatePassthroughContext,
		},
	}
}

// CreateWarehouse implements schema.CreateFunc.
func CreateWarehouse(d *schema.ResourceData, meta interface{}) error {
	props := append(warehouseProperties, warehouseCreateProperties...) //nolint:gocritic // todo: please fix this to pass gocritic
	return CreateResource(
		"warehouse",
		props,
		warehouseSchema,
		func(name string) *snowflake.Builder {
			return snowflake.NewWarehouseBuilder(name).Builder
		},
		ReadWarehouse,
	)(d, meta)
}

// ReadWarehouse implements schema.ReadFunc.
func ReadWarehouse(d *schema.ResourceData, meta interface{}) error {
	db := meta.(*sql.DB)
	warehouseBuilder := snowflake.NewWarehouseBuilder(d.Id())
	stmt := warehouseBuilder.Show()

	row := snowflake.QueryRow(db, stmt)
	w, err := snowflake.ScanWarehouse(row)
	if errors.Is(err, sql.ErrNoRows) {
		// If not found, mark resource to be removed from statefile during apply or refresh
		log.Printf("[DEBUG] warehouse (%s) not found", d.Id())
		d.SetId("")
		return nil
	}
	if err != nil {
		return err
	}
	if err = d.Set("name", w.Name); err != nil {
		return err
	}
	if err = d.Set("comment", w.Comment); err != nil {
		return err
	}
	if err = d.Set("warehouse_size", w.Size); err != nil {
		return err
	}
	if err = d.Set("max_cluster_count", w.MaxClusterCount); err != nil {
		return err
	}
	if err = d.Set("min_cluster_count", w.MinClusterCount); err != nil {
		return err
	}
	if err = d.Set("scaling_policy", w.ScalingPolicy); err != nil {
		return err
	}
	if err = d.Set("auto_suspend", w.AutoSuspend.Int64); err != nil {
		return err
	}
	if err = d.Set("auto_resume", w.AutoResume); err != nil {
		return err
	}
	if err = d.Set("resource_monitor", w.ResourceMonitor); err != nil {
		return err
	}
	if err = d.Set("enable_query_acceleration", w.EnableQueryAcceleration); err != nil {
		return err
	}
<<<<<<< HEAD
	if w.EnableQueryAcceleration {
		if err = d.Set("query_acceleration_max_scale_factor", w.QueryAccelerationMaxScaleFactor); err != nil {
			return err
		}
=======
	if err = d.Set("query_acceleration_max_scale_factor", w.QueryAccelerationMaxScaleFactor); err != nil {
		return err
>>>>>>> 9f37b997
	}

	log.Printf("[DEBUG] warehouse type is: %s", w.WarehouseType)
	if w.WarehouseType == "STANDARD" || w.WarehouseType == "SNOWPARK-OPTIMIZED" {
		err = d.Set("warehouse_type", w.WarehouseType)
		if err != nil {
			return err
		}
	} else {
		err = d.Set("warehouse_type", "STANDARD")
		if err != nil {
			return err
		}
	}

	stmt = warehouseBuilder.ShowParameters()
	paramRows, err := snowflake.Query(db, stmt)
	if err != nil {
		return err
	}

	warehouseParams, err := snowflake.ScanWarehouseParameters(paramRows)
	if err != nil {
		return err
	}

	for _, param := range warehouseParams {
		log.Printf("[TRACE] %+v\n", param)

		var value interface{}
		if strings.EqualFold(param.Type, "number") {
			i, err := strconv.ParseInt(param.Value, 10, 64)
			if err != nil {
				return err
			}
			value = i
		} else {
			value = param.Value
		}

		key := strings.ToLower(param.Key)
		// lintignore:R001
		err = d.Set(key, value)
		if err != nil {
			return err
		}
	}

	return nil
}

// UpdateWarehouse implements schema.UpdateFunc.
func UpdateWarehouse(d *schema.ResourceData, meta interface{}) error {
	return UpdateResource(
		"warehouse",
		warehouseProperties,
		warehouseSchema,
		func(name string) *snowflake.Builder {
			return snowflake.NewWarehouseBuilder(name).Builder
		},
		ReadWarehouse,
	)(d, meta)
}

// DeleteWarehouse implements schema.DeleteFunc.
func DeleteWarehouse(d *schema.ResourceData, meta interface{}) error {
	return DeleteResource(
		"warehouse", func(name string) *snowflake.Builder {
			return snowflake.NewWarehouseBuilder(name).Builder
		},
	)(d, meta)
}<|MERGE_RESOLUTION|>--- conflicted
+++ resolved
@@ -222,15 +222,10 @@
 	if err = d.Set("enable_query_acceleration", w.EnableQueryAcceleration); err != nil {
 		return err
 	}
-<<<<<<< HEAD
 	if w.EnableQueryAcceleration {
 		if err = d.Set("query_acceleration_max_scale_factor", w.QueryAccelerationMaxScaleFactor); err != nil {
 			return err
 		}
-=======
-	if err = d.Set("query_acceleration_max_scale_factor", w.QueryAccelerationMaxScaleFactor); err != nil {
-		return err
->>>>>>> 9f37b997
 	}
 
 	log.Printf("[DEBUG] warehouse type is: %s", w.WarehouseType)
