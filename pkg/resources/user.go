--- conflicted
+++ resolved
@@ -158,30 +158,6 @@
 	return CreateResource("user", userProperties, userSchema, snowflake.User, ReadUser)(d, meta)
 }
 
-<<<<<<< HEAD
-func UserExists(data *schema.ResourceData, meta interface{}) (bool, error) {
-	db := meta.(*sql.DB)
-	id := data.Id()
-
-	stmt := snowflake.User(id).Describe()
-	rows, err := db.Query(stmt)
-	if err != nil {
-		if isUserNotExistOrNotAuthorized(err.Error()) {
-			return false, nil
-		} else {
-			return false, err
-		}
-	}
-	defer rows.Close()
-
-	if rows.Next() {
-		return true, nil
-	}
-	return false, nil
-}
-
-=======
->>>>>>> d066d0b7
 func ReadUser(d *schema.ResourceData, meta interface{}) error {
 	db := meta.(*sql.DB)
 	id := d.Id()
