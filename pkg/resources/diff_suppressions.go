--- conflicted
+++ resolved
@@ -265,7 +265,6 @@
 	}
 }
 
-<<<<<<< HEAD
 // IgnoreMatchingColumnNameAndMaskingPolicyUsingFirstElem ignores when the first element of USING is matching the column name.
 // see USING section in https://docs.snowflake.com/en/sql-reference/sql/create-view#optional-parameters
 func IgnoreMatchingColumnNameAndMaskingPolicyUsingFirstElem() schema.SchemaDiffSuppressFunc {
@@ -285,7 +284,8 @@
 
 		return new == "" && old == colName
 	}
-=======
+}
+
 func ignoreTrimSpaceSuppressFunc(_, old, new string, _ *schema.ResourceData) bool {
 	return strings.TrimSpace(old) == strings.TrimSpace(new)
 }
@@ -296,5 +296,4 @@
 
 func ignoreCaseAndTrimSpaceSuppressFunc(_, old, new string, _ *schema.ResourceData) bool {
 	return strings.EqualFold(strings.TrimSpace(old), strings.TrimSpace(new))
->>>>>>> 05ada917
 }