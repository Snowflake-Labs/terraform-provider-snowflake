--- conflicted
+++ resolved
@@ -191,19 +191,6 @@
 func suppressIdentifierQuoting(_, oldValue, newValue string, _ *schema.ResourceData) bool {
 	if oldValue == "" || newValue == "" {
 		return false
-<<<<<<< HEAD
-	} else {
-		oldId, err := sdk.ParseIdentifierString(oldValue)
-		if err != nil {
-			return false
-		}
-		newId, err := sdk.ParseIdentifierString(newValue)
-		if err != nil {
-			return false
-		}
-		return slices.Equal(oldId, newId)
-	}
-=======
 	}
 
 	oldId, err := sdk.ParseIdentifierString(oldValue)
@@ -215,5 +202,4 @@
 		return false
 	}
 	return slices.Equal(oldId, newId)
->>>>>>> 5cbea848
 }