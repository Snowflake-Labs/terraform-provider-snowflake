package resources_test

import (
	"context"
	"database/sql"
	"fmt"
<<<<<<< HEAD
	"strconv"
=======
	"regexp"
>>>>>>> 56771f18
	"strings"
	"testing"

	"github.com/hashicorp/terraform-plugin-testing/config"
	"github.com/hashicorp/terraform-plugin-testing/plancheck"
	"github.com/stretchr/testify/require"

	acc "github.com/Snowflake-Labs/terraform-provider-snowflake/pkg/acceptance"

	"github.com/Snowflake-Labs/terraform-provider-snowflake/pkg/sdk"
	"github.com/hashicorp/terraform-plugin-testing/helper/acctest"
	"github.com/hashicorp/terraform-plugin-testing/helper/resource"
	"github.com/hashicorp/terraform-plugin-testing/terraform"
	"github.com/hashicorp/terraform-plugin-testing/tfversion"
)

func TestAcc_TableWithSeparateDataRetentionObjectParameterWithoutLifecycle(t *testing.T) {
	accName := strings.ToUpper(acctest.RandStringFromCharSet(10, acctest.CharSetAlpha))

	resource.Test(t, resource.TestCase{
		ProtoV6ProviderFactories: acc.TestAccProtoV6ProviderFactories,
		PreCheck:                 func() { acc.TestAccPreCheck(t) },
		TerraformVersionChecks: []tfversion.TerraformVersionCheck{
			tfversion.RequireAbove(tfversion.Version1_5_0),
		},
		CheckDestroy: testAccCheckTableDestroy,
		Steps: []resource.TestStep{
			{
				Config: tableConfig(accName, acc.TestDatabaseName, acc.TestSchemaName),
				Check: resource.ComposeTestCheckFunc(
					resource.TestCheckResourceAttr("snowflake_table.test_table", "name", accName),
					resource.TestCheckResourceAttr("snowflake_table.test_table", "database", acc.TestDatabaseName),
					resource.TestCheckResourceAttr("snowflake_table.test_table", "schema", acc.TestSchemaName),
					resource.TestCheckResourceAttr("snowflake_table.test_table", "change_tracking", "false"),
					resource.TestCheckResourceAttr("snowflake_table.test_table", "comment", "Terraform acceptance test"),
					resource.TestCheckResourceAttr("snowflake_table.test_table", "column.#", "2"),
					resource.TestCheckResourceAttr("snowflake_table.test_table", "column.0.name", "column1"),
					resource.TestCheckResourceAttr("snowflake_table.test_table", "column.0.type", "VARIANT"),
					resource.TestCheckResourceAttr("snowflake_table.test_table", "column.1.name", "column2"),
					resource.TestCheckResourceAttr("snowflake_table.test_table", "column.1.comment", ""),
					resource.TestCheckNoResourceAttr("snowflake_table.test_table", "primary_key.0"),
				),
			},
			{
				Config: tableAndDataRetentionParameterConfigWithoutLifecycle(accName, acc.TestDatabaseName, acc.TestSchemaName),
				Check: resource.ComposeTestCheckFunc(
					resource.TestCheckResourceAttr("snowflake_table.test_table", "name", accName),
					resource.TestCheckResourceAttr("snowflake_table.test_table", "database", acc.TestDatabaseName),
					resource.TestCheckResourceAttr("snowflake_table.test_table", "schema", acc.TestSchemaName),
					resource.TestCheckResourceAttr("snowflake_table.test_table", "change_tracking", "false"),
					resource.TestCheckResourceAttr("snowflake_table.test_table", "comment", "Terraform acceptance test"),
					resource.TestCheckResourceAttr("snowflake_table.test_table", "column.#", "2"),
					resource.TestCheckResourceAttr("snowflake_table.test_table", "column.0.name", "column1"),
					resource.TestCheckResourceAttr("snowflake_table.test_table", "column.0.comment", ""),
					resource.TestCheckResourceAttr("snowflake_table.test_table", "column.1.name", "column2"),
					resource.TestCheckResourceAttr("snowflake_table.test_table", "column.1.comment", ""),
					resource.TestCheckResourceAttr("snowflake_object_parameter.data_retention_in_time", "value", "30"),
					resource.TestCheckNoResourceAttr("snowflake_table.test_table", "primary_key.0"),
				),
				ExpectNonEmptyPlan: true,
			},
		},
	})
}

func TestAcc_TableWithSeparateDataRetentionObjectParameterWithLifecycle(t *testing.T) {
	accName := strings.ToUpper(acctest.RandStringFromCharSet(10, acctest.CharSetAlpha))

	resource.Test(t, resource.TestCase{
		ProtoV6ProviderFactories: acc.TestAccProtoV6ProviderFactories,
		PreCheck:                 func() { acc.TestAccPreCheck(t) },
		TerraformVersionChecks: []tfversion.TerraformVersionCheck{
			tfversion.RequireAbove(tfversion.Version1_5_0),
		},
		CheckDestroy: testAccCheckTableDestroy,
		Steps: []resource.TestStep{
			{
				Config: tableConfig(accName, acc.TestDatabaseName, acc.TestSchemaName),
				Check: resource.ComposeTestCheckFunc(
					resource.TestCheckResourceAttr("snowflake_table.test_table", "name", accName),
					resource.TestCheckResourceAttr("snowflake_table.test_table", "database", acc.TestDatabaseName),
					resource.TestCheckResourceAttr("snowflake_table.test_table", "schema", acc.TestSchemaName),
					resource.TestCheckResourceAttr("snowflake_table.test_table", "change_tracking", "false"),
					resource.TestCheckResourceAttr("snowflake_table.test_table", "comment", "Terraform acceptance test"),
					resource.TestCheckResourceAttr("snowflake_table.test_table", "column.#", "2"),
					resource.TestCheckResourceAttr("snowflake_table.test_table", "column.0.name", "column1"),
					resource.TestCheckResourceAttr("snowflake_table.test_table", "column.0.type", "VARIANT"),
					resource.TestCheckResourceAttr("snowflake_table.test_table", "column.1.name", "column2"),
					resource.TestCheckResourceAttr("snowflake_table.test_table", "column.1.comment", ""),
					resource.TestCheckNoResourceAttr("snowflake_table.test_table", "primary_key.0"),
				),
			},
			{
				Config: tableAndDataRetentionParameterConfigWithLifecycle(accName, acc.TestDatabaseName, acc.TestSchemaName),
				Check: resource.ComposeTestCheckFunc(
					resource.TestCheckResourceAttr("snowflake_table.test_table", "name", accName),
					resource.TestCheckResourceAttr("snowflake_table.test_table", "database", acc.TestDatabaseName),
					resource.TestCheckResourceAttr("snowflake_table.test_table", "schema", acc.TestSchemaName),
					resource.TestCheckResourceAttr("snowflake_table.test_table", "change_tracking", "false"),
					resource.TestCheckResourceAttr("snowflake_table.test_table", "comment", "Terraform acceptance test"),
					resource.TestCheckResourceAttr("snowflake_table.test_table", "column.#", "2"),
					resource.TestCheckResourceAttr("snowflake_table.test_table", "column.0.name", "column1"),
					resource.TestCheckResourceAttr("snowflake_table.test_table", "column.0.comment", ""),
					resource.TestCheckResourceAttr("snowflake_table.test_table", "column.1.name", "column2"),
					resource.TestCheckResourceAttr("snowflake_table.test_table", "column.1.comment", ""),
					resource.TestCheckResourceAttr("snowflake_object_parameter.data_retention_in_time", "value", "30"),
					resource.TestCheckNoResourceAttr("snowflake_table.test_table", "primary_key.0"),
				),
			},
			{
				Config: updatedTableAndDataRetentionParameterConfigWithLifecycle(accName, acc.TestDatabaseName, acc.TestSchemaName),
				Check: resource.ComposeTestCheckFunc(
					resource.TestCheckResourceAttr("snowflake_table.test_table", "name", accName),
					resource.TestCheckResourceAttr("snowflake_table.test_table", "database", acc.TestDatabaseName),
					resource.TestCheckResourceAttr("snowflake_table.test_table", "schema", acc.TestSchemaName),
					resource.TestCheckResourceAttr("snowflake_table.test_table", "change_tracking", "false"),
					resource.TestCheckResourceAttr("snowflake_table.test_table", "comment", "Table with a separate data retention parameter"),
					resource.TestCheckResourceAttr("snowflake_table.test_table", "column.#", "2"),
					resource.TestCheckResourceAttr("snowflake_table.test_table", "column.0.name", "column1"),
					resource.TestCheckResourceAttr("snowflake_table.test_table", "column.0.comment", ""),
					resource.TestCheckResourceAttr("snowflake_table.test_table", "column.1.name", "column2"),
					resource.TestCheckResourceAttr("snowflake_table.test_table", "column.1.comment", ""),
					resource.TestCheckResourceAttr("snowflake_object_parameter.data_retention_in_time", "value", "30"),
					resource.TestCheckNoResourceAttr("snowflake_table.test_table", "primary_key.0"),
				),
			},
		},
	})
}

func TestAcc_Table(t *testing.T) {
	accName := strings.ToUpper(acctest.RandStringFromCharSet(10, acctest.CharSetAlpha))

	table2Name := strings.ToUpper(acctest.RandStringFromCharSet(10, acctest.CharSetAlpha))
	table3Name := strings.ToUpper(acctest.RandStringFromCharSet(10, acctest.CharSetAlpha))

	resource.Test(t, resource.TestCase{
		ProtoV6ProviderFactories: acc.TestAccProtoV6ProviderFactories,
		PreCheck:                 func() { acc.TestAccPreCheck(t) },
		TerraformVersionChecks: []tfversion.TerraformVersionCheck{
			tfversion.RequireAbove(tfversion.Version1_5_0),
		},
		CheckDestroy: testAccCheckTableDestroy,
		Steps: []resource.TestStep{
			{
				Config: tableConfig(accName, acc.TestDatabaseName, acc.TestSchemaName),
				Check: resource.ComposeTestCheckFunc(
					resource.TestCheckResourceAttr("snowflake_table.test_table", "name", accName),
					resource.TestCheckResourceAttr("snowflake_table.test_table", "database", acc.TestDatabaseName),
					resource.TestCheckResourceAttr("snowflake_table.test_table", "schema", acc.TestSchemaName),
					resource.TestCheckResourceAttr("snowflake_table.test_table", "data_retention_time_in_days", "1"),
					resource.TestCheckResourceAttr("snowflake_table.test_table", "change_tracking", "false"),
					resource.TestCheckResourceAttr("snowflake_table.test_table", "comment", "Terraform acceptance test"),
					resource.TestCheckResourceAttr("snowflake_table.test_table", "column.#", "2"),
					resource.TestCheckResourceAttr("snowflake_table.test_table", "column.0.name", "column1"),
					resource.TestCheckResourceAttr("snowflake_table.test_table", "column.0.type", "VARIANT"),
					resource.TestCheckResourceAttr("snowflake_table.test_table", "column.1.name", "column2"),
					resource.TestCheckResourceAttr("snowflake_table.test_table", "column.1.comment", ""),
					resource.TestCheckNoResourceAttr("snowflake_table.test_table", "primary_key.0"),
				),
			},
			{
				Config: tableConfig2(accName, acc.TestDatabaseName, acc.TestSchemaName),
				Check: resource.ComposeTestCheckFunc(
					resource.TestCheckResourceAttr("snowflake_table.test_table", "name", accName),
					resource.TestCheckResourceAttr("snowflake_table.test_table", "database", acc.TestDatabaseName),
					resource.TestCheckResourceAttr("snowflake_table.test_table", "schema", acc.TestSchemaName),
					resource.TestCheckResourceAttr("snowflake_table.test_table", "data_retention_time_in_days", "1"),
					resource.TestCheckResourceAttr("snowflake_table.test_table", "change_tracking", "false"),
					resource.TestCheckResourceAttr("snowflake_table.test_table", "comment", "Terraform acceptance test"),
					resource.TestCheckResourceAttr("snowflake_table.test_table", "column.#", "2"),
					resource.TestCheckResourceAttr("snowflake_table.test_table", "column.0.name", "column2"),
					resource.TestCheckResourceAttr("snowflake_table.test_table", "column.0.comment", ""),
					resource.TestCheckResourceAttr("snowflake_table.test_table", "column.1.name", "column3"),
					resource.TestCheckResourceAttr("snowflake_table.test_table", "column.1.type", "FLOAT"),
					resource.TestCheckResourceAttr("snowflake_table.test_table", "column.1.comment", ""),
					resource.TestCheckNoResourceAttr("snowflake_table.test_table", "cluster_by.0"),
					resource.TestCheckNoResourceAttr("snowflake_table.test_table", "primary_key.0"),
				),
			},
			{
				Config: tableConfig3(table2Name, acc.TestDatabaseName, acc.TestSchemaName),
				Check: resource.ComposeTestCheckFunc(
					resource.TestCheckResourceAttr("snowflake_table.test_table2", "name", table2Name),
					resource.TestCheckResourceAttr("snowflake_table.test_table2", "database", acc.TestDatabaseName),
					resource.TestCheckResourceAttr("snowflake_table.test_table2", "schema", acc.TestSchemaName),
					resource.TestCheckResourceAttr("snowflake_table.test_table2", "data_retention_time_in_days", "1"),
					resource.TestCheckResourceAttr("snowflake_table.test_table2", "change_tracking", "false"),
					resource.TestCheckResourceAttr("snowflake_table.test_table2", "comment", "Terraform acceptance test"),
					resource.TestCheckResourceAttr("snowflake_table.test_table2", "column.#", "2"),
					resource.TestCheckResourceAttr("snowflake_table.test_table2", "column.0.name", "COL1"),
					resource.TestCheckResourceAttr("snowflake_table.test_table2", "column.1.name", "col2"),
					resource.TestCheckResourceAttr("snowflake_table.test_table2", "cluster_by.#", "1"),
					resource.TestCheckResourceAttr("snowflake_table.test_table2", "cluster_by.0", "COL1"),
					resource.TestCheckResourceAttr("snowflake_table.test_table2", "column.1.type", "FLOAT"),
				),
			},
			{
				Config: tableConfig4(table2Name, acc.TestDatabaseName, acc.TestSchemaName),
				Check: resource.ComposeTestCheckFunc(
					resource.TestCheckResourceAttr("snowflake_table.test_table2", "name", table2Name),
					resource.TestCheckResourceAttr("snowflake_table.test_table2", "database", acc.TestDatabaseName),
					resource.TestCheckResourceAttr("snowflake_table.test_table2", "schema", acc.TestSchemaName),
					resource.TestCheckResourceAttr("snowflake_table.test_table2", "data_retention_time_in_days", "1"),
					resource.TestCheckResourceAttr("snowflake_table.test_table2", "change_tracking", "false"),
					resource.TestCheckResourceAttr("snowflake_table.test_table2", "comment", "Terraform acceptance test"),
					resource.TestCheckResourceAttr("snowflake_table.test_table2", "column.#", "2"),
					resource.TestCheckResourceAttr("snowflake_table.test_table2", "column.0.name", "COL1"),
					resource.TestCheckResourceAttr("snowflake_table.test_table2", "column.1.name", "col2"),
					resource.TestCheckResourceAttr("snowflake_table.test_table2", "cluster_by.#", "2"),
					resource.TestCheckResourceAttr("snowflake_table.test_table2", "cluster_by.1", "\"col2\""),
				),
			},
			{
				Config: tableConfig5(table2Name, acc.TestDatabaseName, acc.TestSchemaName),
				Check: resource.ComposeTestCheckFunc(
					resource.TestCheckResourceAttr("snowflake_table.test_table2", "name", table2Name),
					resource.TestCheckResourceAttr("snowflake_table.test_table2", "database", acc.TestDatabaseName),
					resource.TestCheckResourceAttr("snowflake_table.test_table2", "schema", acc.TestSchemaName),
					resource.TestCheckResourceAttr("snowflake_table.test_table2", "data_retention_time_in_days", "1"),
					resource.TestCheckResourceAttr("snowflake_table.test_table2", "change_tracking", "false"),
					resource.TestCheckResourceAttr("snowflake_table.test_table2", "comment", "Terraform acceptance test"),
					resource.TestCheckResourceAttr("snowflake_table.test_table2", "column.#", "2"),
					resource.TestCheckResourceAttr("snowflake_table.test_table2", "column.0.name", "COL1"),
					resource.TestCheckResourceAttr("snowflake_table.test_table2", "column.1.name", "col2"),
					resource.TestCheckResourceAttr("snowflake_table.test_table2", "cluster_by.#", "2"),
					resource.TestCheckResourceAttr("snowflake_table.test_table2", "cluster_by.0", "\"col2\""),
				),
			},
			{
				Config: tableConfig6(accName, acc.TestDatabaseName, acc.TestSchemaName),
				Check: resource.ComposeTestCheckFunc(
					resource.TestCheckResourceAttr("snowflake_table.test_table", "name", accName),
					resource.TestCheckResourceAttr("snowflake_table.test_table", "database", acc.TestDatabaseName),
					resource.TestCheckResourceAttr("snowflake_table.test_table", "schema", acc.TestSchemaName),
					resource.TestCheckResourceAttr("snowflake_table.test_table", "data_retention_time_in_days", "1"),
					resource.TestCheckResourceAttr("snowflake_table.test_table", "change_tracking", "false"),
					resource.TestCheckResourceAttr("snowflake_table.test_table", "comment", "Terraform acceptance test"),
					resource.TestCheckResourceAttr("snowflake_table.test_table", "column.#", "2"),
					resource.TestCheckResourceAttr("snowflake_table.test_table", "column.0.name", "column2"),
					resource.TestCheckResourceAttr("snowflake_table.test_table", "column.0.nullable", "true"),
					resource.TestCheckResourceAttr("snowflake_table.test_table", "column.1.name", "column3"),
					resource.TestCheckResourceAttr("snowflake_table.test_table", "column.1.type", "FLOAT"),
					resource.TestCheckResourceAttr("snowflake_table.test_table", "column.1.nullable", "false"),
					resource.TestCheckNoResourceAttr("snowflake_table.test_table", "cluster_by.0"),
					resource.TestCheckNoResourceAttr("snowflake_table.test_table", "primary_key.0"),
				),
			},
			{
				Config: tableConfig7(accName, acc.TestDatabaseName, acc.TestSchemaName),
				Check: resource.ComposeTestCheckFunc(
					resource.TestCheckResourceAttr("snowflake_table.test_table", "name", accName),
					resource.TestCheckResourceAttr("snowflake_table.test_table", "database", acc.TestDatabaseName),
					resource.TestCheckResourceAttr("snowflake_table.test_table", "schema", acc.TestSchemaName),
					resource.TestCheckResourceAttr("snowflake_table.test_table", "data_retention_time_in_days", "1"),
					resource.TestCheckResourceAttr("snowflake_table.test_table", "change_tracking", "false"),
					resource.TestCheckResourceAttr("snowflake_table.test_table", "comment", "Terraform acceptance test"),
					resource.TestCheckResourceAttr("snowflake_table.test_table", "column.#", "2"),
					resource.TestCheckResourceAttr("snowflake_table.test_table", "column.0.name", "column2"),
					resource.TestCheckResourceAttr("snowflake_table.test_table", "column.0.nullable", "true"),
					resource.TestCheckResourceAttr("snowflake_table.test_table", "column.1.name", "column3"),
					resource.TestCheckResourceAttr("snowflake_table.test_table", "column.1.type", "FLOAT"),
					resource.TestCheckResourceAttr("snowflake_table.test_table", "column.1.nullable", "false"),
					resource.TestCheckNoResourceAttr("snowflake_table.test_table", "cluster_by.0"),
					resource.TestCheckResourceAttr("snowflake_table.test_table", "primary_key.0.keys.0", "column2"),
					resource.TestCheckResourceAttr("snowflake_table.test_table", "primary_key.0.name", ""),
				),
			},
			{
				Config: tableConfig8(accName, acc.TestDatabaseName, acc.TestSchemaName),
				Check: resource.ComposeTestCheckFunc(
					resource.TestCheckResourceAttr("snowflake_table.test_table", "name", accName),
					resource.TestCheckResourceAttr("snowflake_table.test_table", "database", acc.TestDatabaseName),
					resource.TestCheckResourceAttr("snowflake_table.test_table", "schema", acc.TestSchemaName),
					resource.TestCheckResourceAttr("snowflake_table.test_table", "data_retention_time_in_days", "1"),
					resource.TestCheckResourceAttr("snowflake_table.test_table", "change_tracking", "false"),
					resource.TestCheckResourceAttr("snowflake_table.test_table", "comment", "Terraform acceptance test"),
					resource.TestCheckResourceAttr("snowflake_table.test_table", "column.#", "2"),
					resource.TestCheckResourceAttr("snowflake_table.test_table", "column.0.name", "column2"),
					resource.TestCheckResourceAttr("snowflake_table.test_table", "column.0.nullable", "true"),
					resource.TestCheckResourceAttr("snowflake_table.test_table", "column.1.name", "column3"),
					resource.TestCheckResourceAttr("snowflake_table.test_table", "column.1.type", "FLOAT"),
					resource.TestCheckResourceAttr("snowflake_table.test_table", "column.1.nullable", "false"),
					resource.TestCheckNoResourceAttr("snowflake_table.test_table", "cluster_by.0"),
					resource.TestCheckResourceAttr("snowflake_table.test_table", "primary_key.0.keys.0", "column2"),
					resource.TestCheckResourceAttr("snowflake_table.test_table", "primary_key.0.keys.1", "column3"),
					resource.TestCheckResourceAttr("snowflake_table.test_table", "primary_key.0.name", "new_name"),
				),
			},
			{
				Config: tableConfig9CreateTableWithColumnComment(table2Name, acc.TestDatabaseName, acc.TestSchemaName),
				Check: resource.ComposeTestCheckFunc(
					resource.TestCheckResourceAttr("snowflake_table.test_table2", "name", table2Name),
					resource.TestCheckResourceAttr("snowflake_table.test_table2", "database", acc.TestDatabaseName),
					resource.TestCheckResourceAttr("snowflake_table.test_table2", "schema", acc.TestSchemaName),
					resource.TestCheckResourceAttr("snowflake_table.test_table2", "data_retention_time_in_days", "1"),
					resource.TestCheckResourceAttr("snowflake_table.test_table2", "change_tracking", "false"),
					resource.TestCheckResourceAttr("snowflake_table.test_table2", "comment", "Terraform acceptance test"),
					resource.TestCheckResourceAttr("snowflake_table.test_table2", "column.#", "2"),
					resource.TestCheckResourceAttr("snowflake_table.test_table2", "column.0.name", "COL1"),
					resource.TestCheckResourceAttr("snowflake_table.test_table2", "column.0.nullable", "true"),
					resource.TestCheckResourceAttr("snowflake_table.test_table2", "column.0.comment", ""),
					resource.TestCheckResourceAttr("snowflake_table.test_table2", "column.1.name", "COL2"),
					resource.TestCheckResourceAttr("snowflake_table.test_table2", "column.1.type", "FLOAT"),
					resource.TestCheckResourceAttr("snowflake_table.test_table2", "column.1.nullable", "false"),
					resource.TestCheckResourceAttr("snowflake_table.test_table2", "column.1.comment", "some comment"),
					resource.TestCheckNoResourceAttr("snowflake_table.test_table2", "cluster_by.0"),
					resource.TestCheckNoResourceAttr("snowflake_table.test_table2", "primary_key.0"),
				),
			},
			{
				Config: tableConfig10AlterTableColumnComment(table2Name, acc.TestDatabaseName, acc.TestSchemaName),
				Check: resource.ComposeTestCheckFunc(
					resource.TestCheckResourceAttr("snowflake_table.test_table2", "name", table2Name),
					resource.TestCheckResourceAttr("snowflake_table.test_table2", "database", acc.TestDatabaseName),
					resource.TestCheckResourceAttr("snowflake_table.test_table2", "schema", acc.TestSchemaName),
					resource.TestCheckResourceAttr("snowflake_table.test_table2", "data_retention_time_in_days", "1"),
					resource.TestCheckResourceAttr("snowflake_table.test_table2", "change_tracking", "false"),
					resource.TestCheckResourceAttr("snowflake_table.test_table2", "comment", "Terraform acceptance test"),
					resource.TestCheckResourceAttr("snowflake_table.test_table2", "column.#", "2"),
					resource.TestCheckResourceAttr("snowflake_table.test_table2", "column.0.name", "COL1"),
					resource.TestCheckResourceAttr("snowflake_table.test_table2", "column.0.nullable", "true"),
					resource.TestCheckResourceAttr("snowflake_table.test_table2", "column.0.comment", "other comment"),
					resource.TestCheckResourceAttr("snowflake_table.test_table2", "column.1.name", "COL2"),
					resource.TestCheckResourceAttr("snowflake_table.test_table2", "column.1.type", "FLOAT"),
					resource.TestCheckResourceAttr("snowflake_table.test_table2", "column.1.nullable", "false"),
					resource.TestCheckResourceAttr("snowflake_table.test_table2", "column.1.comment", ""),
					resource.TestCheckNoResourceAttr("snowflake_table.test_table2", "cluster_by.0"),
					resource.TestCheckNoResourceAttr("snowflake_table.test_table2", "primary_key.0"),
				),
			},
			{
				Config: tableConfig11AlterTableAddColumnWithComment(table2Name, acc.TestDatabaseName, acc.TestSchemaName),
				Check: resource.ComposeTestCheckFunc(
					resource.TestCheckResourceAttr("snowflake_table.test_table2", "name", table2Name),
					resource.TestCheckResourceAttr("snowflake_table.test_table2", "database", acc.TestDatabaseName),
					resource.TestCheckResourceAttr("snowflake_table.test_table2", "schema", acc.TestSchemaName),
					resource.TestCheckResourceAttr("snowflake_table.test_table2", "data_retention_time_in_days", "1"),
					resource.TestCheckResourceAttr("snowflake_table.test_table2", "change_tracking", "false"),
					resource.TestCheckResourceAttr("snowflake_table.test_table2", "comment", "Terraform acceptance test"),
					resource.TestCheckResourceAttr("snowflake_table.test_table2", "column.#", "3"),
					resource.TestCheckResourceAttr("snowflake_table.test_table2", "column.0.name", "COL1"),
					resource.TestCheckResourceAttr("snowflake_table.test_table2", "column.0.nullable", "true"),
					resource.TestCheckResourceAttr("snowflake_table.test_table2", "column.0.comment", "other comment"),
					resource.TestCheckResourceAttr("snowflake_table.test_table2", "column.1.name", "COL2"),
					resource.TestCheckResourceAttr("snowflake_table.test_table2", "column.1.type", "FLOAT"),
					resource.TestCheckResourceAttr("snowflake_table.test_table2", "column.1.nullable", "false"),
					resource.TestCheckResourceAttr("snowflake_table.test_table2", "column.1.comment", ""),
					resource.TestCheckResourceAttr("snowflake_table.test_table2", "column.2.name", "COL3"),
					resource.TestCheckResourceAttr("snowflake_table.test_table2", "column.2.type", "NUMBER(38,0)"),
					resource.TestCheckResourceAttr("snowflake_table.test_table2", "column.2.nullable", "false"),
					resource.TestCheckResourceAttr("snowflake_table.test_table2", "column.2.comment", "extra"),
					resource.TestCheckNoResourceAttr("snowflake_table.test_table2", "cluster_by.0"),
					resource.TestCheckNoResourceAttr("snowflake_table.test_table2", "primary_key.0"),
				),
			},
			{
				Config: tableConfig12CreateTableWithDataRetention(table3Name, acc.TestDatabaseName, acc.TestSchemaName),
				Check: resource.ComposeTestCheckFunc(
					resource.TestCheckResourceAttr("snowflake_table.test_table3", "name", table3Name),
					resource.TestCheckResourceAttr("snowflake_table.test_table3", "database", acc.TestDatabaseName),
					resource.TestCheckResourceAttr("snowflake_table.test_table3", "schema", acc.TestSchemaName),
					resource.TestCheckResourceAttr("snowflake_table.test_table3", "data_retention_time_in_days", "10"),
					resource.TestCheckResourceAttr("snowflake_table.test_table3", "change_tracking", "false"),
					resource.TestCheckResourceAttr("snowflake_table.test_table3", "comment", "Terraform acceptance test"),
					resource.TestCheckResourceAttr("snowflake_table.test_table3", "column.#", "2"),
					resource.TestCheckResourceAttr("snowflake_table.test_table3", "column.0.name", "column1"),
					resource.TestCheckResourceAttr("snowflake_table.test_table3", "column.0.type", "VARIANT"),
					resource.TestCheckResourceAttr("snowflake_table.test_table3", "column.1.name", "column2"),
					resource.TestCheckNoResourceAttr("snowflake_table.test_table3", "cluster_by.0"),
					resource.TestCheckNoResourceAttr("snowflake_table.test_table3", "primary_key.0"),
				),
			},
			{
				Config: tableConfig13AlterTableDataRetention(table3Name, acc.TestDatabaseName, acc.TestSchemaName),
				Check: resource.ComposeTestCheckFunc(
					resource.TestCheckResourceAttr("snowflake_table.test_table3", "name", table3Name),
					resource.TestCheckResourceAttr("snowflake_table.test_table3", "database", acc.TestDatabaseName),
					resource.TestCheckResourceAttr("snowflake_table.test_table3", "schema", acc.TestSchemaName),
					resource.TestCheckResourceAttr("snowflake_table.test_table3", "data_retention_time_in_days", "0"),
					resource.TestCheckResourceAttr("snowflake_table.test_table3", "change_tracking", "false"),
					resource.TestCheckResourceAttr("snowflake_table.test_table3", "comment", "Terraform acceptance test"),
					resource.TestCheckResourceAttr("snowflake_table.test_table3", "column.#", "2"),
					resource.TestCheckResourceAttr("snowflake_table.test_table3", "column.0.name", "column1"),
					resource.TestCheckResourceAttr("snowflake_table.test_table3", "column.0.type", "VARIANT"),
					resource.TestCheckResourceAttr("snowflake_table.test_table3", "column.1.name", "column2"),
					resource.TestCheckNoResourceAttr("snowflake_table.test_table3", "cluster_by.0"),
					resource.TestCheckNoResourceAttr("snowflake_table.test_table3", "primary_key.0"),
				),
			},
			{
				Config: tableConfig14AlterTableEnableChangeTracking(table3Name, acc.TestDatabaseName, acc.TestSchemaName),
				Check: resource.ComposeTestCheckFunc(
					resource.TestCheckResourceAttr("snowflake_table.test_table3", "name", table3Name),
					resource.TestCheckResourceAttr("snowflake_table.test_table3", "database", acc.TestDatabaseName),
					resource.TestCheckResourceAttr("snowflake_table.test_table3", "schema", acc.TestSchemaName),
					resource.TestCheckResourceAttr("snowflake_table.test_table3", "data_retention_time_in_days", "0"),
					resource.TestCheckResourceAttr("snowflake_table.test_table3", "change_tracking", "true"),
					resource.TestCheckResourceAttr("snowflake_table.test_table3", "comment", "Terraform acceptance test"),
					resource.TestCheckResourceAttr("snowflake_table.test_table3", "column.#", "2"),
					resource.TestCheckResourceAttr("snowflake_table.test_table3", "column.0.name", "column1"),
					resource.TestCheckResourceAttr("snowflake_table.test_table3", "column.0.type", "VARIANT"),
					resource.TestCheckResourceAttr("snowflake_table.test_table3", "column.1.name", "column2"),
					resource.TestCheckNoResourceAttr("snowflake_table.test_table3", "cluster_by.0"),
					resource.TestCheckNoResourceAttr("snowflake_table.test_table3", "primary_key.0"),
				),
			},
			{
				Config: tableConfig15CreateTableWithChangeTracking(accName, acc.TestDatabaseName, acc.TestSchemaName),
				Check: resource.ComposeTestCheckFunc(
					resource.TestCheckResourceAttr("snowflake_table.test_table", "name", accName),
					resource.TestCheckResourceAttr("snowflake_table.test_table", "database", acc.TestDatabaseName),
					resource.TestCheckResourceAttr("snowflake_table.test_table", "schema", acc.TestSchemaName),
					resource.TestCheckResourceAttr("snowflake_table.test_table", "data_retention_time_in_days", "1"),
					resource.TestCheckResourceAttr("snowflake_table.test_table", "change_tracking", "true"),
					resource.TestCheckResourceAttr("snowflake_table.test_table", "comment", "Terraform acceptance test"),
					resource.TestCheckResourceAttr("snowflake_table.test_table", "column.#", "2"),
					resource.TestCheckResourceAttr("snowflake_table.test_table", "column.0.name", "column1"),
					resource.TestCheckResourceAttr("snowflake_table.test_table", "column.0.type", "VARIANT"),
					resource.TestCheckResourceAttr("snowflake_table.test_table", "column.1.name", "column2"),
					resource.TestCheckNoResourceAttr("snowflake_table.test_table", "cluster_by.0"),
					resource.TestCheckNoResourceAttr("snowflake_table.test_table", "primary_key.0"),
				),
			},
		},
	})
}

func tableAndDataRetentionParameterConfigWithoutLifecycle(name string, databaseName string, schemaName string) string {
	s := `
resource "snowflake_table" "test_table" {
	name     = "%s"
	database = "%s"
	schema   = "%s"
	comment  = "Terraform acceptance test"

	column {
		name = "column1"
		type = "VARIANT"
	}
	column {
		name = "column2"
		type = "VARCHAR(16)"
	}
}
resource "snowflake_object_parameter" "data_retention_in_time" {
	key = "DATA_RETENTION_TIME_IN_DAYS"
	value = "30"
    object_type = "TABLE"
    object_identifier {
		name = "%s"
		database = "%s"
		schema = "%s"
	}
}
`
	return fmt.Sprintf(s, name, databaseName, schemaName, name, databaseName, schemaName)
}

func tableAndDataRetentionParameterConfigWithLifecycle(name string, databaseName string, schemaName string) string {
	s := `
resource "snowflake_table" "test_table" {
	name     = "%s"
	database = "%s"
	schema   = "%s"
	comment  = "Terraform acceptance test"

	column {
		name = "column1"
		type = "VARIANT"
	}
	column {
		name = "column2"
		type = "VARCHAR(16)"
	}
	lifecycle {
		ignore_changes = [
			"data_retention_time_in_days"
		]
	}
}
resource "snowflake_object_parameter" "data_retention_in_time" {
	key = "DATA_RETENTION_TIME_IN_DAYS"
	value = "30"
    object_type = "TABLE"
    object_identifier {
		name = "%s"
		database = "%s"
		schema = "%s"
	}
}
`
	return fmt.Sprintf(s, name, databaseName, schemaName, name, databaseName, schemaName)
}

func updatedTableAndDataRetentionParameterConfigWithLifecycle(name string, databaseName string, schemaName string) string {
	s := `
resource "snowflake_table" "test_table" {
	name     = "%s"
	database = "%s"
	schema   = "%s"
	comment  = "Table with a separate data retention parameter"
	column {
		name = "column1"
		type = "VARIANT"
	}
	column {
		name = "column2"
		type = "VARCHAR(16)"
	}
	lifecycle {
		ignore_changes = [
			"data_retention_time_in_days"
		]
	}
}
resource "snowflake_object_parameter" "data_retention_in_time" {
	key = "DATA_RETENTION_TIME_IN_DAYS"
	value = "30"
    object_type = "TABLE"
    object_identifier {
		name = "%s"
		database = "%s"
		schema = "%s"
	}
}
`
	return fmt.Sprintf(s, name, databaseName, schemaName, name, databaseName, schemaName)
}

func tableConfig(name string, databaseName string, schemaName string) string {
	s := `
resource "snowflake_table" "test_table" {
	name     = "%s"
	database = "%s"
	schema   = "%s"
	data_retention_time_in_days = 1
	comment  = "Terraform acceptance test"
	column {
		name = "column1"
		type = "VARIANT"
	}
	column {
		name = "column2"
		type = "VARCHAR(16)"
	}
}
`
	return fmt.Sprintf(s, name, databaseName, schemaName)
}

func tableConfig2(name string, databaseName string, schemaName string) string {
	s := `
resource "snowflake_table" "test_table" {
	name     = "%s"
	database = "%s"
	schema   = "%s"
	comment  = "Terraform acceptance test"
	data_retention_time_in_days = 1
	column {
		name = "column2"
		type = "VARCHAR(16777216)"
	}
	column {
		name = "column3"
		type = "FLOAT"
	}
}
`
	return fmt.Sprintf(s, name, databaseName, schemaName)
}

func tableConfig3(table2Name string, databaseName string, schemaName string) string {
	s := `
resource "snowflake_table" "test_table2" {
	name                = "%s"
	database            = "%s"
	schema              = "%s"
	data_retention_time_in_days = 1
	comment  = "Terraform acceptance test"
	cluster_by = ["COL1"]
	column {
		name = "COL1"
		type = "VARCHAR(16777216)"
	}
	column {
		name = "col2"
		type = "FLOAT"
	}
}
`
	return fmt.Sprintf(s, table2Name, databaseName, schemaName)
}

func tableConfig4(table2Name string, databaseName string, schemaName string) string {
	s := `
resource "snowflake_table" "test_table2" {
	name                = "%s"
	database            = "%s"
	schema              = "%s"
	comment  = "Terraform acceptance test"
	data_retention_time_in_days = 1
	cluster_by = ["COL1","\"col2\""]
	column {
		name = "COL1"
		type = "VARCHAR(16777216)"
	}
	column {
		name = "col2"
		type = "FLOAT"
	}
}
`
	return fmt.Sprintf(s, table2Name, databaseName, schemaName)
}

func tableConfig5(table2Name string, databaseName string, schemaName string) string {
	s := `
resource "snowflake_table" "test_table2" {
	name                = "%s"
	database            = "%s"
	schema              = "%s"
	comment  = "Terraform acceptance test"
	data_retention_time_in_days = 1
	cluster_by = ["\"col2\"","COL1"]
	column {
		name = "COL1"
		type = "VARCHAR(16777216)"
	}
	column {
		name = "col2"
		type = "FLOAT"
	}
}
`
	return fmt.Sprintf(s, table2Name, databaseName, schemaName)
}

func tableConfig6(name string, databaseName string, schemaName string) string {
	s := `
resource "snowflake_table" "test_table" {
	name                = "%s"
	database            = "%s"
	schema              = "%s"
	comment  = "Terraform acceptance test"
	data_retention_time_in_days = 1
	column {
		name = "column2"
		type = "VARCHAR(16777216)"
	}
	column {
		name = "column3"
		type = "FLOAT"
		nullable = false
	}
}
`
	return fmt.Sprintf(s, name, databaseName, schemaName)
}

func tableConfig7(name string, databaseName string, schemaName string) string {
	s := `
resource "snowflake_table" "test_table" {
	name                = "%s"
	database            = "%s"
	schema              = "%s"
	comment  = "Terraform acceptance test"
	data_retention_time_in_days = 1
	column {
		name = "column2"
		type = "VARCHAR(16777216)"
	}
	column {
		name = "column3"
		type = "FLOAT"
		nullable = false
	}
	primary_key {
		keys = ["column2"]
	}
}
`
	return fmt.Sprintf(s, name, databaseName, schemaName)
}

func tableConfig8(name string, databaseName string, schemaName string) string {
	s := `
resource "snowflake_table" "test_table" {
	name                = "%s"
	database            = "%s"
	schema              = "%s"
	comment  = "Terraform acceptance test"
	data_retention_time_in_days = 1
	column {
		name = "column2"
		type = "VARCHAR(16777216)"
	}
	column {
		name = "column3"
		type = "FLOAT"
		nullable = false
	}
	primary_key {
		name = "new_name"
		keys = ["column2","column3"]
	}
}
`
	return fmt.Sprintf(s, name, databaseName, schemaName)
}

func tableConfig9CreateTableWithColumnComment(table2Name string, databaseName string, schemaName string) string {
	s := `
resource "snowflake_table" "test_table2" {
	name                = "%s"
	database            = "%s"
	schema              = "%s"
	comment  = "Terraform acceptance test"
	data_retention_time_in_days = 1
	column {
		name = "COL1"
		type = "VARCHAR(16777216)"
	}
	column {
		name     = "COL2"
		type     = "FLOAT"
		nullable = false
		comment  = "some comment"
	}
}
`
	return fmt.Sprintf(s, table2Name, databaseName, schemaName)
}

func tableConfig10AlterTableColumnComment(table2Name string, databaseName string, schemaName string) string {
	s := `
resource "snowflake_table" "test_table2" {
	name                = "%s"
	database            = "%s"
	schema              = "%s"
	comment             = "Terraform acceptance test"
	data_retention_time_in_days = 1
	column {
		name    = "COL1"
		type    = "VARCHAR(16777216)"
		comment = "other comment"
	}
	column {
		name     = "COL2"
		type     = "FLOAT"
		nullable = false
	}
}
`
	return fmt.Sprintf(s, table2Name, databaseName, schemaName)
}

func tableConfig11AlterTableAddColumnWithComment(table2Name string, databaseName string, schemaName string) string {
	s := `
resource "snowflake_table" "test_table2" {
	name                = "%s"
	database            = "%s"
	schema              = "%s"
	comment             = "Terraform acceptance test"
	data_retention_time_in_days = 1
	column {
		name    = "COL1"
		type    = "VARCHAR(16777216)"
		comment = "other comment"
	}
	column {
		name     = "COL2"
		type     = "FLOAT"
		nullable = false
	}
	column {
		name     = "COL3"
		type     = "NUMBER(38,0)"
		nullable = false
		comment  = "extra"
	}
}
`
	return fmt.Sprintf(s, table2Name, databaseName, schemaName)
}

func tableConfig12CreateTableWithDataRetention(table3Name string, databaseName string, schemaName string) string {
	s := `
resource "snowflake_table" "test_table3" {
	name                = "%s"
	database            = "%s"
	schema              = "%s"
	comment             = "Terraform acceptance test"
	data_retention_time_in_days = 10
	column {
		name = "column1"
		type = "VARIANT"
	}
	column {
		name = "column2"
		type = "VARCHAR(16)"
	}
}
`
	return fmt.Sprintf(s, table3Name, databaseName, schemaName)
}

func tableConfig13AlterTableDataRetention(table3Name string, databaseName string, schemaName string) string {
	s := `
resource "snowflake_table" "test_table3" {
	name                = "%s"
	database            = "%s"
	schema              = "%s"
	comment             = "Terraform acceptance test"
	data_retention_time_in_days = 0
	column {
		name = "column1"
		type = "VARIANT"
	}
	column {
		name = "column2"
		type = "VARCHAR(16)"
	}
}
`
	return fmt.Sprintf(s, table3Name, databaseName, schemaName)
}

func tableConfig14AlterTableEnableChangeTracking(table3Name string, databaseName string, schemaName string) string {
	s := `
resource "snowflake_table" "test_table3" {
	name                = "%s"
	database            = "%s"
	schema              = "%s"
	comment             = "Terraform acceptance test"
	data_retention_time_in_days = 0
	change_tracking     = true
	column {
		name = "column1"
		type = "VARIANT"
	}
	column {
		name = "column2"
		type = "VARCHAR(16)"
	}
}
`
	return fmt.Sprintf(s, table3Name, databaseName, schemaName)
}

func tableConfig15CreateTableWithChangeTracking(name string, databaseName string, schemaName string) string {
	s := `
resource "snowflake_table" "test_table" {
	name                = "%s"
	database            = "%s"
	schema              = "%s"
	comment             = "Terraform acceptance test"
	data_retention_time_in_days = 1
	change_tracking     = true
	column {
		name = "column1"
		type = "VARIANT"
	}
	column {
		name = "column2"
		type = "VARCHAR(16)"
	}
}
`
	return fmt.Sprintf(s, name, databaseName, schemaName)
}

func TestAcc_TableDefaults(t *testing.T) {
	accName := strings.ToUpper(acctest.RandStringFromCharSet(10, acctest.CharSetAlpha))

	resource.Test(t, resource.TestCase{
		ProtoV6ProviderFactories: acc.TestAccProtoV6ProviderFactories,
		PreCheck:                 func() { acc.TestAccPreCheck(t) },
		TerraformVersionChecks: []tfversion.TerraformVersionCheck{
			tfversion.RequireAbove(tfversion.Version1_5_0),
		},
		CheckDestroy: testAccCheckTableDestroy,
		Steps: []resource.TestStep{
			{
				Config: tableColumnWithDefaults(accName, acc.TestDatabaseName, acc.TestSchemaName),
				Check: resource.ComposeTestCheckFunc(
					resource.TestCheckResourceAttr("snowflake_table.test_table", "name", accName),
					resource.TestCheckResourceAttr("snowflake_table.test_table", "database", acc.TestDatabaseName),
					resource.TestCheckResourceAttr("snowflake_table.test_table", "schema", acc.TestSchemaName),
					resource.TestCheckResourceAttr("snowflake_table.test_table", "change_tracking", "false"),
					resource.TestCheckResourceAttr("snowflake_table.test_table", "comment", "Terraform acceptance test"),
					resource.TestCheckResourceAttr("snowflake_table.test_table", "column.#", "3"),
					resource.TestCheckResourceAttr("snowflake_table.test_table", "column.0.name", "column1"),
					resource.TestCheckResourceAttr("snowflake_table.test_table", "column.0.type", "VARCHAR(16)"),
					resource.TestCheckResourceAttr("snowflake_table.test_table", "column.0.default.0.constant", "hello"),
					resource.TestCheckNoResourceAttr("snowflake_table.test_table", "column.0.type.default.0.expression"),
					resource.TestCheckNoResourceAttr("snowflake_table.test_table", "column.0.type.default.0.sequence"),
					resource.TestCheckResourceAttr("snowflake_table.test_table", "column.1.name", "column2"),
					resource.TestCheckResourceAttr("snowflake_table.test_table", "column.1.type", "TIMESTAMP_NTZ(9)"),
					resource.TestCheckNoResourceAttr("snowflake_table.test_table", "column.1.type.default.0.constant"),
					resource.TestCheckResourceAttr("snowflake_table.test_table", "column.1.default.0.expression", "CURRENT_TIMESTAMP()"),
					resource.TestCheckNoResourceAttr("snowflake_table.test_table", "column.1.type.default.0.sequence"),
					resource.TestCheckResourceAttr("snowflake_table.test_table", "column.2.name", "column3"),
					resource.TestCheckResourceAttr("snowflake_table.test_table", "column.2.type", "NUMBER(38,0)"),
					resource.TestCheckNoResourceAttr("snowflake_table.test_table", "column.2.type.default.0.constant"),
					resource.TestCheckNoResourceAttr("snowflake_table.test_table", "column.2.type.default.0.expression"),
					resource.TestCheckResourceAttr("snowflake_table.test_table", "column.2.default.0.sequence", fmt.Sprintf(`"%v"."%v"."%v"`, acc.TestDatabaseName, acc.TestSchemaName, accName)),
					resource.TestCheckNoResourceAttr("snowflake_table.test_table", "primary_key.0"),
				),
			},
			{
				Config: tableColumnWithoutDefaults(accName, acc.TestDatabaseName, acc.TestSchemaName),
				Check: resource.ComposeTestCheckFunc(
					resource.TestCheckResourceAttr("snowflake_table.test_table", "name", accName),
					resource.TestCheckResourceAttr("snowflake_table.test_table", "database", acc.TestDatabaseName),
					resource.TestCheckResourceAttr("snowflake_table.test_table", "schema", acc.TestSchemaName),
					resource.TestCheckResourceAttr("snowflake_table.test_table", "change_tracking", "false"),
					resource.TestCheckResourceAttr("snowflake_table.test_table", "comment", "Terraform acceptance test"),
					resource.TestCheckResourceAttr("snowflake_table.test_table", "column.#", "3"),
					resource.TestCheckResourceAttr("snowflake_table.test_table", "column.0.name", "column1"),
					resource.TestCheckResourceAttr("snowflake_table.test_table", "column.0.type", "VARCHAR(16)"),
					resource.TestCheckNoResourceAttr("snowflake_table.test_table", "column.0.default.0"),
					resource.TestCheckResourceAttr("snowflake_table.test_table", "column.1.name", "column2"),
					resource.TestCheckResourceAttr("snowflake_table.test_table", "column.1.type", "TIMESTAMP_NTZ(9)"),
					resource.TestCheckNoResourceAttr("snowflake_table.test_table", "column.1.type.default"),
					resource.TestCheckResourceAttr("snowflake_table.test_table", "column.2.name", "column3"),
					resource.TestCheckResourceAttr("snowflake_table.test_table", "column.2.type", "NUMBER(38,0)"),
					resource.TestCheckNoResourceAttr("snowflake_table.test_table", "column.2.type.default.0.constant"),
					resource.TestCheckNoResourceAttr("snowflake_table.test_table", "column.2.type.default.0.expression"),
					resource.TestCheckResourceAttr("snowflake_table.test_table", "column.2.default.0.sequence", fmt.Sprintf(`"%v"."%v"."%v"`, acc.TestDatabaseName, acc.TestSchemaName, accName)),
					resource.TestCheckNoResourceAttr("snowflake_table.test_table", "primary_key.0"),
				),
			},
		},
	})
}

func tableColumnWithDefaults(name string, databaseName string, schemaName string) string {
	s := `
resource "snowflake_sequence" "test_seq" {
	name                = "%s"
	database            = "%s"
	schema              = "%s"
}

resource "snowflake_table" "test_table" {
	name                = "%s"
	database            = "%s"
	schema              = "%s"
	comment             = "Terraform acceptance test"

	column {
		name = "column1"
		type = "VARCHAR(16)"
		default {
			constant = "hello"
		}
	}
	column {
		name = "column2"
		type = "TIMESTAMP_NTZ(9)"
		default {
			expression = "CURRENT_TIMESTAMP()"
		}
	}
	column {
		name = "column3"
		type = "NUMBER(38,0)"
		default {
			sequence = snowflake_sequence.test_seq.fully_qualified_name
		}
	}
}
`
	return fmt.Sprintf(s, name, databaseName, schemaName, name, databaseName, schemaName)
}

func tableColumnWithoutDefaults(name string, databaseName string, schemaName string) string {
	s := `
resource "snowflake_sequence" "test_seq" {
	name                = "%s"
	database            = "%s"
	schema              = "%s"
}

resource "snowflake_table" "test_table" {
	name                = "%s"
	database            = "%s"
	schema              = "%s"
	comment             = "Terraform acceptance test"

	column {
		name = "column1"
		type = "VARCHAR(16)"
	}
	column {
		name = "column2"
		type = "TIMESTAMP_NTZ(9)"
	}
	column {
		name = "column3"
		type = "NUMBER(38,0)"
		default {
			sequence = snowflake_sequence.test_seq.fully_qualified_name
		}
	}
}
`
	return fmt.Sprintf(s, name, databaseName, schemaName, name, databaseName, schemaName)
}

func TestAcc_TableTags(t *testing.T) {
	accName := strings.ToUpper(acctest.RandStringFromCharSet(10, acctest.CharSetAlpha))
	tagName := strings.ToUpper(acctest.RandStringFromCharSet(10, acctest.CharSetAlpha))
	tag2Name := strings.ToUpper(acctest.RandStringFromCharSet(10, acctest.CharSetAlpha))

	resource.Test(t, resource.TestCase{
		ProtoV6ProviderFactories: acc.TestAccProtoV6ProviderFactories,
		PreCheck:                 func() { acc.TestAccPreCheck(t) },
		TerraformVersionChecks: []tfversion.TerraformVersionCheck{
			tfversion.RequireAbove(tfversion.Version1_5_0),
		},
		CheckDestroy: testAccCheckTableDestroy,
		Steps: []resource.TestStep{
			{
				Config: tableWithTags(accName, tagName, tag2Name, acc.TestDatabaseName, acc.TestSchemaName),
				Check: resource.ComposeTestCheckFunc(
					resource.TestCheckResourceAttr("snowflake_table.test_table", "name", accName),
					resource.TestCheckResourceAttr("snowflake_table.test_table", "database", acc.TestDatabaseName),
					resource.TestCheckResourceAttr("snowflake_table.test_table", "schema", acc.TestSchemaName),
					resource.TestCheckResourceAttr("snowflake_table.test_table", "tag.0.name", tagName),
					resource.TestCheckResourceAttr("snowflake_table.test_table", "tag.0.value", accName),
					resource.TestCheckResourceAttr("snowflake_table.test_table", "tag.0.database", acc.TestDatabaseName),
					resource.TestCheckResourceAttr("snowflake_table.test_table", "tag.0.schema", acc.TestSchemaName),
					resource.TestCheckResourceAttr("snowflake_table.test_table", "tag.1.name", tag2Name),
					resource.TestCheckResourceAttr("snowflake_table.test_table", "tag.1.value", accName),
					resource.TestCheckResourceAttr("snowflake_table.test_table", "tag.1.database", acc.TestDatabaseName),
					resource.TestCheckResourceAttr("snowflake_table.test_table", "tag.1.schema", acc.TestSchemaName),
				),
			},
		},
	})
}

func tableWithTags(name string, tagName string, tag2Name string, databaseName string, schemaName string) string {
	s := `
resource "snowflake_tag" "test_tag" {
	name     = "%[2]s"
	database = "%[4]s"
	schema   = "%[5]s"
	allowed_values = ["%[1]s"]
	comment  = "Terraform acceptance test"
}

resource "snowflake_tag" "test2_tag" {
	name     = "%[3]s"
	database = "%[4]s"
	schema   = "%[5]s"
	allowed_values = ["%[1]s"]
	comment  = "Terraform acceptance test"
}

resource "snowflake_table" "test_table" {
	database = "%[4]s"
	schema   = "%[5]s"
	name                = "%[1]s"
	comment             = "Terraform acceptance test"

	column {
		name = "column1"
		type = "VARCHAR(16)"
	}

	tag {
		name = snowflake_tag.test_tag.name
		schema = snowflake_tag.test_tag.schema
		database = snowflake_tag.test_tag.database
		value = "%[1]s"
	}

	tag {
		name = snowflake_tag.test2_tag.name
		schema = snowflake_tag.test2_tag.schema
		database = snowflake_tag.test2_tag.database
		value = "%[1]s"
	}
}
`
	return fmt.Sprintf(s, name, tagName, tag2Name, databaseName, schemaName)
}

func TestAcc_TableIdentity(t *testing.T) {
	accName := strings.ToUpper(acctest.RandStringFromCharSet(10, acctest.CharSetAlpha))

	resource.Test(t, resource.TestCase{
		ProtoV6ProviderFactories: acc.TestAccProtoV6ProviderFactories,
		PreCheck:                 func() { acc.TestAccPreCheck(t) },
		TerraformVersionChecks: []tfversion.TerraformVersionCheck{
			tfversion.RequireAbove(tfversion.Version1_5_0),
		},
		CheckDestroy: testAccCheckTableDestroy,
		Steps: []resource.TestStep{
			{
				Config: tableColumnWithIdentityDefault(accName, acc.TestDatabaseName, acc.TestSchemaName),
				Check: resource.ComposeTestCheckFunc(
					resource.TestCheckResourceAttr("snowflake_table.test_table", "name", accName),
					resource.TestCheckResourceAttr("snowflake_table.test_table", "database", acc.TestDatabaseName),
					resource.TestCheckResourceAttr("snowflake_table.test_table", "schema", acc.TestSchemaName),
					resource.TestCheckResourceAttr("snowflake_table.test_table", "change_tracking", "false"),
					resource.TestCheckResourceAttr("snowflake_table.test_table", "comment", "Terraform acceptance test"),
					resource.TestCheckResourceAttr("snowflake_table.test_table", "column.#", "3"),
					resource.TestCheckResourceAttr("snowflake_table.test_table", "column.0.name", "column1"),
					resource.TestCheckResourceAttr("snowflake_table.test_table", "column.0.type", "NUMBER(38,0)"),
					resource.TestCheckNoResourceAttr("snowflake_table.test_table", "column.0.type.default.0.expression"),
					resource.TestCheckNoResourceAttr("snowflake_table.test_table", "column.0.type.default.0.sequence"),
					resource.TestCheckResourceAttr("snowflake_table.test_table", "column.1.name", "column2"),
					resource.TestCheckResourceAttr("snowflake_table.test_table", "column.1.type", "TIMESTAMP_NTZ(9)"),
					resource.TestCheckNoResourceAttr("snowflake_table.test_table", "column.1.type.default.0.constant"),
					resource.TestCheckNoResourceAttr("snowflake_table.test_table", "column.1.type.default.0.sequence"),
					resource.TestCheckResourceAttr("snowflake_table.test_table", "column.2.name", "column3"),
					resource.TestCheckResourceAttr("snowflake_table.test_table", "column.2.type", "NUMBER(38,0)"),
					resource.TestCheckNoResourceAttr("snowflake_table.test_table", "column.2.type.default.0.constant"),
					resource.TestCheckNoResourceAttr("snowflake_table.test_table", "column.2.type.default.0.expression"),
					resource.TestCheckResourceAttr("snowflake_table.test_table", "column.2.identity.0.start_num", "1"),
					resource.TestCheckResourceAttr("snowflake_table.test_table", "column.2.identity.0.step_num", "1"),
					resource.TestCheckNoResourceAttr("snowflake_table.test_table", "primary_key.0"),
				),
			},
			{
				Config: tableColumnWithIdentity(accName, acc.TestDatabaseName, acc.TestSchemaName),
				Check: resource.ComposeTestCheckFunc(
					resource.TestCheckResourceAttr("snowflake_table.test_table", "name", accName),
					resource.TestCheckResourceAttr("snowflake_table.test_table", "database", acc.TestDatabaseName),
					resource.TestCheckResourceAttr("snowflake_table.test_table", "schema", acc.TestSchemaName),
					resource.TestCheckResourceAttr("snowflake_table.test_table", "change_tracking", "false"),
					resource.TestCheckResourceAttr("snowflake_table.test_table", "comment", "Terraform acceptance test"),
					resource.TestCheckResourceAttr("snowflake_table.test_table", "column.#", "3"),
					resource.TestCheckResourceAttr("snowflake_table.test_table", "column.0.name", "column1"),
					resource.TestCheckResourceAttr("snowflake_table.test_table", "column.0.type", "NUMBER(38,0)"),
					resource.TestCheckNoResourceAttr("snowflake_table.test_table", "column.0.type.default.0.expression"),
					resource.TestCheckNoResourceAttr("snowflake_table.test_table", "column.0.type.default.0.sequence"),
					resource.TestCheckResourceAttr("snowflake_table.test_table", "column.1.name", "column2"),
					resource.TestCheckResourceAttr("snowflake_table.test_table", "column.1.type", "TIMESTAMP_NTZ(9)"),
					resource.TestCheckNoResourceAttr("snowflake_table.test_table", "column.1.type.default.0.constant"),
					resource.TestCheckNoResourceAttr("snowflake_table.test_table", "column.1.type.default.0.sequence"),
					resource.TestCheckNoResourceAttr("snowflake_table.test_table", "column.2.type.default.0.constant"),
					resource.TestCheckNoResourceAttr("snowflake_table.test_table", "column.2.type.default.0.expression"),
					resource.TestCheckNoResourceAttr("snowflake_table.test_table", "column.0.identity.0.start_num"),
					resource.TestCheckNoResourceAttr("snowflake_table.test_table", "column.0.identity.0.step_num"),
					// we've dropped the previous identity column and making sure that adding a new column as an identity works
					resource.TestCheckResourceAttr("snowflake_table.test_table", "column.2.identity.0.start_num", "2"),
					resource.TestCheckResourceAttr("snowflake_table.test_table", "column.2.identity.0.step_num", "4"),
					resource.TestCheckNoResourceAttr("snowflake_table.test_table", "primary_key.0"),
				),
			},
		},
	})
}

func tableColumnWithIdentityDefault(name string, databaseName string, schemaName string) string {
	s := `
resource "snowflake_sequence" "test_seq" {
	name     = "%s"
	database = "%s"
	schema   = "%s"
}

resource "snowflake_table" "test_table" {
	name     = "%s"
	database = "%s"
	schema   = "%s"
	comment             = "Terraform acceptance test"

	column {
		name = "column1"
		type = "NUMBER(38,0)"
	}
	column {
		name = "column2"
		type = "TIMESTAMP_NTZ(9)"
	}
	column {
		name = "column3"
		type = "NUMBER(38,0)"
		identity {
		}
	}
}
`
	return fmt.Sprintf(s, name, databaseName, schemaName, name, databaseName, schemaName)
}

func tableColumnWithIdentity(name string, databaseName string, schemaName string) string {
	s := `
resource "snowflake_sequence" "test_seq" {
	name     = "%s"
	database = "%s"
	schema   = "%s"
}

resource "snowflake_table" "test_table" {
	name     = "%s"
	database = "%s"
	schema   = "%s"
	comment             = "Terraform acceptance test"

	column {
		name = "column1"
		type = "NUMBER(38,0)"
	}
	column {
		name = "column2"
		type = "TIMESTAMP_NTZ(9)"
	}

	column {
		name = "column4"
		type = "NUMBER(38,0)"
		identity {
			start_num = 2
			step_num = 4
		}
	}
}
`
	return fmt.Sprintf(s, name, databaseName, schemaName, name, databaseName, schemaName)
}

func TestAcc_TableCollate(t *testing.T) {
	accName := strings.ToUpper(acctest.RandStringFromCharSet(10, acctest.CharSetAlpha))

	resource.Test(t, resource.TestCase{
		ProtoV6ProviderFactories: acc.TestAccProtoV6ProviderFactories,
		PreCheck:                 func() { acc.TestAccPreCheck(t) },
		TerraformVersionChecks: []tfversion.TerraformVersionCheck{
			tfversion.RequireAbove(tfversion.Version1_5_0),
		},
		CheckDestroy: testAccCheckTableDestroy,
		Steps: []resource.TestStep{
			{
				Config: tableColumnWithCollate(accName, acc.TestDatabaseName, acc.TestSchemaName),
				Check: resource.ComposeTestCheckFunc(
					resource.TestCheckResourceAttr("snowflake_table.test_table", "name", accName),
					resource.TestCheckResourceAttr("snowflake_table.test_table", "database", acc.TestDatabaseName),
					resource.TestCheckResourceAttr("snowflake_table.test_table", "schema", acc.TestSchemaName),
					resource.TestCheckResourceAttr("snowflake_table.test_table", "comment", "Terraform acceptance test"),
					resource.TestCheckResourceAttr("snowflake_table.test_table", "column.#", "3"),
					resource.TestCheckResourceAttr("snowflake_table.test_table", "column.0.name", "column1"),
					resource.TestCheckResourceAttr("snowflake_table.test_table", "column.0.collate", "en"),
					resource.TestCheckResourceAttr("snowflake_table.test_table", "column.1.name", "column2"),
					resource.TestCheckResourceAttr("snowflake_table.test_table", "column.1.collate", ""),
					resource.TestCheckResourceAttr("snowflake_table.test_table", "column.2.name", "column3"),
					resource.TestCheckResourceAttr("snowflake_table.test_table", "column.2.collate", ""),
				),
			},
			{
				Config: alterTableColumnWithCollate(accName, acc.TestDatabaseName, acc.TestSchemaName),
				Check: resource.ComposeTestCheckFunc(
					resource.TestCheckResourceAttr("snowflake_table.test_table", "name", accName),
					resource.TestCheckResourceAttr("snowflake_table.test_table", "database", acc.TestDatabaseName),
					resource.TestCheckResourceAttr("snowflake_table.test_table", "schema", acc.TestSchemaName),
					resource.TestCheckResourceAttr("snowflake_table.test_table", "comment", "Terraform acceptance test"),
					resource.TestCheckResourceAttr("snowflake_table.test_table", "column.#", "4"),
					resource.TestCheckResourceAttr("snowflake_table.test_table", "column.0.name", "column1"),
					resource.TestCheckResourceAttr("snowflake_table.test_table", "column.0.collate", "en"),
					resource.TestCheckResourceAttr("snowflake_table.test_table", "column.1.name", "column2"),
					resource.TestCheckResourceAttr("snowflake_table.test_table", "column.1.collate", ""),
					resource.TestCheckResourceAttr("snowflake_table.test_table", "column.2.name", "column3"),
					resource.TestCheckResourceAttr("snowflake_table.test_table", "column.2.collate", ""),
					resource.TestCheckResourceAttr("snowflake_table.test_table", "column.3.name", "column4"),
					resource.TestCheckResourceAttr("snowflake_table.test_table", "column.3.collate", "utf8"),
				),
			},
			{
				Config:      alterTableColumnWithIncompatibleCollate(accName, acc.TestDatabaseName, acc.TestSchemaName),
				ExpectError: regexp.MustCompile("\"VARCHAR\\(200\\) COLLATE 'fr'\" because they have incompatible collations\\."),
				Check: resource.ComposeTestCheckFunc(
					resource.TestCheckResourceAttr("snowflake_table.test_table", "name", accName),
					resource.TestCheckResourceAttr("snowflake_table.test_table", "database", acc.TestDatabaseName),
					resource.TestCheckResourceAttr("snowflake_table.test_table", "schema", acc.TestSchemaName),
					resource.TestCheckResourceAttr("snowflake_table.test_table", "comment", "Terraform acceptance test"),
					resource.TestCheckResourceAttr("snowflake_table.test_table", "column.#", "4"),
					resource.TestCheckResourceAttr("snowflake_table.test_table", "column.0.name", "column1"),
					resource.TestCheckResourceAttr("snowflake_table.test_table", "column.0.collate", "en"),
					resource.TestCheckResourceAttr("snowflake_table.test_table", "column.1.name", "column2"),
					resource.TestCheckResourceAttr("snowflake_table.test_table", "column.1.collate", ""),
					resource.TestCheckResourceAttr("snowflake_table.test_table", "column.2.name", "column3"),
					resource.TestCheckResourceAttr("snowflake_table.test_table", "column.2.collate", ""),
					resource.TestCheckResourceAttr("snowflake_table.test_table", "column.3.name", "column4"),
					resource.TestCheckResourceAttr("snowflake_table.test_table", "column.3.collate", "utf8"),
				),
			},
		},
	})
}

func tableColumnWithCollate(name string, databaseName string, schemaName string) string {
	s := `
resource "snowflake_table" "test_table" {
	name     = "%s"
	database = "%s"
	schema   = "%s"
	comment  = "Terraform acceptance test"

	column {
		name = "column1"
		type = "VARCHAR(100)"
		collate = "en"
	}
	column {
		name = "column2"
		type = "VARCHAR(100)"
		collate = ""
	}
	column {
		name = "column3"
		type = "VARCHAR(100)"
	}
}
`
	return fmt.Sprintf(s, name, databaseName, schemaName)
}

func alterTableColumnWithCollate(name string, databaseName string, schemaName string) string {
	s := `
resource "snowflake_table" "test_table" {
	name     = "%s"
	database = "%s"
	schema   = "%s"
	comment  = "Terraform acceptance test"

	column {
		name = "column1"
		type = "VARCHAR(200)"
		collate = "en"
	}
	column {
		name = "column2"
		type = "VARCHAR(200)"
		collate = ""
	}
	column {
		name = "column3"
		type = "VARCHAR(200)"
	}
	column {
		name = "column4"
		type = "VARCHAR"
		collate = "utf8"
	}
}
`
	return fmt.Sprintf(s, name, databaseName, schemaName)
}

func alterTableColumnWithIncompatibleCollate(name string, databaseName string, schemaName string) string {
	s := `
resource "snowflake_table" "test_table" {
	name     = "%s"
	database = "%s"
	schema   = "%s"
	comment  = "Terraform acceptance test"

	column {
		name = "column1"
		type = "VARCHAR(200)"
		collate = "fr"
	}
	column {
		name = "column2"
		type = "VARCHAR(200)"
		collate = ""
	}
	column {
		name = "column3"
		type = "VARCHAR(200)"
	}
	column {
		name = "column4"
		type = "VARCHAR"
		collate = "utf8"
	}
}
`
	return fmt.Sprintf(s, name, databaseName, schemaName)
}

func TestAcc_TableRename(t *testing.T) {
	oldTableName := strings.ToUpper(acctest.RandStringFromCharSet(10, acctest.CharSetAlpha))
	newTableName := strings.ToUpper(acctest.RandStringFromCharSet(10, acctest.CharSetAlpha))

	resource.Test(t, resource.TestCase{
		ProtoV6ProviderFactories: acc.TestAccProtoV6ProviderFactories,
		PreCheck:                 func() { acc.TestAccPreCheck(t) },
		TerraformVersionChecks: []tfversion.TerraformVersionCheck{
			tfversion.RequireAbove(tfversion.Version1_5_0),
		},
		CheckDestroy: testAccCheckTableDestroy,
		Steps: []resource.TestStep{
			{
				Config: tableConfigWithName(oldTableName, acc.TestDatabaseName, acc.TestSchemaName),
				Check: resource.ComposeTestCheckFunc(
					resource.TestCheckResourceAttr("snowflake_table.test_table", "name", oldTableName),
					resource.TestCheckResourceAttr("snowflake_table.test_table", "database", acc.TestDatabaseName),
					resource.TestCheckResourceAttr("snowflake_table.test_table", "schema", acc.TestSchemaName),
					resource.TestCheckResourceAttr("snowflake_table.test_table", "change_tracking", "false"),
					resource.TestCheckResourceAttr("snowflake_table.test_table", "column.#", "1"),
					resource.TestCheckResourceAttr("snowflake_table.test_table", "column.0.name", "column1"),
					resource.TestCheckResourceAttr("snowflake_table.test_table", "column.0.type", "VARIANT"),
					resource.TestCheckNoResourceAttr("snowflake_table.test_table", "primary_key.0"),
				),
			},
			{
				Config: tableConfigWithName(newTableName, acc.TestDatabaseName, acc.TestSchemaName),
				Check: resource.ComposeTestCheckFunc(
					resource.TestCheckResourceAttr("snowflake_table.test_table", "name", newTableName),
					resource.TestCheckResourceAttr("snowflake_table.test_table", "database", acc.TestDatabaseName),
					resource.TestCheckResourceAttr("snowflake_table.test_table", "schema", acc.TestSchemaName),
					resource.TestCheckResourceAttr("snowflake_table.test_table", "change_tracking", "false"),
					resource.TestCheckResourceAttr("snowflake_table.test_table", "column.#", "1"),
					resource.TestCheckResourceAttr("snowflake_table.test_table", "column.0.name", "column1"),
					resource.TestCheckResourceAttr("snowflake_table.test_table", "column.0.type", "VARIANT"),
					resource.TestCheckNoResourceAttr("snowflake_table.test_table", "primary_key.0"),
				),
			},
		},
	})
}

func tableConfigWithName(tableName string, databaseName string, schemaName string) string {
	s := `
resource "snowflake_table" "test_table" {
	name     = "%s"
	database = "%s"
	schema   = "%s"
	column {
		name = "column1"
		type = "VARIANT"
	}
}
`
	return fmt.Sprintf(s, tableName, databaseName, schemaName)
}

func TestAcc_Table_MaskingPolicy(t *testing.T) {
	accName := strings.ToUpper(acctest.RandStringFromCharSet(10, acctest.CharSetAlpha))

	resource.Test(t, resource.TestCase{
		ProtoV6ProviderFactories: acc.TestAccProtoV6ProviderFactories,
		PreCheck:                 func() { acc.TestAccPreCheck(t) },
		TerraformVersionChecks: []tfversion.TerraformVersionCheck{
			tfversion.RequireAbove(tfversion.Version1_5_0),
		},
		CheckDestroy: testAccCheckTableDestroy,
		Steps: []resource.TestStep{
			{
				Config: tableWithMaskingPolicy(accName, acc.TestDatabaseName, acc.TestSchemaName, "policy1"),
				Check: resource.ComposeTestCheckFunc(
					resource.TestCheckResourceAttr("snowflake_table.test_table", "name", accName),
					resource.TestCheckResourceAttr("snowflake_table.test_table", "column.0.masking_policy", sdk.NewSchemaObjectIdentifier(acc.TestDatabaseName, acc.TestSchemaName, fmt.Sprintf("%s1", accName)).FullyQualifiedName()),
				),
			},
			// this step proves https://github.com/Snowflake-Labs/terraform-provider-snowflake/pull/2186
			{
				Config: tableWithMaskingPolicy(accName, acc.TestDatabaseName, acc.TestSchemaName, "policy2"),
				Check: resource.ComposeTestCheckFunc(
					resource.TestCheckResourceAttr("snowflake_table.test_table", "name", accName),
					resource.TestCheckResourceAttr("snowflake_table.test_table", "column.0.masking_policy", sdk.NewSchemaObjectIdentifier(acc.TestDatabaseName, acc.TestSchemaName, fmt.Sprintf("%s2", accName)).FullyQualifiedName()),
				),
			},
		},
	})
}

// proves https://github.com/Snowflake-Labs/terraform-provider-snowflake/issues/2356 issue is fixed.
func TestAcc_Table_DefaultDataRetentionTime(t *testing.T) {
	schemaName := strings.ToUpper(acctest.RandStringFromCharSet(10, acctest.CharSetAlpha))
	tableName := strings.ToUpper(acctest.RandStringFromCharSet(10, acctest.CharSetAlpha))
	id := sdk.NewSchemaObjectIdentifier(acc.TestDatabaseName, schemaName, tableName)

	configVariablesWithoutTableDataRetentionTime := func(schemaDataRetentionTime int) config.Variables {
		return config.Variables{
			"database":                   config.StringVariable(acc.TestDatabaseName),
			"schema":                     config.StringVariable(schemaName),
			"table":                      config.StringVariable(tableName),
			"schema_data_retention_time": config.IntegerVariable(schemaDataRetentionTime),
		}
	}

	configVariablesWithTableDataRetentionTime := func(schemaDataRetentionTime int, tableDataRetentionTime int) config.Variables {
		vars := configVariablesWithoutTableDataRetentionTime(schemaDataRetentionTime)
		vars["table_data_retention_time"] = config.IntegerVariable(tableDataRetentionTime)
		return vars
	}

	resource.Test(t, resource.TestCase{
		ProtoV6ProviderFactories: acc.TestAccProtoV6ProviderFactories,
		PreCheck:                 func() { acc.TestAccPreCheck(t) },
		TerraformVersionChecks: []tfversion.TerraformVersionCheck{
			tfversion.RequireAbove(tfversion.Version1_5_0),
		},
		CheckDestroy: testAccCheckTableDestroy,
		Steps: []resource.TestStep{
			{
				ConfigDirectory: acc.ConfigurationDirectory("TestAcc_Table_DefaultDataRetentionTime/WithoutTable"),
				ConfigVariables: configVariablesWithoutTableDataRetentionTime(5),
				Check: resource.ComposeTestCheckFunc(
					resource.TestCheckResourceAttr("snowflake_table.test", "data_retention_time_in_days", "-1"),
					checkSchemaAndTableDataRetentionTime(id, 5, 5),
				),
			},
			{
				ConfigDirectory: acc.ConfigurationDirectory("TestAcc_Table_DefaultDataRetentionTime/WithoutTable"),
				ConfigVariables: configVariablesWithoutTableDataRetentionTime(10),
				Check: resource.ComposeTestCheckFunc(
					resource.TestCheckResourceAttr("snowflake_table.test", "data_retention_time_in_days", "-1"),
					checkSchemaAndTableDataRetentionTime(id, 10, 10),
				),
			},
			{
				ConfigDirectory: acc.ConfigurationDirectory("TestAcc_Table_DefaultDataRetentionTime/WithTable"),
				ConfigVariables: configVariablesWithTableDataRetentionTime(10, 5),
				Check: resource.ComposeTestCheckFunc(
					resource.TestCheckResourceAttr("snowflake_table.test", "data_retention_time_in_days", "5"),
					checkSchemaAndTableDataRetentionTime(id, 10, 5),
				),
			},
			{
				ConfigDirectory: acc.ConfigurationDirectory("TestAcc_Table_DefaultDataRetentionTime/WithTable"),
				ConfigVariables: configVariablesWithTableDataRetentionTime(10, 15),
				Check: resource.ComposeTestCheckFunc(
					resource.TestCheckResourceAttr("snowflake_table.test", "data_retention_time_in_days", "15"),
					checkSchemaAndTableDataRetentionTime(id, 10, 15),
				),
			},
			{
				ConfigDirectory: acc.ConfigurationDirectory("TestAcc_Table_DefaultDataRetentionTime/WithoutTable"),
				ConfigVariables: configVariablesWithoutTableDataRetentionTime(10),
				Check: resource.ComposeTestCheckFunc(
					resource.TestCheckResourceAttr("snowflake_table.test", "data_retention_time_in_days", "-1"),
					checkSchemaAndTableDataRetentionTime(id, 10, 10),
				),
			},
			{
				ConfigDirectory: acc.ConfigurationDirectory("TestAcc_Table_DefaultDataRetentionTime/WithTable"),
				ConfigVariables: configVariablesWithTableDataRetentionTime(10, 0),
				Check: resource.ComposeTestCheckFunc(
					resource.TestCheckResourceAttr("snowflake_table.test", "data_retention_time_in_days", "0"),
					checkSchemaAndTableDataRetentionTime(id, 10, 0),
				),
			},
			{
				ConfigDirectory: acc.ConfigurationDirectory("TestAcc_Table_DefaultDataRetentionTime/WithTable"),
				ConfigVariables: configVariablesWithTableDataRetentionTime(10, 3),
				Check: resource.ComposeTestCheckFunc(
					resource.TestCheckResourceAttr("snowflake_table.test", "data_retention_time_in_days", "3"),
					checkSchemaAndTableDataRetentionTime(id, 10, 3),
				),
			},
		},
	})
}

// proves https://github.com/Snowflake-Labs/terraform-provider-snowflake/issues/2356 issue is fixed.
func TestAcc_Table_DefaultDataRetentionTime_SetOutsideOfTerraform(t *testing.T) {
	schemaName := strings.ToUpper(acctest.RandStringFromCharSet(10, acctest.CharSetAlpha))
	tableName := strings.ToUpper(acctest.RandStringFromCharSet(10, acctest.CharSetAlpha))
	id := sdk.NewSchemaObjectIdentifier(acc.TestDatabaseName, schemaName, tableName)

	configVariablesWithoutTableDataRetentionTime := func(schemaDataRetentionTime int) config.Variables {
		return config.Variables{
			"database":                   config.StringVariable(acc.TestDatabaseName),
			"schema":                     config.StringVariable(schemaName),
			"table":                      config.StringVariable(tableName),
			"schema_data_retention_time": config.IntegerVariable(schemaDataRetentionTime),
		}
	}

	configVariablesWithTableDataRetentionTime := func(schemaDataRetentionTime int, tableDataRetentionTime int) config.Variables {
		vars := configVariablesWithoutTableDataRetentionTime(schemaDataRetentionTime)
		vars["table_data_retention_time"] = config.IntegerVariable(tableDataRetentionTime)
		return vars
	}

	resource.Test(t, resource.TestCase{
		ProtoV6ProviderFactories: acc.TestAccProtoV6ProviderFactories,
		PreCheck:                 func() { acc.TestAccPreCheck(t) },
		TerraformVersionChecks: []tfversion.TerraformVersionCheck{
			tfversion.RequireAbove(tfversion.Version1_5_0),
		},
		CheckDestroy: nil,
		Steps: []resource.TestStep{
			{
				ConfigDirectory: acc.ConfigurationDirectory("TestAcc_Table_DefaultDataRetentionTime/WithoutTable"),
				ConfigVariables: configVariablesWithoutTableDataRetentionTime(5),
				Check: resource.ComposeTestCheckFunc(
					resource.TestCheckResourceAttr("snowflake_table.test", "data_retention_time_in_days", "-1"),
					checkSchemaAndTableDataRetentionTime(id, 5, 5),
				),
			},
			{
				PreConfig:       setTableDataRetentionTime(t, id, 20),
				ConfigDirectory: acc.ConfigurationDirectory("TestAcc_Table_DefaultDataRetentionTime/WithoutTable"),
				ConfigVariables: configVariablesWithoutTableDataRetentionTime(5),
				Check: resource.ComposeTestCheckFunc(
					resource.TestCheckResourceAttr("snowflake_table.test", "data_retention_time_in_days", "-1"),
					checkSchemaAndTableDataRetentionTime(id, 5, 5),
				),
			},
			{
				ConfigDirectory: acc.ConfigurationDirectory("TestAcc_Table_DefaultDataRetentionTime/WithTable"),
				ConfigVariables: configVariablesWithTableDataRetentionTime(10, 3),
				Check: resource.ComposeTestCheckFunc(
					resource.TestCheckResourceAttr("snowflake_table.test", "data_retention_time_in_days", "3"),
					checkSchemaAndTableDataRetentionTime(id, 10, 3),
				),
				ConfigPlanChecks: resource.ConfigPlanChecks{
					PostApplyPostRefresh: []plancheck.PlanCheck{
						plancheck.ExpectEmptyPlan(),
					},
				},
			},
		},
	})
}

func tableWithMaskingPolicy(name string, databaseName string, schemaName string, policy string) string {
	s := `
resource "snowflake_masking_policy" "policy1" {
	name 	 		   = "%[1]s1"
	database 	       = "%[2]s"
	schema   		   = "%[3]s"
	signature {
		column {
			name = "val"
			type = "VARCHAR"
		}
	}
	masking_expression = "case when current_role() in ('ANALYST') then val else sha2(val, 512) end"
	return_data_type   = "VARCHAR(16777216)"
}

resource "snowflake_masking_policy" "policy2" {
	name 	 		   = "%[1]s2"
	database 	       = "%[2]s"
	schema   		   = "%[3]s"
	signature {
		column {
			name = "val"
			type = "VARCHAR"
		}
	}
	masking_expression = "case when current_role() in ('ANALYST') then val else sha2(val, 512) end"
	return_data_type   = "VARCHAR(16777216)"
}

resource "snowflake_table" "test_table" {
	name     = "%[1]s"
	database = "%[2]s"
	schema   = "%[3]s"
	comment  = "Terraform acceptance test"

	column {
		name = "column1"
		type = "VARCHAR(16)"
		masking_policy = snowflake_masking_policy.%[4]s.qualified_name
	}
}
`
	return fmt.Sprintf(s, name, databaseName, schemaName, policy)
}

func testAccCheckTableDestroy(s *terraform.State) error {
	db := acc.TestAccProvider.Meta().(*sql.DB)
	client := sdk.NewClientFromDB(db)
	for _, rs := range s.RootModule().Resources {
		if rs.Type != "snowflake_table" {
			continue
		}
		ctx := context.Background()
		id := sdk.NewSchemaObjectIdentifier(rs.Primary.Attributes["database"], rs.Primary.Attributes["schema"], rs.Primary.Attributes["name"])
		existingTable, err := client.Tables.ShowByID(ctx, id)
		if err == nil {
			return fmt.Errorf("table %v still exists", existingTable.ID().FullyQualifiedName())
		}
	}
	return nil
}

func checkSchemaAndTableDataRetentionTime(id sdk.SchemaObjectIdentifier, expectedSchemaRetentionDays int, expectedTableRetentionsDays int) func(state *terraform.State) error {
	return func(state *terraform.State) error {
		db := acc.TestAccProvider.Meta().(*sql.DB)
		client := sdk.NewClientFromDB(db)
		ctx := context.Background()

		s, err := client.Schemas.ShowByID(ctx, sdk.NewDatabaseObjectIdentifier(id.DatabaseName(), id.SchemaName()))
		if err != nil {
			return err
		}

		// "retention_time" may sometimes be an empty string instead of an integer
		var schemaRetentionTime int64
		{
			rt := s.RetentionTime
			if rt == "" {
				rt = "0"
			}

			schemaRetentionTime, err = strconv.ParseInt(rt, 10, 64)
			if err != nil {
				return err
			}
		}

		if schemaRetentionTime != int64(expectedSchemaRetentionDays) {
			return fmt.Errorf("invalid schema retention time, expected: %d, got: %d", expectedSchemaRetentionDays, schemaRetentionTime)
		}

		table, err := client.Tables.ShowByID(ctx, id)
		if err != nil {
			return err
		}

		if table.RetentionTime != expectedTableRetentionsDays {
			return fmt.Errorf("invalid table retention time, expected: %d, got: %d", expectedTableRetentionsDays, table.RetentionTime)
		}

		return nil
	}
}

func setTableDataRetentionTime(t *testing.T, id sdk.SchemaObjectIdentifier, days int) func() {
	t.Helper()

	return func() {
		client, err := sdk.NewDefaultClient()
		require.NoError(t, err)
		ctx := context.Background()

		err = client.Tables.Alter(ctx, sdk.NewAlterTableRequest(id).WithSet(sdk.NewTableSetRequest().WithDataRetentionTimeInDays(sdk.Int(days))))
		require.NoError(t, err)
	}
}<|MERGE_RESOLUTION|>--- conflicted
+++ resolved
@@ -4,11 +4,8 @@
 	"context"
 	"database/sql"
 	"fmt"
-<<<<<<< HEAD
+	"regexp"
 	"strconv"
-=======
-	"regexp"
->>>>>>> 56771f18
 	"strings"
 	"testing"
 
