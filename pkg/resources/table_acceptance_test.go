package resources_test

import (
	"fmt"
	"strings"
	"testing"

	"github.com/hashicorp/terraform-plugin-sdk/v2/helper/acctest"
	"github.com/hashicorp/terraform-plugin-sdk/v2/helper/resource"
)

func TestAcc_Table(t *testing.T) {
	accName := strings.ToUpper(acctest.RandStringFromCharSet(10, acctest.CharSetAlpha))

	table2Name := strings.ToUpper(acctest.RandStringFromCharSet(10, acctest.CharSetAlpha))
	table3Name := strings.ToUpper(acctest.RandStringFromCharSet(10, acctest.CharSetAlpha))

	resource.ParallelTest(t, resource.TestCase{
		Providers: providers(),
		Steps: []resource.TestStep{
			{
				Config: tableConfig(accName),
				Check: resource.ComposeTestCheckFunc(
					resource.TestCheckResourceAttr("snowflake_table.test_table", "name", accName),
					resource.TestCheckResourceAttr("snowflake_table.test_table", "database", accName),
					resource.TestCheckResourceAttr("snowflake_table.test_table", "schema", accName),
					resource.TestCheckResourceAttr("snowflake_table.test_table", "data_retention_days", "1"),
					resource.TestCheckResourceAttr("snowflake_table.test_table", "change_tracking", "false"),
					resource.TestCheckResourceAttr("snowflake_table.test_table", "comment", "Terraform acceptance test"),
					resource.TestCheckResourceAttr("snowflake_table.test_table", "column.#", "2"),
					resource.TestCheckResourceAttr("snowflake_table.test_table", "column.0.name", "column1"),
					resource.TestCheckResourceAttr("snowflake_table.test_table", "column.0.type", "VARIANT"),
					resource.TestCheckResourceAttr("snowflake_table.test_table", "column.1.name", "column2"),
					resource.TestCheckResourceAttr("snowflake_table.test_table", "column.1.comment", ""),
					resource.TestCheckNoResourceAttr("snowflake_table.test_table", "primary_key"),
				),
			},
			{
				Config: tableConfig2(accName),
				Check: resource.ComposeTestCheckFunc(
					resource.TestCheckResourceAttr("snowflake_table.test_table", "name", accName),
					resource.TestCheckResourceAttr("snowflake_table.test_table", "database", accName),
					resource.TestCheckResourceAttr("snowflake_table.test_table", "schema", accName),
					resource.TestCheckResourceAttr("snowflake_table.test_table", "data_retention_days", "1"),
					resource.TestCheckResourceAttr("snowflake_table.test_table", "change_tracking", "false"),
					resource.TestCheckResourceAttr("snowflake_table.test_table", "comment", "Terraform acceptance test"),
					resource.TestCheckResourceAttr("snowflake_table.test_table", "column.#", "2"),
					resource.TestCheckResourceAttr("snowflake_table.test_table", "column.0.name", "column2"),
					resource.TestCheckResourceAttr("snowflake_table.test_table", "column.0.type", "VARCHAR(16777216)"),
					resource.TestCheckResourceAttr("snowflake_table.test_table", "column.0.comment", ""),
					resource.TestCheckResourceAttr("snowflake_table.test_table", "column.1.name", "column3"),
					resource.TestCheckResourceAttr("snowflake_table.test_table", "column.1.type", "FLOAT"),
					resource.TestCheckResourceAttr("snowflake_table.test_table", "column.1.comment", ""),
					resource.TestCheckNoResourceAttr("snowflake_table.test_table", "cluster_by"),
					resource.TestCheckNoResourceAttr("snowflake_table.test_table", "primary_key"),
				),
			},
			{
				Config: tableConfig3(accName, table2Name),
				Check: resource.ComposeTestCheckFunc(
					resource.TestCheckResourceAttr("snowflake_table.test_table2", "name", table2Name),
					resource.TestCheckResourceAttr("snowflake_table.test_table2", "database", accName),
					resource.TestCheckResourceAttr("snowflake_table.test_table2", "schema", accName),
					resource.TestCheckResourceAttr("snowflake_table.test_table2", "data_retention_days", "1"),
					resource.TestCheckResourceAttr("snowflake_table.test_table2", "change_tracking", "false"),
					resource.TestCheckResourceAttr("snowflake_table.test_table2", "comment", "Terraform acceptance test"),
					resource.TestCheckResourceAttr("snowflake_table.test_table2", "column.#", "2"),
					resource.TestCheckResourceAttr("snowflake_table.test_table2", "column.0.name", "COL1"),
					resource.TestCheckResourceAttr("snowflake_table.test_table2", "column.0.type", "VARCHAR(16777216)"),
					resource.TestCheckResourceAttr("snowflake_table.test_table2", "column.1.name", "col2"),
					resource.TestCheckResourceAttr("snowflake_table.test_table2", "cluster_by.#", "1"),
					resource.TestCheckResourceAttr("snowflake_table.test_table2", "cluster_by.0", "COL1"),
					resource.TestCheckResourceAttr("snowflake_table.test_table2", "column.1.type", "FLOAT"),
				),
			},
			{
				Config: tableConfig4(accName, table2Name),
				Check: resource.ComposeTestCheckFunc(
					resource.TestCheckResourceAttr("snowflake_table.test_table2", "name", table2Name),
					resource.TestCheckResourceAttr("snowflake_table.test_table2", "database", accName),
					resource.TestCheckResourceAttr("snowflake_table.test_table2", "schema", accName),
					resource.TestCheckResourceAttr("snowflake_table.test_table2", "data_retention_days", "1"),
					resource.TestCheckResourceAttr("snowflake_table.test_table2", "change_tracking", "false"),
					resource.TestCheckResourceAttr("snowflake_table.test_table2", "comment", "Terraform acceptance test"),
					resource.TestCheckResourceAttr("snowflake_table.test_table2", "column.#", "2"),
					resource.TestCheckResourceAttr("snowflake_table.test_table2", "column.0.name", "COL1"),
					resource.TestCheckResourceAttr("snowflake_table.test_table2", "column.0.type", "VARCHAR(16777216)"),
					resource.TestCheckResourceAttr("snowflake_table.test_table2", "column.1.name", "col2"),
					resource.TestCheckResourceAttr("snowflake_table.test_table2", "cluster_by.#", "2"),
					resource.TestCheckResourceAttr("snowflake_table.test_table2", "cluster_by.1", "\"col2\""),
				),
			},
			{
				Config: tableConfig5(accName, table2Name),
				Check: resource.ComposeTestCheckFunc(
					resource.TestCheckResourceAttr("snowflake_table.test_table2", "name", table2Name),
					resource.TestCheckResourceAttr("snowflake_table.test_table2", "database", accName),
					resource.TestCheckResourceAttr("snowflake_table.test_table2", "schema", accName),
					resource.TestCheckResourceAttr("snowflake_table.test_table2", "data_retention_days", "1"),
					resource.TestCheckResourceAttr("snowflake_table.test_table2", "change_tracking", "false"),
					resource.TestCheckResourceAttr("snowflake_table.test_table2", "comment", "Terraform acceptance test"),
					resource.TestCheckResourceAttr("snowflake_table.test_table2", "column.#", "2"),
					resource.TestCheckResourceAttr("snowflake_table.test_table2", "column.0.name", "COL1"),
					resource.TestCheckResourceAttr("snowflake_table.test_table2", "column.0.type", "VARCHAR(16777216)"),
					resource.TestCheckResourceAttr("snowflake_table.test_table2", "column.1.name", "col2"),
					resource.TestCheckResourceAttr("snowflake_table.test_table2", "cluster_by.#", "2"),
					resource.TestCheckResourceAttr("snowflake_table.test_table2", "cluster_by.0", "\"col2\""),
				),
			},
			{
				Config: tableConfig6(accName),
				Check: resource.ComposeTestCheckFunc(
					resource.TestCheckResourceAttr("snowflake_table.test_table", "name", accName),
					resource.TestCheckResourceAttr("snowflake_table.test_table", "database", accName),
					resource.TestCheckResourceAttr("snowflake_table.test_table", "schema", accName),
					resource.TestCheckResourceAttr("snowflake_table.test_table", "data_retention_days", "1"),
					resource.TestCheckResourceAttr("snowflake_table.test_table", "change_tracking", "false"),
					resource.TestCheckResourceAttr("snowflake_table.test_table", "comment", "Terraform acceptance test"),
					resource.TestCheckResourceAttr("snowflake_table.test_table", "column.#", "2"),
					resource.TestCheckResourceAttr("snowflake_table.test_table", "column.0.name", "column2"),
					resource.TestCheckResourceAttr("snowflake_table.test_table", "column.0.type", "VARCHAR(16777216)"),
					resource.TestCheckResourceAttr("snowflake_table.test_table", "column.0.nullable", "true"),
					resource.TestCheckResourceAttr("snowflake_table.test_table", "column.1.name", "column3"),
					resource.TestCheckResourceAttr("snowflake_table.test_table", "column.1.type", "FLOAT"),
					resource.TestCheckResourceAttr("snowflake_table.test_table", "column.1.nullable", "false"),
					resource.TestCheckNoResourceAttr("snowflake_table.test_table", "cluster_by"),
					resource.TestCheckNoResourceAttr("snowflake_table.test_table", "primary_key"),
				),
			},
			{
				Config: tableConfig7(accName),
				Check: resource.ComposeTestCheckFunc(
					resource.TestCheckResourceAttr("snowflake_table.test_table", "name", accName),
					resource.TestCheckResourceAttr("snowflake_table.test_table", "database", accName),
					resource.TestCheckResourceAttr("snowflake_table.test_table", "schema", accName),
					resource.TestCheckResourceAttr("snowflake_table.test_table", "data_retention_days", "1"),
					resource.TestCheckResourceAttr("snowflake_table.test_table", "change_tracking", "false"),
					resource.TestCheckResourceAttr("snowflake_table.test_table", "comment", "Terraform acceptance test"),
					resource.TestCheckResourceAttr("snowflake_table.test_table", "column.#", "2"),
					resource.TestCheckResourceAttr("snowflake_table.test_table", "column.0.name", "column2"),
					resource.TestCheckResourceAttr("snowflake_table.test_table", "column.0.type", "VARCHAR(16777216)"),
					resource.TestCheckResourceAttr("snowflake_table.test_table", "column.0.nullable", "true"),
					resource.TestCheckResourceAttr("snowflake_table.test_table", "column.1.name", "column3"),
					resource.TestCheckResourceAttr("snowflake_table.test_table", "column.1.type", "FLOAT"),
					resource.TestCheckResourceAttr("snowflake_table.test_table", "column.1.nullable", "false"),
					resource.TestCheckNoResourceAttr("snowflake_table.test_table", "cluster_by"),
					resource.TestCheckResourceAttr("snowflake_table.test_table", "primary_key.0.keys.0", "column2"),
					resource.TestCheckResourceAttr("snowflake_table.test_table", "primary_key.0.name", ""),
				),
			},
			{
				Config: tableConfig8(accName),
				Check: resource.ComposeTestCheckFunc(
					resource.TestCheckResourceAttr("snowflake_table.test_table", "name", accName),
					resource.TestCheckResourceAttr("snowflake_table.test_table", "database", accName),
					resource.TestCheckResourceAttr("snowflake_table.test_table", "schema", accName),
					resource.TestCheckResourceAttr("snowflake_table.test_table", "data_retention_days", "1"),
					resource.TestCheckResourceAttr("snowflake_table.test_table", "change_tracking", "false"),
					resource.TestCheckResourceAttr("snowflake_table.test_table", "comment", "Terraform acceptance test"),
					resource.TestCheckResourceAttr("snowflake_table.test_table", "column.#", "2"),
					resource.TestCheckResourceAttr("snowflake_table.test_table", "column.0.name", "column2"),
					resource.TestCheckResourceAttr("snowflake_table.test_table", "column.0.type", "VARCHAR(16777216)"),
					resource.TestCheckResourceAttr("snowflake_table.test_table", "column.0.nullable", "true"),
					resource.TestCheckResourceAttr("snowflake_table.test_table", "column.1.name", "column3"),
					resource.TestCheckResourceAttr("snowflake_table.test_table", "column.1.type", "FLOAT"),
					resource.TestCheckResourceAttr("snowflake_table.test_table", "column.1.nullable", "false"),
					resource.TestCheckNoResourceAttr("snowflake_table.test_table", "cluster_by"),
					resource.TestCheckResourceAttr("snowflake_table.test_table", "primary_key.0.keys.0", "column2"),
					resource.TestCheckResourceAttr("snowflake_table.test_table", "primary_key.0.keys.1", "column3"),
					resource.TestCheckResourceAttr("snowflake_table.test_table", "primary_key.0.name", "new_name"),
				),
			},
			{
				Config: tableConfig9CreateTableWithColumnComment(accName, table2Name),
				Check: resource.ComposeTestCheckFunc(
					resource.TestCheckResourceAttr("snowflake_table.test_table2", "name", table2Name),
					resource.TestCheckResourceAttr("snowflake_table.test_table2", "database", accName),
					resource.TestCheckResourceAttr("snowflake_table.test_table2", "schema", accName),
					resource.TestCheckResourceAttr("snowflake_table.test_table2", "data_retention_days", "1"),
					resource.TestCheckResourceAttr("snowflake_table.test_table2", "change_tracking", "false"),
					resource.TestCheckResourceAttr("snowflake_table.test_table2", "comment", "Terraform acceptance test"),
					resource.TestCheckResourceAttr("snowflake_table.test_table2", "column.#", "2"),
					resource.TestCheckResourceAttr("snowflake_table.test_table2", "column.0.name", "COL1"),
					resource.TestCheckResourceAttr("snowflake_table.test_table2", "column.0.type", "VARCHAR(16777216)"),
					resource.TestCheckResourceAttr("snowflake_table.test_table2", "column.0.nullable", "true"),
					resource.TestCheckResourceAttr("snowflake_table.test_table2", "column.0.comment", ""),
					resource.TestCheckResourceAttr("snowflake_table.test_table2", "column.1.name", "COL2"),
					resource.TestCheckResourceAttr("snowflake_table.test_table2", "column.1.type", "FLOAT"),
					resource.TestCheckResourceAttr("snowflake_table.test_table2", "column.1.nullable", "false"),
					resource.TestCheckResourceAttr("snowflake_table.test_table2", "column.1.comment", "some comment"),
					resource.TestCheckNoResourceAttr("snowflake_table.test_table2", "cluster_by"),
					resource.TestCheckNoResourceAttr("snowflake_table.test_table2", "primary_key"),
				),
			},
			{
				Config: tableConfig10AlterTableColumnComment(accName, table2Name),
				Check: resource.ComposeTestCheckFunc(
					resource.TestCheckResourceAttr("snowflake_table.test_table2", "name", table2Name),
					resource.TestCheckResourceAttr("snowflake_table.test_table2", "database", accName),
					resource.TestCheckResourceAttr("snowflake_table.test_table2", "schema", accName),
					resource.TestCheckResourceAttr("snowflake_table.test_table2", "data_retention_days", "1"),
					resource.TestCheckResourceAttr("snowflake_table.test_table2", "change_tracking", "false"),
					resource.TestCheckResourceAttr("snowflake_table.test_table2", "comment", "Terraform acceptance test"),
					resource.TestCheckResourceAttr("snowflake_table.test_table2", "column.#", "2"),
					resource.TestCheckResourceAttr("snowflake_table.test_table2", "column.0.name", "COL1"),
					resource.TestCheckResourceAttr("snowflake_table.test_table2", "column.0.type", "VARCHAR(16777216)"),
					resource.TestCheckResourceAttr("snowflake_table.test_table2", "column.0.nullable", "true"),
					resource.TestCheckResourceAttr("snowflake_table.test_table2", "column.0.comment", "other comment"),
					resource.TestCheckResourceAttr("snowflake_table.test_table2", "column.1.name", "COL2"),
					resource.TestCheckResourceAttr("snowflake_table.test_table2", "column.1.type", "FLOAT"),
					resource.TestCheckResourceAttr("snowflake_table.test_table2", "column.1.nullable", "false"),
					resource.TestCheckResourceAttr("snowflake_table.test_table2", "column.1.comment", ""),
					resource.TestCheckNoResourceAttr("snowflake_table.test_table2", "cluster_by"),
					resource.TestCheckNoResourceAttr("snowflake_table.test_table2", "primary_key"),
				),
			},
			{
				Config: tableConfig11AlterTableAddColumnWithComment(accName, table2Name),
				Check: resource.ComposeTestCheckFunc(
					resource.TestCheckResourceAttr("snowflake_table.test_table2", "name", table2Name),
					resource.TestCheckResourceAttr("snowflake_table.test_table2", "database", accName),
					resource.TestCheckResourceAttr("snowflake_table.test_table2", "schema", accName),
					resource.TestCheckResourceAttr("snowflake_table.test_table2", "data_retention_days", "1"),
					resource.TestCheckResourceAttr("snowflake_table.test_table2", "change_tracking", "false"),
					resource.TestCheckResourceAttr("snowflake_table.test_table2", "comment", "Terraform acceptance test"),
					resource.TestCheckResourceAttr("snowflake_table.test_table2", "column.#", "3"),
					resource.TestCheckResourceAttr("snowflake_table.test_table2", "column.0.name", "COL1"),
					resource.TestCheckResourceAttr("snowflake_table.test_table2", "column.0.type", "VARCHAR(16777216)"),
					resource.TestCheckResourceAttr("snowflake_table.test_table2", "column.0.nullable", "true"),
					resource.TestCheckResourceAttr("snowflake_table.test_table2", "column.0.comment", "other comment"),
					resource.TestCheckResourceAttr("snowflake_table.test_table2", "column.1.name", "COL2"),
					resource.TestCheckResourceAttr("snowflake_table.test_table2", "column.1.type", "FLOAT"),
					resource.TestCheckResourceAttr("snowflake_table.test_table2", "column.1.nullable", "false"),
					resource.TestCheckResourceAttr("snowflake_table.test_table2", "column.1.comment", ""),
					resource.TestCheckResourceAttr("snowflake_table.test_table2", "column.2.name", "COL3"),
					resource.TestCheckResourceAttr("snowflake_table.test_table2", "column.2.type", "NUMBER(38,0)"),
					resource.TestCheckResourceAttr("snowflake_table.test_table2", "column.2.nullable", "false"),
					resource.TestCheckResourceAttr("snowflake_table.test_table2", "column.2.comment", "extra"),
					resource.TestCheckNoResourceAttr("snowflake_table.test_table2", "cluster_by"),
					resource.TestCheckNoResourceAttr("snowflake_table.test_table2", "primary_key"),
				),
			},
			{
				Config: tableConfig12CreateTableWithDataRetention(accName, table3Name),
				Check: resource.ComposeTestCheckFunc(
					resource.TestCheckResourceAttr("snowflake_table.test_table3", "name", table3Name),
					resource.TestCheckResourceAttr("snowflake_table.test_table3", "database", accName),
					resource.TestCheckResourceAttr("snowflake_table.test_table3", "schema", accName),
					resource.TestCheckResourceAttr("snowflake_table.test_table3", "data_retention_days", "10"),
					resource.TestCheckResourceAttr("snowflake_table.test_table3", "change_tracking", "false"),
					resource.TestCheckResourceAttr("snowflake_table.test_table3", "comment", "Terraform acceptance test"),
					resource.TestCheckResourceAttr("snowflake_table.test_table3", "column.#", "2"),
					resource.TestCheckResourceAttr("snowflake_table.test_table3", "column.0.name", "column1"),
					resource.TestCheckResourceAttr("snowflake_table.test_table3", "column.0.type", "VARIANT"),
					resource.TestCheckResourceAttr("snowflake_table.test_table3", "column.1.name", "column2"),
					resource.TestCheckResourceAttr("snowflake_table.test_table3", "column.1.type", "VARCHAR(16)"),
					resource.TestCheckNoResourceAttr("snowflake_table.test_table3", "cluster_by"),
					resource.TestCheckNoResourceAttr("snowflake_table.test_table3", "primary_key"),
				),
			},
			{
				Config: tableConfig13AlterTableDataRetention(accName, table3Name),
				Check: resource.ComposeTestCheckFunc(
					resource.TestCheckResourceAttr("snowflake_table.test_table3", "name", table3Name),
					resource.TestCheckResourceAttr("snowflake_table.test_table3", "database", accName),
					resource.TestCheckResourceAttr("snowflake_table.test_table3", "schema", accName),
					resource.TestCheckResourceAttr("snowflake_table.test_table3", "data_retention_days", "0"),
					resource.TestCheckResourceAttr("snowflake_table.test_table3", "change_tracking", "false"),
					resource.TestCheckResourceAttr("snowflake_table.test_table3", "comment", "Terraform acceptance test"),
					resource.TestCheckResourceAttr("snowflake_table.test_table3", "column.#", "2"),
					resource.TestCheckResourceAttr("snowflake_table.test_table3", "column.0.name", "column1"),
					resource.TestCheckResourceAttr("snowflake_table.test_table3", "column.0.type", "VARIANT"),
					resource.TestCheckResourceAttr("snowflake_table.test_table3", "column.1.name", "column2"),
					resource.TestCheckResourceAttr("snowflake_table.test_table3", "column.1.type", "VARCHAR(16)"),
					resource.TestCheckNoResourceAttr("snowflake_table.test_table3", "cluster_by"),
					resource.TestCheckNoResourceAttr("snowflake_table.test_table3", "primary_key"),
				),
			},
			{
				Config: tableConfig14AlterTableEnableChangeTracking(accName, table3Name),
				Check: resource.ComposeTestCheckFunc(
					resource.TestCheckResourceAttr("snowflake_table.test_table3", "name", table3Name),
					resource.TestCheckResourceAttr("snowflake_table.test_table3", "database", accName),
					resource.TestCheckResourceAttr("snowflake_table.test_table3", "schema", accName),
					resource.TestCheckResourceAttr("snowflake_table.test_table3", "data_retention_days", "0"),
					resource.TestCheckResourceAttr("snowflake_table.test_table3", "change_tracking", "true"),
					resource.TestCheckResourceAttr("snowflake_table.test_table3", "comment", "Terraform acceptance test"),
					resource.TestCheckResourceAttr("snowflake_table.test_table3", "column.#", "2"),
					resource.TestCheckResourceAttr("snowflake_table.test_table3", "column.0.name", "column1"),
					resource.TestCheckResourceAttr("snowflake_table.test_table3", "column.0.type", "VARIANT"),
					resource.TestCheckResourceAttr("snowflake_table.test_table3", "column.1.name", "column2"),
					resource.TestCheckResourceAttr("snowflake_table.test_table3", "column.1.type", "VARCHAR(16)"),
					resource.TestCheckNoResourceAttr("snowflake_table.test_table3", "cluster_by"),
					resource.TestCheckNoResourceAttr("snowflake_table.test_table3", "primary_key"),
				),
			},
			{
				Config: tableConfig15CreateTableWithChangeTracking(accName),
				Check: resource.ComposeTestCheckFunc(
					resource.TestCheckResourceAttr("snowflake_table.test_table", "name", accName),
					resource.TestCheckResourceAttr("snowflake_table.test_table", "database", accName),
					resource.TestCheckResourceAttr("snowflake_table.test_table", "schema", accName),
					resource.TestCheckResourceAttr("snowflake_table.test_table", "data_retention_days", "1"),
					resource.TestCheckResourceAttr("snowflake_table.test_table", "change_tracking", "true"),
					resource.TestCheckResourceAttr("snowflake_table.test_table", "comment", "Terraform acceptance test"),
					resource.TestCheckResourceAttr("snowflake_table.test_table", "column.#", "2"),
					resource.TestCheckResourceAttr("snowflake_table.test_table", "column.0.name", "column1"),
					resource.TestCheckResourceAttr("snowflake_table.test_table", "column.0.type", "VARIANT"),
					resource.TestCheckResourceAttr("snowflake_table.test_table", "column.1.name", "column2"),
					resource.TestCheckResourceAttr("snowflake_table.test_table", "column.1.type", "VARCHAR(16)"),
					resource.TestCheckNoResourceAttr("snowflake_table.test_table", "cluster_by"),
					resource.TestCheckNoResourceAttr("snowflake_table.test_table", "primary_key"),
				),
			},
		},
	})
}

func tableConfig(name string) string {
	s := `
resource "snowflake_database" "test_database" {
	name    = "%s"
	comment = "Terraform acceptance test"
}

resource "snowflake_schema" "test_schema" {
	name     = "%s"
	database = snowflake_database.test_database.name
	comment  = "Terraform acceptance test"
}

resource "snowflake_table" "test_table" {
	database = snowflake_database.test_database.name
	schema   = snowflake_schema.test_schema.name
	name     = "%s"
	comment  = "Terraform acceptance test"
	column {
		name = "column1"
		type = "VARIANT"
	}
	column {
		name = "column2"
		type = "VARCHAR(16)"
	}
}
`
	return fmt.Sprintf(s, name, name, name)
}

func tableConfig2(name string) string {
	s := `
resource "snowflake_database" "test_database" {
	name    = "%s"
	comment = "Terraform acceptance test"
}

resource "snowflake_schema" "test_schema" {
	name     = "%s"
	database = snowflake_database.test_database.name
	comment  = "Terraform acceptance test"
}

resource "snowflake_table" "test_table" {
	database = snowflake_database.test_database.name
	schema   = snowflake_schema.test_schema.name
	name     = "%s"
	comment  = "Terraform acceptance test"
	column {
		name = "column2"
		type = "VARCHAR(16777216)"
	}
	column {
		name = "column3"
		type = "FLOAT"
	}
}
`
	return fmt.Sprintf(s, name, name, name)
}

func tableConfig3(name string, table2Name string) string {
	s := `
resource "snowflake_database" "test_database" {
	name    = "%s"
	comment = "Terraform acceptance test"
}

resource "snowflake_schema" "test_schema" {
	name     = "%s"
	database = snowflake_database.test_database.name
	comment  = "Terraform acceptance test"
}

resource "snowflake_table" "test_table2" {
	database = snowflake_database.test_database.name
	schema   = snowflake_schema.test_schema.name
	name     = "%s"
	comment  = "Terraform acceptance test"
	cluster_by = ["COL1"]
	column {
		name = "COL1"
		type = "VARCHAR(16777216)"
	}
	column {
		name = "col2"
		type = "FLOAT"
	}
}
`
	return fmt.Sprintf(s, name, name, table2Name)
}

func tableConfig4(name string, table2Name string) string {
	s := `
resource "snowflake_database" "test_database" {
	name    = "%s"
	comment = "Terraform acceptance test"
}

resource "snowflake_schema" "test_schema" {
	name     = "%s"
	database = snowflake_database.test_database.name
	comment  = "Terraform acceptance test"
}

resource "snowflake_table" "test_table2" {
	database = snowflake_database.test_database.name
	schema   = snowflake_schema.test_schema.name
	name     = "%s"
	comment  = "Terraform acceptance test"
	cluster_by = ["COL1","\"col2\""]
	column {
		name = "COL1"
		type = "VARCHAR(16777216)"
	}
	column {
		name = "col2"
		type = "FLOAT"
	}
}
`
	return fmt.Sprintf(s, name, name, table2Name)
}

func tableConfig5(name string, table2Name string) string {
	s := `
resource "snowflake_database" "test_database" {
	name    = "%s"
	comment = "Terraform acceptance test"
}

resource "snowflake_schema" "test_schema" {
	name     = "%s"
	database = snowflake_database.test_database.name
	comment  = "Terraform acceptance test"
}

resource "snowflake_table" "test_table2" {
	database = snowflake_database.test_database.name
	schema   = snowflake_schema.test_schema.name
	name     = "%s"
	comment  = "Terraform acceptance test"
	cluster_by = ["\"col2\"","COL1"]
	column {
		name = "COL1"
		type = "VARCHAR(16777216)"
	}
	column {
		name = "col2"
		type = "FLOAT"
	}
}
`
	return fmt.Sprintf(s, name, name, table2Name)
}

func tableConfig6(name string) string {
	s := `
resource "snowflake_database" "test_database" {
	name    = "%s"
	comment = "Terraform acceptance test"
}

resource "snowflake_schema" "test_schema" {
	name     = "%s"
	database = snowflake_database.test_database.name
	comment  = "Terraform acceptance test"
}

resource "snowflake_table" "test_table" {
	database = snowflake_database.test_database.name
	schema   = snowflake_schema.test_schema.name
	name     = "%s"
	comment  = "Terraform acceptance test"
	column {
		name = "column2"
		type = "VARCHAR(16777216)"
	}
	column {
		name = "column3"
		type = "FLOAT"
		nullable = false
	}
}
`
	return fmt.Sprintf(s, name, name, name)
}

func tableConfig7(name string) string {
	s := `
resource "snowflake_database" "test_database" {
	name    = "%s"
	comment = "Terraform acceptance test"
}

resource "snowflake_schema" "test_schema" {
	name     = "%s"
	database = snowflake_database.test_database.name
	comment  = "Terraform acceptance test"
}

resource "snowflake_table" "test_table" {
	database = snowflake_database.test_database.name
	schema   = snowflake_schema.test_schema.name
	name     = "%s"
	comment  = "Terraform acceptance test"
	column {
		name = "column2"
		type = "VARCHAR(16777216)"
	}
	column {
		name = "column3"
		type = "FLOAT"
		nullable = false
	}
	primary_key {
		name = ""
		keys = ["column2"]
	}
}
`
	return fmt.Sprintf(s, name, name, name)
}

func tableConfig8(name string) string {
	s := `
resource "snowflake_database" "test_database" {
	name    = "%s"
	comment = "Terraform acceptance test"
}

resource "snowflake_schema" "test_schema" {
	name     = "%s"
	database = snowflake_database.test_database.name
	comment  = "Terraform acceptance test"
}

resource "snowflake_table" "test_table" {
	database = snowflake_database.test_database.name
	schema   = snowflake_schema.test_schema.name
	name     = "%s"
	comment  = "Terraform acceptance test"
	column {
		name = "column2"
		type = "VARCHAR(16777216)"
	}
	column {
		name = "column3"
		type = "FLOAT"
		nullable = false
	}
	primary_key {
		name = "new_name"
		keys = ["column2","column3"]
	}
}
`
	return fmt.Sprintf(s, name, name, name)
}

func tableConfig9CreateTableWithColumnComment(name string, table2Name string) string {
	s := `
resource "snowflake_database" "test_database" {
	name    = "%s"
	comment = "Terraform acceptance test"
}

resource "snowflake_schema" "test_schema" {
	name     = "%s"
	database = snowflake_database.test_database.name
	comment  = "Terraform acceptance test"
}

resource "snowflake_table" "test_table2" {
	database = snowflake_database.test_database.name
	schema   = snowflake_schema.test_schema.name
	name     = "%s"
	comment  = "Terraform acceptance test"
	column {
		name = "COL1"
		type = "VARCHAR(16777216)"
	}
	column {
		name     = "COL2"
		type     = "FLOAT"
		nullable = false
		comment  = "some comment"
	}
}
`
	return fmt.Sprintf(s, name, name, table2Name)
}

func tableConfig10AlterTableColumnComment(name string, table2Name string) string {
	s := `
resource "snowflake_database" "test_database" {
	name    = "%s"
	comment = "Terraform acceptance test"
}

resource "snowflake_schema" "test_schema" {
	name     = "%s"
	database = snowflake_database.test_database.name
	comment  = "Terraform acceptance test"
}

resource "snowflake_table" "test_table2" {
	database            = snowflake_database.test_database.name
	schema              = snowflake_schema.test_schema.name
	name                = "%s"
	comment             = "Terraform acceptance test"
	column {
		name    = "COL1"
		type    = "VARCHAR(16777216)"
		comment = "other comment"
	}
	column {
		name     = "COL2"
		type     = "FLOAT"
		nullable = false
	}
}
`
	return fmt.Sprintf(s, name, name, table2Name)
}

func tableConfig11AlterTableAddColumnWithComment(name string, table2Name string) string {
	s := `
resource "snowflake_database" "test_database" {
	name    = "%s"
	comment = "Terraform acceptance test"
}

resource "snowflake_schema" "test_schema" {
	name     = "%s"
	database = snowflake_database.test_database.name
	comment  = "Terraform acceptance test"
}

resource "snowflake_table" "test_table2" {
	database            = snowflake_database.test_database.name
	schema              = snowflake_schema.test_schema.name
	name                = "%s"
	comment             = "Terraform acceptance test"
	column {
		name    = "COL1"
		type    = "VARCHAR(16777216)"
		comment = "other comment"
	}
	column {
		name     = "COL2"
		type     = "FLOAT"
		nullable = false
	}
	column {
		name     = "COL3"
		type     = "NUMBER(38,0)"
		nullable = false
		comment  = "extra"
	}
}
`
	return fmt.Sprintf(s, name, name, table2Name)
}

func tableConfig12CreateTableWithDataRetention(name string, table3Name string) string {
	s := `
resource "snowflake_database" "test_database" {
	name    = "%s"
	comment = "Terraform acceptance test"
}

resource "snowflake_schema" "test_schema" {
	name     = "%s"
	database = snowflake_database.test_database.name
	comment  = "Terraform acceptance test"
}

resource "snowflake_table" "test_table3" {
	database            = snowflake_database.test_database.name
	schema              = snowflake_schema.test_schema.name
	name                = "%s"
	comment             = "Terraform acceptance test"
	data_retention_days = 10
	column {
		name = "column1"
		type = "VARIANT"
	}
	column {
		name = "column2"
		type = "VARCHAR(16)"
	}
}
`
	return fmt.Sprintf(s, name, name, table3Name)
}

func tableConfig13AlterTableDataRetention(name string, table3Name string) string {
	s := `
resource "snowflake_database" "test_database" {
	name    = "%s"
	comment = "Terraform acceptance test"
}

resource "snowflake_schema" "test_schema" {
	name     = "%s"
	database = snowflake_database.test_database.name
	comment  = "Terraform acceptance test"
}

resource "snowflake_table" "test_table3" {
	database            = snowflake_database.test_database.name
	schema              = snowflake_schema.test_schema.name
	name                = "%s"
	comment             = "Terraform acceptance test"
	data_retention_days = 0
	column {
		name = "column1"
		type = "VARIANT"
	}
	column {
		name = "column2"
		type = "VARCHAR(16)"
	}
}
`
	return fmt.Sprintf(s, name, name, table3Name)
}

func tableConfig14AlterTableEnableChangeTracking(name string, table3Name string) string {
	s := `
resource "snowflake_database" "test_database" {
	name    = "%s"
	comment = "Terraform acceptance test"
}

resource "snowflake_schema" "test_schema" {
	name     = "%s"
	database = snowflake_database.test_database.name
	comment  = "Terraform acceptance test"
}

resource "snowflake_table" "test_table3" {
	database            = snowflake_database.test_database.name
	schema              = snowflake_schema.test_schema.name
	name                = "%s"
	comment             = "Terraform acceptance test"
	data_retention_days = 0
	change_tracking     = true
	column {
		name = "column1"
		type = "VARIANT"
	}
	column {
		name = "column2"
		type = "VARCHAR(16)"
	}
}
`
	return fmt.Sprintf(s, name, name, table3Name)
}

func tableConfig15CreateTableWithChangeTracking(name string) string {
	s := `
resource "snowflake_database" "test_database" {
	name    = "%s"
	comment = "Terraform acceptance test"
}

resource "snowflake_schema" "test_schema" {
	name     = "%s"
	database = snowflake_database.test_database.name
	comment  = "Terraform acceptance test"
}

resource "snowflake_table" "test_table" {
	database            = snowflake_database.test_database.name
	schema              = snowflake_schema.test_schema.name
	name                = "%s"
	comment             = "Terraform acceptance test"
	change_tracking     = true
	column {
		name = "column1"
		type = "VARIANT"
	}
	column {
		name = "column2"
		type = "VARCHAR(16)"
	}
}
`
	return fmt.Sprintf(s, name, name, name)
}

func TestAcc_TableDefaults(t *testing.T) {
	accName := strings.ToUpper(acctest.RandStringFromCharSet(10, acctest.CharSetAlpha))

	resource.ParallelTest(t, resource.TestCase{
		Providers: providers(),
		Steps: []resource.TestStep{
			{
				Config: tableColumnWithDefaults(accName),
				Check: resource.ComposeTestCheckFunc(
					resource.TestCheckResourceAttr("snowflake_table.test_table", "name", accName),
					resource.TestCheckResourceAttr("snowflake_table.test_table", "database", accName),
					resource.TestCheckResourceAttr("snowflake_table.test_table", "schema", accName),
					resource.TestCheckResourceAttr("snowflake_table.test_table", "data_retention_days", "1"),
					resource.TestCheckResourceAttr("snowflake_table.test_table", "change_tracking", "false"),
					resource.TestCheckResourceAttr("snowflake_table.test_table", "comment", "Terraform acceptance test"),
					resource.TestCheckResourceAttr("snowflake_table.test_table", "column.#", "3"),
					resource.TestCheckResourceAttr("snowflake_table.test_table", "column.0.name", "column1"),
					resource.TestCheckResourceAttr("snowflake_table.test_table", "column.0.type", "VARCHAR(16)"),
					resource.TestCheckResourceAttr("snowflake_table.test_table", "column.0.default.0.constant", "hello"),
					resource.TestCheckNoResourceAttr("snowflake_table.test_table", "column.0.type.default.0.expression"),
					resource.TestCheckNoResourceAttr("snowflake_table.test_table", "column.0.type.default.0.sequence"),
					resource.TestCheckResourceAttr("snowflake_table.test_table", "column.1.name", "column2"),
					resource.TestCheckResourceAttr("snowflake_table.test_table", "column.1.type", "TIMESTAMP_NTZ(9)"),
					resource.TestCheckNoResourceAttr("snowflake_table.test_table", "column.1.type.default.0.constant"),
					resource.TestCheckResourceAttr("snowflake_table.test_table", "column.1.default.0.expression", "CURRENT_TIMESTAMP()"),
					resource.TestCheckNoResourceAttr("snowflake_table.test_table", "column.1.type.default.0.sequence"),
					resource.TestCheckResourceAttr("snowflake_table.test_table", "column.2.name", "column3"),
					resource.TestCheckResourceAttr("snowflake_table.test_table", "column.2.type", "NUMBER(38,0)"),
					resource.TestCheckNoResourceAttr("snowflake_table.test_table", "column.2.type.default.0.constant"),
					resource.TestCheckNoResourceAttr("snowflake_table.test_table", "column.2.type.default.0.expression"),
					resource.TestCheckResourceAttr("snowflake_table.test_table", "column.2.default.0.sequence", fmt.Sprintf("%v.%v.%v", accName, accName, accName)),
					resource.TestCheckNoResourceAttr("snowflake_table.test_table", "primary_key"),
				),
			},
			{
				Config: tableColumnWithoutDefaults(accName),
				Check: resource.ComposeTestCheckFunc(
					resource.TestCheckResourceAttr("snowflake_table.test_table", "name", accName),
					resource.TestCheckResourceAttr("snowflake_table.test_table", "database", accName),
					resource.TestCheckResourceAttr("snowflake_table.test_table", "schema", accName),
					resource.TestCheckResourceAttr("snowflake_table.test_table", "data_retention_days", "1"),
					resource.TestCheckResourceAttr("snowflake_table.test_table", "change_tracking", "false"),
					resource.TestCheckResourceAttr("snowflake_table.test_table", "comment", "Terraform acceptance test"),
					resource.TestCheckResourceAttr("snowflake_table.test_table", "column.#", "3"),
					resource.TestCheckResourceAttr("snowflake_table.test_table", "column.0.name", "column1"),
					resource.TestCheckResourceAttr("snowflake_table.test_table", "column.0.type", "VARCHAR(16)"),
					resource.TestCheckNoResourceAttr("snowflake_table.test_table", "column.0.default"),
					resource.TestCheckResourceAttr("snowflake_table.test_table", "column.1.name", "column2"),
					resource.TestCheckResourceAttr("snowflake_table.test_table", "column.1.type", "TIMESTAMP_NTZ(9)"),
					resource.TestCheckNoResourceAttr("snowflake_table.test_table", "column.1.type.default"),
					resource.TestCheckResourceAttr("snowflake_table.test_table", "column.2.name", "column3"),
					resource.TestCheckResourceAttr("snowflake_table.test_table", "column.2.type", "NUMBER(38,0)"),
					resource.TestCheckNoResourceAttr("snowflake_table.test_table", "column.2.type.default.0.constant"),
					resource.TestCheckNoResourceAttr("snowflake_table.test_table", "column.2.type.default.0.expression"),
					resource.TestCheckResourceAttr("snowflake_table.test_table", "column.2.default.0.sequence", fmt.Sprintf("%v.%v.%v", accName, accName, accName)),
					resource.TestCheckNoResourceAttr("snowflake_table.test_table", "primary_key"),
				),
			},
		},
	})
}

func tableColumnWithDefaults(name string) string {
	s := `
resource "snowflake_database" "test_database" {
	name    = "%s"
	comment = "Terraform acceptance test"
}

resource "snowflake_schema" "test_schema" {
	name     = "%s"
	database = snowflake_database.test_database.name
	comment  = "Terraform acceptance test"
}

resource "snowflake_sequence" "test_seq" {
	database            = snowflake_database.test_database.name
	schema              = snowflake_schema.test_schema.name
	name                = "%s"
}

resource "snowflake_table" "test_table" {
	database            = snowflake_database.test_database.name
	schema              = snowflake_schema.test_schema.name
	name                = "%s"
	comment             = "Terraform acceptance test"

	column {
		name = "column1"
		type = "VARCHAR(16)"
		default {
			constant = "hello"
		}
	}
	column {
		name = "column2"
		type = "TIMESTAMP_NTZ(9)"
		default {
			expression = "CURRENT_TIMESTAMP()"
		}
	}
	column {
		name = "column3"
		type = "NUMBER(38,0)"
		default {
			sequence = snowflake_sequence.test_seq.fully_qualified_name
		}
	}
}
`
	return fmt.Sprintf(s, name, name, name, name)
}

func tableColumnWithoutDefaults(name string) string {
	s := `
resource "snowflake_database" "test_database" {
	name    = "%s"
	comment = "Terraform acceptance test"
}

resource "snowflake_schema" "test_schema" {
	name     = "%s"
	database = snowflake_database.test_database.name
	comment  = "Terraform acceptance test"
}

resource "snowflake_sequence" "test_seq" {
	database            = snowflake_database.test_database.name
	schema              = snowflake_schema.test_schema.name
	name                = "%s"
}

resource "snowflake_table" "test_table" {
	database            = snowflake_database.test_database.name
	schema              = snowflake_schema.test_schema.name
	name                = "%s"
	comment             = "Terraform acceptance test"

	column {
		name = "column1"
		type = "VARCHAR(16)"
	}
	column {
		name = "column2"
		type = "TIMESTAMP_NTZ(9)"
	}
	column {
		name = "column3"
		type = "NUMBER(38,0)"
		default {
			sequence = snowflake_sequence.test_seq.fully_qualified_name
		}
	}
}
`
	return fmt.Sprintf(s, name, name, name, name)
}

<<<<<<< HEAD
func TestAcc_TableIdentity(t *testing.T) {
	accName := strings.ToUpper(acctest.RandStringFromCharSet(10, acctest.CharSetAlpha))

=======
func TestAcc_TableTags(t *testing.T) {
	accName := strings.ToUpper(acctest.RandStringFromCharSet(10, acctest.CharSetAlpha))
	tagName := strings.ToUpper(acctest.RandStringFromCharSet(10, acctest.CharSetAlpha))
	tag2Name := strings.ToUpper(acctest.RandStringFromCharSet(10, acctest.CharSetAlpha))
>>>>>>> f75cd6e5
	resource.ParallelTest(t, resource.TestCase{
		Providers: providers(),
		Steps: []resource.TestStep{
			{
<<<<<<< HEAD
				Config: tableColumnWithIdentityDefault(accName),
=======
				Config: tableWithTags(accName, tagName, tag2Name),
>>>>>>> f75cd6e5
				Check: resource.ComposeTestCheckFunc(
					resource.TestCheckResourceAttr("snowflake_table.test_table", "name", accName),
					resource.TestCheckResourceAttr("snowflake_table.test_table", "database", accName),
					resource.TestCheckResourceAttr("snowflake_table.test_table", "schema", accName),
<<<<<<< HEAD
					resource.TestCheckResourceAttr("snowflake_table.test_table", "data_retention_days", "1"),
					resource.TestCheckResourceAttr("snowflake_table.test_table", "change_tracking", "false"),
					resource.TestCheckResourceAttr("snowflake_table.test_table", "comment", "Terraform acceptance test"),
					resource.TestCheckResourceAttr("snowflake_table.test_table", "column.#", "3"),
					resource.TestCheckResourceAttr("snowflake_table.test_table", "column.0.name", "column1"),
					resource.TestCheckResourceAttr("snowflake_table.test_table", "column.0.type", "NUMBER(38,0)"),
					resource.TestCheckNoResourceAttr("snowflake_table.test_table", "column.0.type.default.0.expression"),
					resource.TestCheckNoResourceAttr("snowflake_table.test_table", "column.0.type.default.0.sequence"),
					resource.TestCheckResourceAttr("snowflake_table.test_table", "column.1.name", "column2"),
					resource.TestCheckResourceAttr("snowflake_table.test_table", "column.1.type", "TIMESTAMP_NTZ(9)"),
					resource.TestCheckNoResourceAttr("snowflake_table.test_table", "column.1.type.default.0.constant"),
					resource.TestCheckNoResourceAttr("snowflake_table.test_table", "column.1.type.default.0.sequence"),
					resource.TestCheckResourceAttr("snowflake_table.test_table", "column.2.name", "column3"),
					resource.TestCheckResourceAttr("snowflake_table.test_table", "column.2.type", "NUMBER(38,0)"),
					resource.TestCheckNoResourceAttr("snowflake_table.test_table", "column.2.type.default.0.constant"),
					resource.TestCheckNoResourceAttr("snowflake_table.test_table", "column.2.type.default.0.expression"),
					resource.TestCheckResourceAttr("snowflake_table.test_table", "column.2.identity.0.start_num", "1"),
					resource.TestCheckResourceAttr("snowflake_table.test_table", "column.2.identity.0.step_num", "1"),
					resource.TestCheckNoResourceAttr("snowflake_table.test_table", "primary_key"),
				),
			},
			{
				Config: tableColumnWithIdentity(accName),
				Check: resource.ComposeTestCheckFunc(
					resource.TestCheckResourceAttr("snowflake_table.test_table", "name", accName),
					resource.TestCheckResourceAttr("snowflake_table.test_table", "database", accName),
					resource.TestCheckResourceAttr("snowflake_table.test_table", "schema", accName),
					resource.TestCheckResourceAttr("snowflake_table.test_table", "data_retention_days", "1"),
					resource.TestCheckResourceAttr("snowflake_table.test_table", "change_tracking", "false"),
					resource.TestCheckResourceAttr("snowflake_table.test_table", "comment", "Terraform acceptance test"),
					resource.TestCheckResourceAttr("snowflake_table.test_table", "column.#", "3"),
					resource.TestCheckResourceAttr("snowflake_table.test_table", "column.0.name", "column1"),
					resource.TestCheckResourceAttr("snowflake_table.test_table", "column.0.type", "NUMBER(38,0)"),
					resource.TestCheckNoResourceAttr("snowflake_table.test_table", "column.0.type.default.0.expression"),
					resource.TestCheckNoResourceAttr("snowflake_table.test_table", "column.0.type.default.0.sequence"),
					resource.TestCheckResourceAttr("snowflake_table.test_table", "column.1.name", "column2"),
					resource.TestCheckResourceAttr("snowflake_table.test_table", "column.1.type", "TIMESTAMP_NTZ(9)"),
					resource.TestCheckNoResourceAttr("snowflake_table.test_table", "column.1.type.default.0.constant"),
					resource.TestCheckNoResourceAttr("snowflake_table.test_table", "column.1.type.default.0.sequence"),
					resource.TestCheckNoResourceAttr("snowflake_table.test_table", "column.2.type.default.0.constant"),
					resource.TestCheckNoResourceAttr("snowflake_table.test_table", "column.2.type.default.0.expression"),
					resource.TestCheckNoResourceAttr("snowflake_table.test_table", "column.0.identity.0.start_num"),
					resource.TestCheckNoResourceAttr("snowflake_table.test_table", "column.0.identity.0.step_num"),
					// we've dropped the previous identity column and making sure that adding a new column as an identity works
					resource.TestCheckResourceAttr("snowflake_table.test_table", "column.2.identity.0.start_num", "2"),
					resource.TestCheckResourceAttr("snowflake_table.test_table", "column.2.identity.0.step_num", "4"),
					resource.TestCheckNoResourceAttr("snowflake_table.test_table", "primary_key"),
				),
			},
		},
	})
}

func tableColumnWithIdentityDefault(name string) string {
	s := `
resource "snowflake_database" "test_database" {
	name    = "%s"
=======
					resource.TestCheckResourceAttr("snowflake_table.test_table", "tag.0.name", tagName),
					resource.TestCheckResourceAttr("snowflake_table.test_table", "tag.0.value", accName),
					resource.TestCheckResourceAttr("snowflake_table.test_table", "tag.0.database", accName),
					resource.TestCheckResourceAttr("snowflake_table.test_table", "tag.0.schema", accName),
					resource.TestCheckResourceAttr("snowflake_table.test_table", "tag.1.name", tag2Name),
					resource.TestCheckResourceAttr("snowflake_table.test_table", "tag.1.value", accName),
					resource.TestCheckResourceAttr("snowflake_table.test_table", "tag.1.database", accName),
					resource.TestCheckResourceAttr("snowflake_table.test_table", "tag.1.schema", accName),
				),
			},
		},
	})
}

func tableWithTags(name string, tagName string, tag2Name string) string {
	s := `
resource "snowflake_database" "test_database" {
	name    = "%[1]s"
>>>>>>> f75cd6e5
	comment = "Terraform acceptance test"
}

resource "snowflake_schema" "test_schema" {
<<<<<<< HEAD
	name     = "%s"
=======
	name     = "%[1]s"
>>>>>>> f75cd6e5
	database = snowflake_database.test_database.name
	comment  = "Terraform acceptance test"
}

<<<<<<< HEAD
resource "snowflake_sequence" "test_seq" {
	database            = snowflake_database.test_database.name
	schema              = snowflake_schema.test_schema.name
	name                = "%s"
}

resource "snowflake_table" "test_table" {
	database            = snowflake_database.test_database.name
	schema              = snowflake_schema.test_schema.name
	name                = "%s"
	comment             = "Terraform acceptance test"

	column {
		name = "column1"
		type = "NUMBER(38,0)"
	}
	column {
		name = "column2"
		type = "TIMESTAMP_NTZ(9)"
	}
	column {
		name = "column3"
		type = "NUMBER(38,0)"
		identity {
		}
	}
}
`
	return fmt.Sprintf(s, name, name, name, name)
}

func tableColumnWithIdentity(name string) string {
	s := `
resource "snowflake_database" "test_database" {
	name    = "%s"
	comment = "Terraform acceptance test"
}

resource "snowflake_schema" "test_schema" {
	name     = "%s"
	database = snowflake_database.test_database.name
	comment  = "Terraform acceptance test"
}

resource "snowflake_sequence" "test_seq" {
	database            = snowflake_database.test_database.name
	schema              = snowflake_schema.test_schema.name
	name                = "%s"
=======
resource "snowflake_tag" "test_tag" {
	name     = "%[2]s"
	database = snowflake_database.test_database.name
	schema   = snowflake_schema.test_schema.name
	comment  = "Terraform acceptance test"
}

resource "snowflake_tag" "test2_tag" {
	name     = "%[3]s"
	database = snowflake_database.test_database.name
	schema   = snowflake_schema.test_schema.name
	comment  = "Terraform acceptance test"
>>>>>>> f75cd6e5
}

resource "snowflake_table" "test_table" {
	database            = snowflake_database.test_database.name
	schema              = snowflake_schema.test_schema.name
<<<<<<< HEAD
	name                = "%s"
=======
	name                = "%[1]s"
>>>>>>> f75cd6e5
	comment             = "Terraform acceptance test"

	column {
		name = "column1"
<<<<<<< HEAD
		type = "NUMBER(38,0)"
	}
	column {
		name = "column2"
		type = "TIMESTAMP_NTZ(9)"
	}
	
	column {
		name = "column4"
		type = "NUMBER(38,0)"
		identity {
			start_num = 2
			step_num = 4
		}
	}
}
`
	return fmt.Sprintf(s, name, name, name, name)
=======
		type = "VARCHAR(16)"
	}

	tag {
		name = snowflake_tag.test_tag.name
		schema = snowflake_tag.test_tag.schema
		database = snowflake_tag.test_tag.database
		value = "%[1]s"
	}

	tag {
		name = snowflake_tag.test2_tag.name
		schema = snowflake_tag.test2_tag.schema
		database = snowflake_tag.test2_tag.database
		value = "%[1]s"
	}
}
`
	return fmt.Sprintf(s, name, tagName, tag2Name)
>>>>>>> f75cd6e5
}<|MERGE_RESOLUTION|>--- conflicted
+++ resolved
@@ -970,30 +970,101 @@
 	return fmt.Sprintf(s, name, name, name, name)
 }
 
-<<<<<<< HEAD
-func TestAcc_TableIdentity(t *testing.T) {
-	accName := strings.ToUpper(acctest.RandStringFromCharSet(10, acctest.CharSetAlpha))
-
-=======
 func TestAcc_TableTags(t *testing.T) {
 	accName := strings.ToUpper(acctest.RandStringFromCharSet(10, acctest.CharSetAlpha))
 	tagName := strings.ToUpper(acctest.RandStringFromCharSet(10, acctest.CharSetAlpha))
 	tag2Name := strings.ToUpper(acctest.RandStringFromCharSet(10, acctest.CharSetAlpha))
->>>>>>> f75cd6e5
 	resource.ParallelTest(t, resource.TestCase{
 		Providers: providers(),
 		Steps: []resource.TestStep{
 			{
-<<<<<<< HEAD
-				Config: tableColumnWithIdentityDefault(accName),
-=======
 				Config: tableWithTags(accName, tagName, tag2Name),
->>>>>>> f75cd6e5
 				Check: resource.ComposeTestCheckFunc(
 					resource.TestCheckResourceAttr("snowflake_table.test_table", "name", accName),
 					resource.TestCheckResourceAttr("snowflake_table.test_table", "database", accName),
 					resource.TestCheckResourceAttr("snowflake_table.test_table", "schema", accName),
-<<<<<<< HEAD
+					resource.TestCheckResourceAttr("snowflake_table.test_table", "tag.0.name", tagName),
+					resource.TestCheckResourceAttr("snowflake_table.test_table", "tag.0.value", accName),
+					resource.TestCheckResourceAttr("snowflake_table.test_table", "tag.0.database", accName),
+					resource.TestCheckResourceAttr("snowflake_table.test_table", "tag.0.schema", accName),
+					resource.TestCheckResourceAttr("snowflake_table.test_table", "tag.1.name", tag2Name),
+					resource.TestCheckResourceAttr("snowflake_table.test_table", "tag.1.value", accName),
+					resource.TestCheckResourceAttr("snowflake_table.test_table", "tag.1.database", accName),
+					resource.TestCheckResourceAttr("snowflake_table.test_table", "tag.1.schema", accName),
+				),
+			},
+		},
+	})
+}
+
+func tableWithTags(name string, tagName string, tag2Name string) string {
+	s := `
+resource "snowflake_database" "test_database" {
+	name    = "%[1]s"
+	comment = "Terraform acceptance test"
+}
+
+resource "snowflake_schema" "test_schema" {
+	name     = "%[1]s"
+	database = snowflake_database.test_database.name
+	comment  = "Terraform acceptance test"
+}
+
+resource "snowflake_tag" "test_tag" {
+	name     = "%[2]s"
+	database = snowflake_database.test_database.name
+	schema   = snowflake_schema.test_schema.name
+	comment  = "Terraform acceptance test"
+}
+
+resource "snowflake_tag" "test2_tag" {
+	name     = "%[3]s"
+	database = snowflake_database.test_database.name
+	schema   = snowflake_schema.test_schema.name
+	comment  = "Terraform acceptance test"
+}
+
+resource "snowflake_table" "test_table" {
+	database            = snowflake_database.test_database.name
+	schema              = snowflake_schema.test_schema.name
+	name                = "%[1]s"
+	comment             = "Terraform acceptance test"
+
+	column {
+		name = "column1"
+		type = "VARCHAR(16)"
+	}
+
+	tag {
+		name = snowflake_tag.test_tag.name
+		schema = snowflake_tag.test_tag.schema
+		database = snowflake_tag.test_tag.database
+		value = "%[1]s"
+	}
+
+	tag {
+		name = snowflake_tag.test2_tag.name
+		schema = snowflake_tag.test2_tag.schema
+		database = snowflake_tag.test2_tag.database
+		value = "%[1]s"
+	}
+}
+`
+	return fmt.Sprintf(s, name, tagName, tag2Name)
+}
+
+func TestAcc_TableIdentity(t *testing.T) {
+	accName := strings.ToUpper(acctest.RandStringFromCharSet(10, acctest.CharSetAlpha))
+
+	resource.ParallelTest(t, resource.TestCase{
+		Providers: providers(),
+		Steps: []resource.TestStep{
+			{
+				Config: tableColumnWithIdentityDefault(accName),
+				Check: resource.ComposeTestCheckFunc(
+					resource.TestCheckResourceAttr("snowflake_table.test_table", "name", accName),
+					resource.TestCheckResourceAttr("snowflake_table.test_table", "database", accName),
+					resource.TestCheckResourceAttr("snowflake_table.test_table", "schema", accName),
 					resource.TestCheckResourceAttr("snowflake_table.test_table", "data_retention_days", "1"),
 					resource.TestCheckResourceAttr("snowflake_table.test_table", "change_tracking", "false"),
 					resource.TestCheckResourceAttr("snowflake_table.test_table", "comment", "Terraform acceptance test"),
@@ -1051,40 +1122,15 @@
 	s := `
 resource "snowflake_database" "test_database" {
 	name    = "%s"
-=======
-					resource.TestCheckResourceAttr("snowflake_table.test_table", "tag.0.name", tagName),
-					resource.TestCheckResourceAttr("snowflake_table.test_table", "tag.0.value", accName),
-					resource.TestCheckResourceAttr("snowflake_table.test_table", "tag.0.database", accName),
-					resource.TestCheckResourceAttr("snowflake_table.test_table", "tag.0.schema", accName),
-					resource.TestCheckResourceAttr("snowflake_table.test_table", "tag.1.name", tag2Name),
-					resource.TestCheckResourceAttr("snowflake_table.test_table", "tag.1.value", accName),
-					resource.TestCheckResourceAttr("snowflake_table.test_table", "tag.1.database", accName),
-					resource.TestCheckResourceAttr("snowflake_table.test_table", "tag.1.schema", accName),
-				),
-			},
-		},
-	})
-}
-
-func tableWithTags(name string, tagName string, tag2Name string) string {
-	s := `
-resource "snowflake_database" "test_database" {
-	name    = "%[1]s"
->>>>>>> f75cd6e5
-	comment = "Terraform acceptance test"
-}
-
-resource "snowflake_schema" "test_schema" {
-<<<<<<< HEAD
-	name     = "%s"
-=======
-	name     = "%[1]s"
->>>>>>> f75cd6e5
-	database = snowflake_database.test_database.name
-	comment  = "Terraform acceptance test"
-}
-
-<<<<<<< HEAD
+	comment = "Terraform acceptance test"
+}
+
+resource "snowflake_schema" "test_schema" {
+	name     = "%s"
+	database = snowflake_database.test_database.name
+	comment  = "Terraform acceptance test"
+}
+
 resource "snowflake_sequence" "test_seq" {
 	database            = snowflake_database.test_database.name
 	schema              = snowflake_schema.test_schema.name
@@ -1133,35 +1179,16 @@
 	database            = snowflake_database.test_database.name
 	schema              = snowflake_schema.test_schema.name
 	name                = "%s"
-=======
-resource "snowflake_tag" "test_tag" {
-	name     = "%[2]s"
-	database = snowflake_database.test_database.name
-	schema   = snowflake_schema.test_schema.name
-	comment  = "Terraform acceptance test"
-}
-
-resource "snowflake_tag" "test2_tag" {
-	name     = "%[3]s"
-	database = snowflake_database.test_database.name
-	schema   = snowflake_schema.test_schema.name
-	comment  = "Terraform acceptance test"
->>>>>>> f75cd6e5
 }
 
 resource "snowflake_table" "test_table" {
 	database            = snowflake_database.test_database.name
 	schema              = snowflake_schema.test_schema.name
-<<<<<<< HEAD
-	name                = "%s"
-=======
-	name                = "%[1]s"
->>>>>>> f75cd6e5
+	name                = "%s"
 	comment             = "Terraform acceptance test"
 
 	column {
 		name = "column1"
-<<<<<<< HEAD
 		type = "NUMBER(38,0)"
 	}
 	column {
@@ -1180,25 +1207,4 @@
 }
 `
 	return fmt.Sprintf(s, name, name, name, name)
-=======
-		type = "VARCHAR(16)"
-	}
-
-	tag {
-		name = snowflake_tag.test_tag.name
-		schema = snowflake_tag.test_tag.schema
-		database = snowflake_tag.test_tag.database
-		value = "%[1]s"
-	}
-
-	tag {
-		name = snowflake_tag.test2_tag.name
-		schema = snowflake_tag.test2_tag.schema
-		database = snowflake_tag.test2_tag.database
-		value = "%[1]s"
-	}
-}
-`
-	return fmt.Sprintf(s, name, tagName, tag2Name)
->>>>>>> f75cd6e5
 }