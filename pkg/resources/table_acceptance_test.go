--- conflicted
+++ resolved
@@ -2246,8 +2246,7 @@
         type = "%[4]s"
     }
 }
-<<<<<<< HEAD
-`, tableId.Name(), tableId.DatabaseName(), tableId.SchemaName(), dataType)
+`, tableId.DatabaseName(), tableId.SchemaName(), tableId.Name(), dataType)
 }
 
 func TestAcc_Table_SchemaRemovedExternally(t *testing.T) {
@@ -2305,7 +2304,4 @@
 			},
 		},
 	})
-=======
-`, tableId.DatabaseName(), tableId.SchemaName(), tableId.Name(), dataType)
->>>>>>> 22b40917
 }