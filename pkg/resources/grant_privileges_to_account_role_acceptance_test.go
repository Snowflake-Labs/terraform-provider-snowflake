--- conflicted
+++ resolved
@@ -1190,24 +1190,6 @@
 	})
 }
 
-<<<<<<< HEAD
-// proves https://github.com/Snowflake-Labs/terraform-provider-snowflake/issues/2621 doesn't apply to this resource
-func TestAcc_GrantPrivilegesToAccountRole_RemoveGrantedObjectOutsideTerraform(t *testing.T) {
-	name := strings.ToUpper(acctest.RandStringFromCharSet(10, acctest.CharSetAlpha))
-	roleName := sdk.NewAccountObjectIdentifier(name).FullyQualifiedName()
-	databaseName := strings.ToUpper(acctest.RandStringFromCharSet(10, acctest.CharSetAlpha))
-	configVariables := config.Variables{
-		"name":     config.StringVariable(roleName),
-		"database": config.StringVariable(databaseName),
-		"privileges": config.ListVariable(
-			config.StringVariable(string(sdk.AccountObjectPrivilegeCreateDatabaseRole)),
-			config.StringVariable(string(sdk.AccountObjectPrivilegeCreateSchema)),
-		),
-		"with_grant_option": config.BoolVariable(true),
-	}
-
-	var databaseCleanup func()
-=======
 // proves https://github.com/Snowflake-Labs/terraform-provider-snowflake/issues/2459 is fixed
 func TestAcc_GrantPrivilegesToAccountRole_ChangeWithGrantOptionsOutsideOfTerraform_WithGrantOptions(t *testing.T) {
 	name := strings.ToUpper(acctest.RandStringFromCharSet(10, acctest.CharSetAlpha))
@@ -1225,52 +1207,15 @@
 		"with_grant_option": config.BoolVariable(true),
 	}
 
->>>>>>> d467e5bc
-	resource.Test(t, resource.TestCase{
-		ProtoV6ProviderFactories: acc.TestAccProtoV6ProviderFactories,
-		PreCheck:                 func() { acc.TestAccPreCheck(t) },
-		TerraformVersionChecks: []tfversion.TerraformVersionCheck{
-			tfversion.RequireAbove(tfversion.Version1_5_0),
-		},
-		CheckDestroy: testAccCheckAccountRolePrivilegesRevoked(name),
-		Steps: []resource.TestStep{
-			{
-<<<<<<< HEAD
-				PreConfig: func() {
-					databaseCleanup = createDatabaseOutsideTerraform(t, databaseName)
-					createAccountRoleOutsideTerraform(t, name)
-				},
-				ConfigDirectory: acc.ConfigurationDirectory("TestAcc_GrantPrivilegesToAccountRole/OnAccountObject"),
-				ConfigVariables: configVariables,
-			},
-			{
-				PreConfig:       func() { databaseCleanup() },
-				ConfigDirectory: acc.ConfigurationDirectory("TestAcc_GrantPrivilegesToAccountRole/OnAccountObject"),
-				ConfigVariables: configVariables,
-				// The error occurs in the Create operation, indicating the Read operation removed the resource from the state in the previous step.
-				ExpectError: regexp.MustCompile("An error occurred when granting privileges to account role"),
-			},
-		},
-	})
-}
-
-// proves https://github.com/Snowflake-Labs/terraform-provider-snowflake/issues/2621 doesn't apply to this resource
-func TestAcc_GrantPrivilegesToAccountRole_RemoveAccountRoleOutsideTerraform(t *testing.T) {
-	name := strings.ToUpper(acctest.RandStringFromCharSet(10, acctest.CharSetAlpha))
-	roleName := sdk.NewAccountObjectIdentifier(name).FullyQualifiedName()
-	databaseName := strings.ToUpper(acctest.RandStringFromCharSet(10, acctest.CharSetAlpha))
-	configVariables := config.Variables{
-		"name":     config.StringVariable(roleName),
-		"database": config.StringVariable(databaseName),
-		"privileges": config.ListVariable(
-			config.StringVariable(string(sdk.AccountObjectPrivilegeCreateDatabaseRole)),
-			config.StringVariable(string(sdk.AccountObjectPrivilegeCreateSchema)),
-		),
-		"with_grant_option": config.BoolVariable(true),
-	}
-
-	var roleCleanup func()
-=======
+	resource.Test(t, resource.TestCase{
+		ProtoV6ProviderFactories: acc.TestAccProtoV6ProviderFactories,
+		PreCheck:                 func() { acc.TestAccPreCheck(t) },
+		TerraformVersionChecks: []tfversion.TerraformVersionCheck{
+			tfversion.RequireAbove(tfversion.Version1_5_0),
+		},
+		CheckDestroy: testAccCheckAccountRolePrivilegesRevoked(name),
+		Steps: []resource.TestStep{
+			{
 				PreConfig: func() { createAccountRoleOutsideTerraform(t, name) },
 				ConfigPlanChecks: resource.ConfigPlanChecks{
 					PostApplyPostRefresh: []plancheck.PlanCheck{
@@ -1318,36 +1263,15 @@
 		"with_grant_option": config.BoolVariable(false),
 	}
 
->>>>>>> d467e5bc
-	resource.Test(t, resource.TestCase{
-		ProtoV6ProviderFactories: acc.TestAccProtoV6ProviderFactories,
-		PreCheck:                 func() { acc.TestAccPreCheck(t) },
-		TerraformVersionChecks: []tfversion.TerraformVersionCheck{
-			tfversion.RequireAbove(tfversion.Version1_5_0),
-		},
-		CheckDestroy: testAccCheckAccountRolePrivilegesRevoked(name),
-		Steps: []resource.TestStep{
-			{
-<<<<<<< HEAD
-				PreConfig: func() {
-					t.Cleanup(createDatabaseOutsideTerraform(t, databaseName))
-					roleCleanup = createAccountRoleOutsideTerraform(t, name)
-				},
-				ConfigDirectory: acc.ConfigurationDirectory("TestAcc_GrantPrivilegesToAccountRole/OnAccountObject"),
-				ConfigVariables: configVariables,
-			},
-			{
-				PreConfig:       func() { roleCleanup() },
-				ConfigDirectory: acc.ConfigurationDirectory("TestAcc_GrantPrivilegesToAccountRole/OnAccountObject"),
-				ConfigVariables: configVariables,
-				// The error occurs in the Create operation, indicating the Read operation removed the resource from the state in the previous step.
-				ExpectError: regexp.MustCompile("An error occurred when granting privileges to account role"),
-			},
-		},
-	})
-}
-
-=======
+	resource.Test(t, resource.TestCase{
+		ProtoV6ProviderFactories: acc.TestAccProtoV6ProviderFactories,
+		PreCheck:                 func() { acc.TestAccPreCheck(t) },
+		TerraformVersionChecks: []tfversion.TerraformVersionCheck{
+			tfversion.RequireAbove(tfversion.Version1_5_0),
+		},
+		CheckDestroy: testAccCheckAccountRolePrivilegesRevoked(name),
+		Steps: []resource.TestStep{
+			{
 				PreConfig: func() { createAccountRoleOutsideTerraform(t, name) },
 				ConfigPlanChecks: resource.ConfigPlanChecks{
 					PostApplyPostRefresh: []plancheck.PlanCheck{
@@ -1434,7 +1358,92 @@
 	}
 }
 
->>>>>>> d467e5bc
+// proves https://github.com/Snowflake-Labs/terraform-provider-snowflake/issues/2621 doesn't apply to this resource
+func TestAcc_GrantPrivilegesToAccountRole_RemoveGrantedObjectOutsideTerraform(t *testing.T) {
+	name := strings.ToUpper(acctest.RandStringFromCharSet(10, acctest.CharSetAlpha))
+	roleName := sdk.NewAccountObjectIdentifier(name).FullyQualifiedName()
+	databaseName := strings.ToUpper(acctest.RandStringFromCharSet(10, acctest.CharSetAlpha))
+	configVariables := config.Variables{
+		"name":     config.StringVariable(roleName),
+		"database": config.StringVariable(databaseName),
+		"privileges": config.ListVariable(
+			config.StringVariable(string(sdk.AccountObjectPrivilegeCreateDatabaseRole)),
+			config.StringVariable(string(sdk.AccountObjectPrivilegeCreateSchema)),
+		),
+		"with_grant_option": config.BoolVariable(true),
+	}
+
+	var databaseCleanup func()
+	resource.Test(t, resource.TestCase{
+		ProtoV6ProviderFactories: acc.TestAccProtoV6ProviderFactories,
+		PreCheck:                 func() { acc.TestAccPreCheck(t) },
+		TerraformVersionChecks: []tfversion.TerraformVersionCheck{
+			tfversion.RequireAbove(tfversion.Version1_5_0),
+		},
+		CheckDestroy: testAccCheckAccountRolePrivilegesRevoked(name),
+		Steps: []resource.TestStep{
+			{
+				PreConfig: func() {
+					databaseCleanup = createDatabaseOutsideTerraform(t, databaseName)
+					createAccountRoleOutsideTerraform(t, name)
+				},
+				ConfigDirectory: acc.ConfigurationDirectory("TestAcc_GrantPrivilegesToAccountRole/OnAccountObject"),
+				ConfigVariables: configVariables,
+			},
+			{
+				PreConfig:       func() { databaseCleanup() },
+				ConfigDirectory: acc.ConfigurationDirectory("TestAcc_GrantPrivilegesToAccountRole/OnAccountObject"),
+				ConfigVariables: configVariables,
+				// The error occurs in the Create operation, indicating the Read operation removed the resource from the state in the previous step.
+				ExpectError: regexp.MustCompile("An error occurred when granting privileges to account role"),
+			},
+		},
+	})
+}
+
+// proves https://github.com/Snowflake-Labs/terraform-provider-snowflake/issues/2621 doesn't apply to this resource
+func TestAcc_GrantPrivilegesToAccountRole_RemoveAccountRoleOutsideTerraform(t *testing.T) {
+	name := strings.ToUpper(acctest.RandStringFromCharSet(10, acctest.CharSetAlpha))
+	roleName := sdk.NewAccountObjectIdentifier(name).FullyQualifiedName()
+	databaseName := strings.ToUpper(acctest.RandStringFromCharSet(10, acctest.CharSetAlpha))
+	configVariables := config.Variables{
+		"name":     config.StringVariable(roleName),
+		"database": config.StringVariable(databaseName),
+		"privileges": config.ListVariable(
+			config.StringVariable(string(sdk.AccountObjectPrivilegeCreateDatabaseRole)),
+			config.StringVariable(string(sdk.AccountObjectPrivilegeCreateSchema)),
+		),
+		"with_grant_option": config.BoolVariable(true),
+	}
+
+	var roleCleanup func()
+	resource.Test(t, resource.TestCase{
+		ProtoV6ProviderFactories: acc.TestAccProtoV6ProviderFactories,
+		PreCheck:                 func() { acc.TestAccPreCheck(t) },
+		TerraformVersionChecks: []tfversion.TerraformVersionCheck{
+			tfversion.RequireAbove(tfversion.Version1_5_0),
+		},
+		CheckDestroy: testAccCheckAccountRolePrivilegesRevoked(name),
+		Steps: []resource.TestStep{
+			{
+				PreConfig: func() {
+					t.Cleanup(createDatabaseOutsideTerraform(t, databaseName))
+					roleCleanup = createAccountRoleOutsideTerraform(t, name)
+				},
+				ConfigDirectory: acc.ConfigurationDirectory("TestAcc_GrantPrivilegesToAccountRole/OnAccountObject"),
+				ConfigVariables: configVariables,
+			},
+			{
+				PreConfig:       func() { roleCleanup() },
+				ConfigDirectory: acc.ConfigurationDirectory("TestAcc_GrantPrivilegesToAccountRole/OnAccountObject"),
+				ConfigVariables: configVariables,
+				// The error occurs in the Create operation, indicating the Read operation removed the resource from the state in the previous step.
+				ExpectError: regexp.MustCompile("An error occurred when granting privileges to account role"),
+			},
+		},
+	})
+}
+
 func getSecondaryAccountName(t *testing.T) (string, error) {
 	t.Helper()
 	config, err := sdk.ProfileConfig(testprofiles.Secondary)
