--- conflicted
+++ resolved
@@ -234,13 +234,10 @@
 			{
 				ConfigDirectory: acc.ConfigurationDirectory("TestAcc_ScimIntegration/complete"),
 				ConfigVariables: m(),
-<<<<<<< HEAD
-=======
 				ExpectError: helpers.MatchAllStringsInOrderNonOverlapping([]string{
 					`expected [{{} scim_client}] to be one of ["OKTA" "AZURE" "GENERIC"], got invalid`,
 					`expected [{{} run_as_role}] to be one of ["OKTA_PROVISIONER" "AAD_PROVISIONER" "GENERIC_SCIM_PROVISIONER"], got invalid`,
 				}),
->>>>>>> 0eab636f
 			},
 		},
 	})
