package resources

import (
	"github.com/hashicorp/terraform-plugin-sdk/v2/helper/schema"
)

const (
	showOutputAttributeName     = "show_output"
	describeOutputAttributeName = "describe_output"
)

// handleExternalChangesToObjectInShow assumes that show output is kept in showOutputAttributeName attribute
func handleExternalChangesToObjectInShow(d *schema.ResourceData, mappings ...showMapping) error {
	if showOutput, ok := d.GetOk(showOutputAttributeName); ok {
		showOutputList := showOutput.([]any)
		if len(showOutputList) == 1 {
			result := showOutputList[0].(map[string]any)
			for _, mapping := range mappings {
				valueToCompareFrom := result[mapping.nameInShow]
				if mapping.normalizeFunc != nil {
					valueToCompareFrom = mapping.normalizeFunc(valueToCompareFrom)
				}
				if valueToCompareFrom != mapping.valueToCompare {
					if err := d.Set(mapping.nameInConfig, mapping.valueToSet); err != nil {
						return err
					}
				}
			}
		}
	}
	return nil
}

type showMapping struct {
	nameInShow     string
	nameInConfig   string
	valueToCompare any
	valueToSet     any
	normalizeFunc  func(any) any
}

// handleExternalChangesToObjectInDescribe assumes that show output is kept in describeOutputAttributeName attribute
func handleExternalChangesToObjectInDescribe(d *schema.ResourceData, mappings ...describeMapping) error {
<<<<<<< HEAD
	if describeOutput, ok := d.GetOk(showOutputAttributeName); ok {
=======
	if describeOutput, ok := d.GetOk(describeOutputAttributeName); ok {
>>>>>>> 43aa89f1
		describeOutputList := describeOutput.([]any)
		if len(describeOutputList) == 1 {
			result := describeOutputList[0].(map[string]any)

			for _, mapping := range mappings {
				if result[mapping.nameInDescribe] == nil {
					continue
				}

<<<<<<< HEAD
				valueToCompareFromList := result[mapping.nameInDescribe].([]map[string]any)
=======
				valueToCompareFromList := result[mapping.nameInDescribe].([]any)
>>>>>>> 43aa89f1
				if len(valueToCompareFromList) != 1 {
					continue
				}

<<<<<<< HEAD
				valueToCompareFrom := valueToCompareFromList[0]["value"]
=======
				valueToCompareFrom := valueToCompareFromList[0].(map[string]any)["value"]
>>>>>>> 43aa89f1
				if mapping.normalizeFunc != nil {
					valueToCompareFrom = mapping.normalizeFunc(valueToCompareFrom)
				}
				if valueToCompareFrom != mapping.valueToCompare {
					if err := d.Set(mapping.nameInConfig, mapping.valueToSet); err != nil {
						return err
					}
				}
			}
		}
	}
	return nil
}

type describeMapping struct {
	nameInDescribe string
	nameInConfig   string
	valueToCompare any
	valueToSet     any
	normalizeFunc  func(any) any
}<|MERGE_RESOLUTION|>--- conflicted
+++ resolved
@@ -41,11 +41,7 @@
 
 // handleExternalChangesToObjectInDescribe assumes that show output is kept in describeOutputAttributeName attribute
 func handleExternalChangesToObjectInDescribe(d *schema.ResourceData, mappings ...describeMapping) error {
-<<<<<<< HEAD
-	if describeOutput, ok := d.GetOk(showOutputAttributeName); ok {
-=======
 	if describeOutput, ok := d.GetOk(describeOutputAttributeName); ok {
->>>>>>> 43aa89f1
 		describeOutputList := describeOutput.([]any)
 		if len(describeOutputList) == 1 {
 			result := describeOutputList[0].(map[string]any)
@@ -55,20 +51,12 @@
 					continue
 				}
 
-<<<<<<< HEAD
-				valueToCompareFromList := result[mapping.nameInDescribe].([]map[string]any)
-=======
 				valueToCompareFromList := result[mapping.nameInDescribe].([]any)
->>>>>>> 43aa89f1
 				if len(valueToCompareFromList) != 1 {
 					continue
 				}
 
-<<<<<<< HEAD
-				valueToCompareFrom := valueToCompareFromList[0]["value"]
-=======
 				valueToCompareFrom := valueToCompareFromList[0].(map[string]any)["value"]
->>>>>>> 43aa89f1
 				if mapping.normalizeFunc != nil {
 					valueToCompareFrom = mapping.normalizeFunc(valueToCompareFrom)
 				}
