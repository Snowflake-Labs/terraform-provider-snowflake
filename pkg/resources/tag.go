package resources

import (
	"context"
	"database/sql"
	"fmt"
	"slices"

<<<<<<< HEAD
	"github.com/hashicorp/terraform-plugin-sdk/v2/diag"
=======
	"github.com/Snowflake-Labs/terraform-provider-snowflake/pkg/internal/provider"

>>>>>>> f003715b
	"github.com/hashicorp/terraform-plugin-sdk/v2/helper/schema"

	"github.com/Snowflake-Labs/terraform-provider-snowflake/pkg/helpers"
	"github.com/Snowflake-Labs/terraform-provider-snowflake/pkg/sdk"
)

var tagSchema = map[string]*schema.Schema{
	"name": {
		Type:        schema.TypeString,
		Required:    true,
		Description: "Specifies the identifier for the tag; must be unique for the database in which the tag is created.",
		ForceNew:    true,
	},
	"database": {
		Type:        schema.TypeString,
		Required:    true,
		Description: "The database in which to create the tag.",
		ForceNew:    true,
	},
	"schema": {
		Type:        schema.TypeString,
		Required:    true,
		Description: "The schema in which to create the tag.",
		ForceNew:    true,
	},
	"comment": {
		Type:        schema.TypeString,
		Optional:    true,
		Description: "Specifies a comment for the tag.",
	},
	"allowed_values": {
		Type:        schema.TypeList,
		Elem:        &schema.Schema{Type: schema.TypeString},
		Optional:    true,
		Description: "List of allowed values for the tag.",
	},
}

var tagReferenceSchema = &schema.Schema{
	Type:        schema.TypeList,
	Optional:    true,
	MinItems:    0,
	Description: "Definitions of a tag to associate with the resource.",
	Deprecated:  "Use the 'snowflake_tag_association' resource instead.",
	Elem: &schema.Resource{
		Schema: map[string]*schema.Schema{
			"name": {
				Type:        schema.TypeString,
				Required:    true,
				Description: "Tag name, e.g. department.",
			},
			"value": {
				Type:        schema.TypeString,
				Required:    true,
				Description: "Tag value, e.g. marketing_info.",
			},
			"database": {
				Type:        schema.TypeString,
				Optional:    true,
				Description: "Name of the database that the tag was created in.",
			},
			"schema": {
				Type:        schema.TypeString,
				Optional:    true,
				Description: "Name of the schema that the tag was created in.",
			},
		},
	},
}

// Schema returns a pointer to the resource representing a schema.
func Tag() *schema.Resource {
	return &schema.Resource{
		CreateContext: CreateContextTag,
		ReadContext:   ReadContextTag,
		UpdateContext: UpdateContextTag,
		DeleteContext: DeleteContextTag,

		Schema: tagSchema,
		Importer: &schema.ResourceImporter{
			StateContext: schema.ImportStatePassthroughContext,
		},
	}
}

<<<<<<< HEAD
func CreateContextTag(ctx context.Context, d *schema.ResourceData, meta interface{}) diag.Diagnostics {
	db := meta.(*sql.DB)
	client := sdk.NewClientFromDB(db)
=======
// CreateSchema implements schema.CreateFunc.
func CreateTag(d *schema.ResourceData, meta interface{}) error {
	client := meta.(*provider.Context).Client
	db := client.GetConn().DB
>>>>>>> f003715b
	name := d.Get("name").(string)
	schema := d.Get("schema").(string)
	database := d.Get("database").(string)
	id := sdk.NewSchemaObjectIdentifier(database, schema, name)

	request := sdk.NewCreateTagRequest(id)
	if v, ok := d.GetOk("comment"); ok {
		request.WithComment(sdk.String(v.(string)))
	}
	if v, ok := d.GetOk("allowed_values"); ok {
		request.WithAllowedValues(expandStringList(v.([]interface{})))
	}
	if err := client.Tags.Create(ctx, request); err != nil {
		return diag.FromErr(err)
	}
	d.SetId(helpers.EncodeSnowflakeID(id))
	return ReadContextTag(ctx, d, meta)
}

<<<<<<< HEAD
func ReadContextTag(ctx context.Context, d *schema.ResourceData, meta interface{}) diag.Diagnostics {
	diags := diag.Diagnostics{}
	db := meta.(*sql.DB)
	client := sdk.NewClientFromDB(db)
=======
// ReadSchema implements schema.ReadFunc.
func ReadTag(d *schema.ResourceData, meta interface{}) error {
	client := meta.(*provider.Context).Client
	db := client.GetConn().DB
	tagID, err := tagIDFromString(d.Id())
	if err != nil {
		return err
	}
>>>>>>> f003715b

	id := helpers.DecodeSnowflakeID(d.Id()).(sdk.SchemaObjectIdentifier)

	tag, err := client.Tags.ShowByID(ctx, id)
	if err != nil {
		return diag.FromErr(err)
	}
	if err := d.Set("name", tag.Name); err != nil {
		return diag.FromErr(err)
	}
	if err := d.Set("database", tag.DatabaseName); err != nil {
		return diag.FromErr(err)
	}
	if err := d.Set("schema", tag.SchemaName); err != nil {
		return diag.FromErr(err)
	}
	if err := d.Set("comment", tag.Comment); err != nil {
		return diag.FromErr(err)
	}
	if err := d.Set("allowed_values", tag.AllowedValues); err != nil {
		return diag.FromErr(err)
	}
	return diags
}

<<<<<<< HEAD
func UpdateContextTag(ctx context.Context, d *schema.ResourceData, meta interface{}) diag.Diagnostics {
	db := meta.(*sql.DB)
	client := sdk.NewClientFromDB(db)

	id := helpers.DecodeSnowflakeID(d.Id()).(sdk.SchemaObjectIdentifier)
=======
	dbName := tagID.DatabaseName
	schemaName := tagID.SchemaName
	tag := tagID.TagName

	builder := snowflake.NewTagBuilder(tag).WithDB(dbName).WithSchema(schemaName)

	client := meta.(*provider.Context).Client
	db := client.GetConn().DB
>>>>>>> f003715b
	if d.HasChange("comment") {
		comment, ok := d.GetOk("comment")
		if ok {
			set := sdk.NewTagSetRequest().WithComment(comment.(string))
			if err := client.Tags.Alter(ctx, sdk.NewAlterTagRequest(id).WithSet(set)); err != nil {
				return diag.FromErr(err)
			}
		} else {
			unset := sdk.NewTagUnsetRequest().WithComment(true)
			if err := client.Tags.Alter(ctx, sdk.NewAlterTagRequest(id).WithUnset(unset)); err != nil {
				return diag.FromErr(err)
			}
		}
	}
	if d.HasChange("allowed_values") {
		old, new := d.GetChange("allowed_values")
		oldAllowedValues := expandStringList(old.([]interface{}))
		newAllowedValues := expandStringList(new.([]interface{}))
		var allowedValuesToAdd, allowedValuesToRemove []string

		for _, oldAllowedValue := range oldAllowedValues {
			if !slices.Contains(newAllowedValues, oldAllowedValue) {
				allowedValuesToRemove = append(allowedValuesToRemove, oldAllowedValue)
			}
		}

		for _, newAllowedValue := range newAllowedValues {
			if !slices.Contains(oldAllowedValues, newAllowedValue) {
				allowedValuesToAdd = append(allowedValuesToAdd, newAllowedValue)
			}
		}

		if len(allowedValuesToAdd) > 0 {
			if err := client.Tags.Alter(ctx, sdk.NewAlterTagRequest(id).WithAdd(allowedValuesToAdd)); err != nil {
				return diag.FromErr(err)
			}
		}

		if len(allowedValuesToRemove) > 0 {
			req := sdk.NewAlterTagRequest(id).WithUnset(sdk.NewTagUnsetRequest().WithAllowedValues(true))
			if err := client.Tags.Alter(ctx, req); err != nil {
				return diag.FromErr(err)
			}
		}
	}
	return ReadContextTag(ctx, d, meta)
}

func DeleteContextTag(ctx context.Context, d *schema.ResourceData, meta interface{}) diag.Diagnostics {
	db := meta.(*sql.DB)
	client := sdk.NewClientFromDB(db)

	id := helpers.DecodeSnowflakeID(d.Id()).(sdk.SchemaObjectIdentifier)
	if err := client.Tags.Drop(ctx, sdk.NewDropTagRequest(id)); err != nil {
		return diag.FromErr(err)
	}
	d.SetId("")
	return nil
}

// Returns the slice of strings for inputed allowed values.
func expandAllowedValues(avChangeSet interface{}) []string {
	avList := avChangeSet.([]interface{})
	newAvs := make([]string, len(avList))
	for idx, value := range avList {
		newAvs[idx] = fmt.Sprintf("%v", value)
	}

	return newAvs
<<<<<<< HEAD
=======
}

// DeleteTag implements schema.DeleteFunc.
func DeleteTag(d *schema.ResourceData, meta interface{}) error {
	client := meta.(*provider.Context).Client
	db := client.GetConn().DB
	tagID, err := tagIDFromString(d.Id())
	if err != nil {
		return err
	}

	dbName := tagID.DatabaseName
	schemaName := tagID.SchemaName
	tag := tagID.TagName

	q := snowflake.NewTagBuilder(tag).WithDB(dbName).WithSchema(schemaName).Drop()

	if err := snowflake.Exec(db, q); err != nil {
		return fmt.Errorf("error deleting tag %v err = %w", d.Id(), err)
	}

	d.SetId("")

	return nil
}

type tags []tag

func (t tags) toSnowflakeTagValues() []snowflake.TagValue {
	sT := make([]snowflake.TagValue, len(t))
	for i, tag := range t {
		sT[i] = tag.toSnowflakeTagValue()
	}
	return sT
}

func (t tag) toSnowflakeTagValue() snowflake.TagValue {
	return snowflake.TagValue{
		Name:     t.name,
		Value:    t.value,
		Database: t.database,
		Schema:   t.schema,
	}
}

func (t tags) getNewIn(new tags) (added tags) {
	added = tags{}
	for _, t0 := range t {
		found := false
		for _, cN := range new {
			if t0.name == cN.name {
				found = true
				break
			}
		}
		if !found {
			added = append(added, t0)
		}
	}
	return
}

func (t tags) getChangedTagProperties(new tags) (changed tags) {
	changed = tags{}
	for _, t0 := range t {
		for _, tN := range new {
			if t0.name == tN.name && t0.value != tN.value {
				changed = append(changed, tN)
			}
		}
	}
	return
}

func (t tags) diffs(new tags) (removed tags, added tags, changed tags) {
	return t.getNewIn(new), new.getNewIn(t), t.getChangedTagProperties(new)
}

func (t columns) getNewIn(new columns) (added columns) {
	added = columns{}
	for _, cO := range t {
		found := false
		for _, cN := range new {
			if cO.name == cN.name {
				found = true
				break
			}
		}
		if !found {
			added = append(added, cO)
		}
	}
	return
}

type tag struct {
	name     string
	value    string
	database string
	schema   string
}

func getTags(from interface{}) (to tags) {
	tags := from.([]interface{})
	to = make([]tag, len(tags))
	for i, t := range tags {
		v := t.(map[string]interface{})
		to[i] = tag{
			name:     v["name"].(string),
			value:    v["value"].(string),
			database: v["database"].(string),
			schema:   v["schema"].(string),
		}
	}
	return to
>>>>>>> f003715b
}<|MERGE_RESOLUTION|>--- conflicted
+++ resolved
@@ -2,19 +2,14 @@
 
 import (
 	"context"
-	"database/sql"
 	"fmt"
 	"slices"
 
-<<<<<<< HEAD
 	"github.com/hashicorp/terraform-plugin-sdk/v2/diag"
-=======
+	"github.com/hashicorp/terraform-plugin-sdk/v2/helper/schema"
+
+	"github.com/Snowflake-Labs/terraform-provider-snowflake/pkg/helpers"
 	"github.com/Snowflake-Labs/terraform-provider-snowflake/pkg/internal/provider"
-
->>>>>>> f003715b
-	"github.com/hashicorp/terraform-plugin-sdk/v2/helper/schema"
-
-	"github.com/Snowflake-Labs/terraform-provider-snowflake/pkg/helpers"
 	"github.com/Snowflake-Labs/terraform-provider-snowflake/pkg/sdk"
 )
 
@@ -97,16 +92,8 @@
 	}
 }
 
-<<<<<<< HEAD
 func CreateContextTag(ctx context.Context, d *schema.ResourceData, meta interface{}) diag.Diagnostics {
-	db := meta.(*sql.DB)
-	client := sdk.NewClientFromDB(db)
-=======
-// CreateSchema implements schema.CreateFunc.
-func CreateTag(d *schema.ResourceData, meta interface{}) error {
-	client := meta.(*provider.Context).Client
-	db := client.GetConn().DB
->>>>>>> f003715b
+	client := meta.(*provider.Context).Client
 	name := d.Get("name").(string)
 	schema := d.Get("schema").(string)
 	database := d.Get("database").(string)
@@ -126,22 +113,9 @@
 	return ReadContextTag(ctx, d, meta)
 }
 
-<<<<<<< HEAD
 func ReadContextTag(ctx context.Context, d *schema.ResourceData, meta interface{}) diag.Diagnostics {
 	diags := diag.Diagnostics{}
-	db := meta.(*sql.DB)
-	client := sdk.NewClientFromDB(db)
-=======
-// ReadSchema implements schema.ReadFunc.
-func ReadTag(d *schema.ResourceData, meta interface{}) error {
-	client := meta.(*provider.Context).Client
-	db := client.GetConn().DB
-	tagID, err := tagIDFromString(d.Id())
-	if err != nil {
-		return err
-	}
->>>>>>> f003715b
-
+	client := meta.(*provider.Context).Client
 	id := helpers.DecodeSnowflakeID(d.Id()).(sdk.SchemaObjectIdentifier)
 
 	tag, err := client.Tags.ShowByID(ctx, id)
@@ -166,22 +140,9 @@
 	return diags
 }
 
-<<<<<<< HEAD
 func UpdateContextTag(ctx context.Context, d *schema.ResourceData, meta interface{}) diag.Diagnostics {
-	db := meta.(*sql.DB)
-	client := sdk.NewClientFromDB(db)
-
+	client := meta.(*provider.Context).Client
 	id := helpers.DecodeSnowflakeID(d.Id()).(sdk.SchemaObjectIdentifier)
-=======
-	dbName := tagID.DatabaseName
-	schemaName := tagID.SchemaName
-	tag := tagID.TagName
-
-	builder := snowflake.NewTagBuilder(tag).WithDB(dbName).WithSchema(schemaName)
-
-	client := meta.(*provider.Context).Client
-	db := client.GetConn().DB
->>>>>>> f003715b
 	if d.HasChange("comment") {
 		comment, ok := d.GetOk("comment")
 		if ok {
@@ -231,9 +192,7 @@
 }
 
 func DeleteContextTag(ctx context.Context, d *schema.ResourceData, meta interface{}) diag.Diagnostics {
-	db := meta.(*sql.DB)
-	client := sdk.NewClientFromDB(db)
-
+	client := meta.(*provider.Context).Client
 	id := helpers.DecodeSnowflakeID(d.Id()).(sdk.SchemaObjectIdentifier)
 	if err := client.Tags.Drop(ctx, sdk.NewDropTagRequest(id)); err != nil {
 		return diag.FromErr(err)
@@ -251,122 +210,4 @@
 	}
 
 	return newAvs
-<<<<<<< HEAD
-=======
-}
-
-// DeleteTag implements schema.DeleteFunc.
-func DeleteTag(d *schema.ResourceData, meta interface{}) error {
-	client := meta.(*provider.Context).Client
-	db := client.GetConn().DB
-	tagID, err := tagIDFromString(d.Id())
-	if err != nil {
-		return err
-	}
-
-	dbName := tagID.DatabaseName
-	schemaName := tagID.SchemaName
-	tag := tagID.TagName
-
-	q := snowflake.NewTagBuilder(tag).WithDB(dbName).WithSchema(schemaName).Drop()
-
-	if err := snowflake.Exec(db, q); err != nil {
-		return fmt.Errorf("error deleting tag %v err = %w", d.Id(), err)
-	}
-
-	d.SetId("")
-
-	return nil
-}
-
-type tags []tag
-
-func (t tags) toSnowflakeTagValues() []snowflake.TagValue {
-	sT := make([]snowflake.TagValue, len(t))
-	for i, tag := range t {
-		sT[i] = tag.toSnowflakeTagValue()
-	}
-	return sT
-}
-
-func (t tag) toSnowflakeTagValue() snowflake.TagValue {
-	return snowflake.TagValue{
-		Name:     t.name,
-		Value:    t.value,
-		Database: t.database,
-		Schema:   t.schema,
-	}
-}
-
-func (t tags) getNewIn(new tags) (added tags) {
-	added = tags{}
-	for _, t0 := range t {
-		found := false
-		for _, cN := range new {
-			if t0.name == cN.name {
-				found = true
-				break
-			}
-		}
-		if !found {
-			added = append(added, t0)
-		}
-	}
-	return
-}
-
-func (t tags) getChangedTagProperties(new tags) (changed tags) {
-	changed = tags{}
-	for _, t0 := range t {
-		for _, tN := range new {
-			if t0.name == tN.name && t0.value != tN.value {
-				changed = append(changed, tN)
-			}
-		}
-	}
-	return
-}
-
-func (t tags) diffs(new tags) (removed tags, added tags, changed tags) {
-	return t.getNewIn(new), new.getNewIn(t), t.getChangedTagProperties(new)
-}
-
-func (t columns) getNewIn(new columns) (added columns) {
-	added = columns{}
-	for _, cO := range t {
-		found := false
-		for _, cN := range new {
-			if cO.name == cN.name {
-				found = true
-				break
-			}
-		}
-		if !found {
-			added = append(added, cO)
-		}
-	}
-	return
-}
-
-type tag struct {
-	name     string
-	value    string
-	database string
-	schema   string
-}
-
-func getTags(from interface{}) (to tags) {
-	tags := from.([]interface{})
-	to = make([]tag, len(tags))
-	for i, t := range tags {
-		v := t.(map[string]interface{})
-		to[i] = tag{
-			name:     v["name"].(string),
-			value:    v["value"].(string),
-			database: v["database"].(string),
-			schema:   v["schema"].(string),
-		}
-	}
-	return to
->>>>>>> f003715b
 }