package resources_test

import (
	"context"
	"fmt"
	"slices"
	"testing"

	acc "github.com/Snowflake-Labs/terraform-provider-snowflake/pkg/acceptance"

	"github.com/Snowflake-Labs/terraform-provider-snowflake/pkg/internal/provider"
	"github.com/Snowflake-Labs/terraform-provider-snowflake/pkg/resources"
	"github.com/Snowflake-Labs/terraform-provider-snowflake/pkg/sdk"
	"github.com/Snowflake-Labs/terraform-provider-snowflake/pkg/sdk/datatypes"
	"github.com/hashicorp/terraform-plugin-sdk/v2/helper/schema"
	"github.com/hashicorp/terraform-plugin-testing/terraform"
	"github.com/stretchr/testify/assert"
	"github.com/stretchr/testify/require"
)

func Test_GetPropertyAsPointer(t *testing.T) {
	d := schema.TestResourceDataRaw(t, map[string]*schema.Schema{
		"integer": {
			Type:     schema.TypeInt,
			Required: true,
		},
		"second_integer": {
			Type:     schema.TypeInt,
			Optional: true,
		},
		"third_integer": {
			Type:     schema.TypeInt,
			Optional: true,
		},
		"string": {
			Type:     schema.TypeString,
			Required: true,
		},
		"second_string": {
			Type:     schema.TypeString,
			Optional: true,
		},
		"third_string": {
			Type:     schema.TypeInt,
			Optional: true,
		},
		"boolean": {
			Type:     schema.TypeBool,
			Required: true,
		},
		"second_boolean": {
			Type:     schema.TypeBool,
			Optional: true,
		},
		"third_boolean": {
			Type:     schema.TypeBool,
			Optional: true,
		},
	}, map[string]interface{}{
		"integer":        123,
		"second_integer": 0,
		"string":         "some string",
		"second_string":  "",
		"boolean":        true,
		"second_boolean": false,
		"invalid":        true,
	})

	assert.Equal(t, 123, *resources.GetPropertyAsPointer[int](d, "integer"))
	assert.Equal(t, "some string", *resources.GetPropertyAsPointer[string](d, "string"))
	assert.Equal(t, true, *resources.GetPropertyAsPointer[bool](d, "boolean"))
	assert.Nil(t, resources.GetPropertyAsPointer[bool](d, "invalid"))

	assert.Equal(t, 123, *resources.GetPropertyAsPointer[int](d, "integer"))
	assert.Nil(t, resources.GetPropertyAsPointer[int](d, "second_integer"))
	assert.Nil(t, resources.GetPropertyAsPointer[int](d, "third_integer"))
	assert.Equal(t, "some string", *resources.GetPropertyAsPointer[string](d, "string"))
	assert.Nil(t, resources.GetPropertyAsPointer[string](d, "second_integer"))
	assert.Nil(t, resources.GetPropertyAsPointer[string](d, "third_string"))
	assert.Equal(t, true, *resources.GetPropertyAsPointer[bool](d, "boolean"))
	assert.Nil(t, resources.GetPropertyAsPointer[bool](d, "second_boolean"))
	assert.Nil(t, resources.GetPropertyAsPointer[bool](d, "third_boolean"))
	assert.Nil(t, resources.GetPropertyAsPointer[bool](d, "invalid"))
}

// TODO [SNOW-1511594]: provide TestResourceDataRaw with working GetRawConfig()
func Test_GetConfigPropertyAsPointerAllowingZeroValue(t *testing.T) {
	t.Skip("TestResourceDataRaw does not set up the ResourceData correctly - GetRawConfig is nil")
	d := schema.TestResourceDataRaw(t, map[string]*schema.Schema{
		"integer": {
			Type:     schema.TypeInt,
			Required: true,
		},
		"second_integer": {
			Type:     schema.TypeInt,
			Optional: true,
		},
		"third_integer": {
			Type:     schema.TypeInt,
			Optional: true,
		},
		"string": {
			Type:     schema.TypeString,
			Required: true,
		},
		"second_string": {
			Type:     schema.TypeString,
			Optional: true,
		},
		"third_string": {
			Type:     schema.TypeInt,
			Optional: true,
		},
		"boolean": {
			Type:     schema.TypeBool,
			Required: true,
		},
		"second_boolean": {
			Type:     schema.TypeBool,
			Optional: true,
		},
		"third_boolean": {
			Type:     schema.TypeBool,
			Optional: true,
		},
	}, map[string]interface{}{
		"integer":        123,
		"second_integer": 0,
		"string":         "some string",
		"second_string":  "",
		"boolean":        true,
		"second_boolean": false,
		"invalid":        true,
	})

	assert.Equal(t, 123, *resources.GetConfigPropertyAsPointerAllowingZeroValue[int](d, "integer"))
	assert.Equal(t, 0, *resources.GetConfigPropertyAsPointerAllowingZeroValue[int](d, "second_integer"))
	assert.Nil(t, resources.GetConfigPropertyAsPointerAllowingZeroValue[int](d, "third_integer"))
	assert.Equal(t, "some string", *resources.GetConfigPropertyAsPointerAllowingZeroValue[string](d, "string"))
	assert.Equal(t, "", *resources.GetConfigPropertyAsPointerAllowingZeroValue[string](d, "second_integer"))
	assert.Nil(t, resources.GetConfigPropertyAsPointerAllowingZeroValue[string](d, "third_string"))
	assert.Equal(t, true, *resources.GetConfigPropertyAsPointerAllowingZeroValue[bool](d, "boolean"))
	assert.Equal(t, false, *resources.GetConfigPropertyAsPointerAllowingZeroValue[bool](d, "second_boolean"))
	assert.Nil(t, resources.GetConfigPropertyAsPointerAllowingZeroValue[bool](d, "third_boolean"))
	assert.Nil(t, resources.GetConfigPropertyAsPointerAllowingZeroValue[bool](d, "invalid"))
}

// queriedAccountRolePrivilegesEqualTo will check if all the privileges specified in the argument are granted in Snowflake.
func queriedPrivilegesEqualTo(query func(client *sdk.Client, ctx context.Context) ([]sdk.Grant, error), privileges ...string) func(s *terraform.State) error {
	return func(s *terraform.State) error {
		client := acc.TestAccProvider.Meta().(*provider.Context).Client
		ctx := context.Background()
		grants, err := query(client, ctx)
		if err != nil {
			return err
		}
		for _, grant := range grants {
			if (grant.GrantTo == sdk.ObjectTypeDatabaseRole || grant.GrantedTo == sdk.ObjectTypeDatabaseRole) && grant.Privilege == "USAGE" {
				continue
			}
			if !slices.Contains(privileges, grant.Privilege) {
				return fmt.Errorf("grant not expected, grant: %v, not in %v", grants, privileges)
			}
		}

		return nil
	}
}

// queriedAccountRolePrivilegesContainAtLeast will check if all the privileges specified in the argument are granted in Snowflake.
// Any additional grants will be ignored.
func queriedPrivilegesContainAtLeast(query func(client *sdk.Client, ctx context.Context) ([]sdk.Grant, error), roleName sdk.ObjectIdentifier, privileges ...string) func(s *terraform.State) error {
	return func(s *terraform.State) error {
		client := acc.TestAccProvider.Meta().(*provider.Context).Client
		ctx := context.Background()

		grants, err := query(client, ctx)
		if err != nil {
			return err
		}
		var grantedPrivileges []string
		for _, grant := range grants {
			grantedPrivileges = append(grantedPrivileges, grant.Privilege)
		}
		notAllPrivilegesInGrantedPrivileges := slices.ContainsFunc(privileges, func(privilege string) bool {
			return !slices.Contains(grantedPrivileges, privilege)
		})
		if notAllPrivilegesInGrantedPrivileges {
			return fmt.Errorf("not every privilege from the list: %v was found in grant privileges: %v, for role name: %s", privileges, grantedPrivileges, roleName.FullyQualifiedName())
		}

		return nil
	}
}

func TestListDiff(t *testing.T) {
	testCases := []struct {
		Name    string
		Before  []any
		After   []any
		Added   []any
		Removed []any
	}{
		{
			Name:    "no changes",
			Before:  []any{1, 2, 3, 4},
			After:   []any{1, 2, 3, 4},
			Removed: []any{},
			Added:   []any{},
		},
		{
			Name:    "only removed",
			Before:  []any{1, 2, 3, 4},
			After:   []any{},
			Removed: []any{1, 2, 3, 4},
			Added:   []any{},
		},
		{
			Name:    "only added",
			Before:  []any{},
			After:   []any{1, 2, 3, 4},
			Removed: []any{},
			Added:   []any{1, 2, 3, 4},
		},
		{
			Name:    "added repeated items",
			Before:  []any{2},
			After:   []any{1, 2, 1},
			Removed: []any{},
			Added:   []any{1, 1},
		},
		{
			Name:    "removed repeated items",
			Before:  []any{1, 2, 1},
			After:   []any{2},
			Removed: []any{1, 1},
			Added:   []any{},
		},
		{
			Name:    "simple diff: ints",
			Before:  []any{1, 2, 3, 4, 5, 6, 7, 8, 9},
			After:   []any{1, 3, 5, 7, 9, 12, 13, 14},
			Removed: []any{2, 4, 6, 8},
			Added:   []any{12, 13, 14},
		},
		{
			Name:    "simple diff: strings",
			Before:  []any{"one", "two", "three", "four"},
			After:   []any{"five", "two", "four", "six"},
			Removed: []any{"one", "three"},
			Added:   []any{"five", "six"},
		},
	}

	for _, tc := range testCases {
		t.Run(tc.Name, func(t *testing.T) {
			added, removed := resources.ListDiff(tc.Before, tc.After)
			assert.Equal(t, tc.Added, added)
			assert.Equal(t, tc.Removed, removed)
		})
	}
}

<<<<<<< HEAD
func Test_DataTypeDiffSuppressFunc(t *testing.T) {
=======
func TestListDiffWithCommonItems(t *testing.T) {
	testCases := []struct {
		Name    string
		Before  []any
		After   []any
		Added   []any
		Removed []any
		Common  []any
	}{
		{
			Name:    "no changes",
			Before:  []any{1, 2, 3, 4},
			After:   []any{1, 2, 3, 4},
			Removed: []any{},
			Added:   []any{},
			Common:  []any{1, 2, 3, 4},
		},
		{
			Name:    "only removed",
			Before:  []any{1, 2, 3, 4},
			After:   []any{},
			Removed: []any{1, 2, 3, 4},
			Added:   []any{},
			Common:  []any{},
		},
		{
			Name:    "only added",
			Before:  []any{},
			After:   []any{1, 2, 3, 4},
			Removed: []any{},
			Added:   []any{1, 2, 3, 4},
			Common:  []any{},
		},
		{
			Name:    "added repeated items",
			Before:  []any{2},
			After:   []any{1, 2, 1},
			Removed: []any{},
			Added:   []any{1, 1},
			Common:  []any{2},
		},
		{
			Name:    "removed repeated items",
			Before:  []any{1, 2, 1},
			After:   []any{2},
			Removed: []any{1, 1},
			Added:   []any{},
			Common:  []any{2},
		},
		{
			Name:    "simple diff: ints",
			Before:  []any{1, 2, 3, 4, 5, 6, 7, 8, 9},
			After:   []any{1, 3, 5, 7, 9, 12, 13, 14},
			Removed: []any{2, 4, 6, 8},
			Added:   []any{12, 13, 14},
			Common:  []any{1, 3, 5, 7, 9},
		},
		{
			Name:    "simple diff: strings",
			Before:  []any{"one", "two", "three", "four"},
			After:   []any{"five", "two", "four", "six"},
			Removed: []any{"one", "three"},
			Added:   []any{"five", "six"},
			Common:  []any{"two", "four"},
		},
	}

	for _, tc := range testCases {
		t.Run(tc.Name, func(t *testing.T) {
			added, removed, common := resources.ListDiffWithCommonItems(tc.Before, tc.After)
			assert.Equal(t, tc.Added, added)
			assert.Equal(t, tc.Removed, removed)
			assert.Equal(t, tc.Common, common)
		})
	}
}

func Test_DataTypeIssue3007DiffSuppressFunc(t *testing.T) {
>>>>>>> 04f6d54a
	testCases := []struct {
		name     string
		old      string
		new      string
		expected bool
	}{
		{
			name:     "different data type",
			old:      string(sdk.DataTypeVARCHAR),
			new:      string(sdk.DataTypeNumber),
			expected: false,
		},
		{
			name:     "same number data type without arguments",
			old:      string(sdk.DataTypeNumber),
			new:      string(sdk.DataTypeNumber),
			expected: true,
		},
		{
			name:     "same number data type different casing",
			old:      string(sdk.DataTypeNumber),
			new:      "number",
			expected: true,
		},
		{
			name:     "same text data type without arguments",
			old:      string(sdk.DataTypeVARCHAR),
			new:      string(sdk.DataTypeVARCHAR),
			expected: true,
		},
		{
			name:     "same other data type",
			old:      string(sdk.DataTypeFloat),
			new:      string(sdk.DataTypeFloat),
			expected: true,
		},
		{
			name:     "synonym number data type without arguments",
			old:      string(sdk.DataTypeNumber),
			new:      "DECIMAL",
			expected: true,
		},
		{
			name:     "synonym text data type without arguments",
			old:      string(sdk.DataTypeVARCHAR),
			new:      "TEXT",
			expected: true,
		},
		{
			name:     "synonym other data type without arguments",
			old:      string(sdk.DataTypeFloat),
			new:      "DOUBLE",
			expected: true,
		},
		{
			name:     "synonym number data type same precision, no scale",
			old:      "NUMBER(30)",
			new:      "DECIMAL(30)",
			expected: true,
		},
		{
			name:     "synonym number data type precision implicit and same",
			old:      "NUMBER",
			new:      fmt.Sprintf("DECIMAL(%d)", datatypes.DefaultNumberPrecision),
			expected: true,
		},
		{
			name:     "synonym number data type precision implicit and different",
			old:      "NUMBER",
			new:      "DECIMAL(30)",
			expected: false,
		},
		{
			name:     "number data type different precisions, no scale",
			old:      "NUMBER(35)",
			new:      "NUMBER(30)",
			expected: false,
		},
		{
			name:     "synonym number data type same precision, different scale",
			old:      "NUMBER(30, 2)",
			new:      "DECIMAL(30, 1)",
			expected: false,
		},
		{
			name:     "synonym number data type default scale implicit and explicit",
			old:      "NUMBER(30)",
			new:      fmt.Sprintf("DECIMAL(30, %d)", datatypes.DefaultNumberScale),
			expected: true,
		},
		{
			name:     "synonym number data type default scale implicit and different",
			old:      "NUMBER(30)",
			new:      "DECIMAL(30, 3)",
			expected: false,
		},
		{
			name:     "synonym number data type both precision and scale implicit and explicit",
			old:      "NUMBER",
			new:      fmt.Sprintf("DECIMAL(%d, %d)", datatypes.DefaultNumberPrecision, datatypes.DefaultNumberScale),
			expected: true,
		},
		{
			name:     "synonym number data type both precision and scale implicit and scale different",
			old:      "NUMBER",
			new:      fmt.Sprintf("DECIMAL(%d, 2)", datatypes.DefaultNumberPrecision),
			expected: false,
		},
		{
			name:     "synonym text data type same length",
			old:      "VARCHAR(30)",
			new:      "TEXT(30)",
			expected: true,
		},
		{
			name:     "synonym text data type different length",
			old:      "VARCHAR(30)",
			new:      "TEXT(40)",
			expected: false,
		},
		{
			name:     "synonym text data type length implicit and same",
			old:      "VARCHAR",
			new:      fmt.Sprintf("TEXT(%d)", datatypes.DefaultVarcharLength),
			expected: true,
		},
		{
			name:     "synonym text data type length implicit and different",
			old:      "VARCHAR",
			new:      "TEXT(40)",
			expected: false,
		},
	}

	for _, tc := range testCases {
		tc := tc
		t.Run(tc.name, func(t *testing.T) {
			result := resources.DiffSuppressDataTypes("", tc.old, tc.new, nil)
			require.Equal(t, tc.expected, result)
		})
	}
}<|MERGE_RESOLUTION|>--- conflicted
+++ resolved
@@ -261,9 +261,6 @@
 	}
 }
 
-<<<<<<< HEAD
-func Test_DataTypeDiffSuppressFunc(t *testing.T) {
-=======
 func TestListDiffWithCommonItems(t *testing.T) {
 	testCases := []struct {
 		Name    string
@@ -341,8 +338,7 @@
 	}
 }
 
-func Test_DataTypeIssue3007DiffSuppressFunc(t *testing.T) {
->>>>>>> 04f6d54a
+func Test_DataTypeDiffSuppressFunc(t *testing.T) {
 	testCases := []struct {
 		name     string
 		old      string
