package resources_test

import (
	"testing"

	"github.com/chanzuckerberg/terraform-provider-snowflake/pkg/provider"
	"github.com/chanzuckerberg/terraform-provider-snowflake/pkg/resources"
	"github.com/hashicorp/terraform-plugin-sdk/v2/helper/schema"
	"github.com/stretchr/testify/require"
)

func database(t *testing.T, id string, params map[string]interface{}) *schema.ResourceData {
	r := require.New(t)
	d := schema.TestResourceDataRaw(t, resources.Database().Schema, params)
	r.NotNil(d)
	d.SetId(id)
	return d
}

func databaseGrant(t *testing.T, id string, params map[string]interface{}) *schema.ResourceData {
	r := require.New(t)
	d := schema.TestResourceDataRaw(t, resources.DatabaseGrant().Resource.Schema, params)
	r.NotNil(d)
	d.SetId(id)
	return d
}

func schemaGrant(t *testing.T, id string, params map[string]interface{}) *schema.ResourceData {
	r := require.New(t)
	d := schema.TestResourceDataRaw(t, resources.SchemaGrant().Resource.Schema, params)
	r.NotNil(d)
	d.SetId(id)
	return d
}

func stageGrant(t *testing.T, id string, params map[string]interface{}) *schema.ResourceData {
	r := require.New(t)
	d := schema.TestResourceDataRaw(t, resources.StageGrant().Resource.Schema, params)
	r.NotNil(d)
	d.SetId(id)
	return d
}

func tableGrant(t *testing.T, id string, params map[string]interface{}) *schema.ResourceData {
	r := require.New(t)
	d := schema.TestResourceDataRaw(t, resources.TableGrant().Resource.Schema, params)
	r.NotNil(d)
	d.SetId(id)
	return d
}

func viewGrant(t *testing.T, id string, params map[string]interface{}) *schema.ResourceData {
	r := require.New(t)
	d := schema.TestResourceDataRaw(t, resources.ViewGrant().Resource.Schema, params)
	r.NotNil(d)
	d.SetId(id)
	return d
}

func materializedViewGrant(t *testing.T, id string, params map[string]interface{}) *schema.ResourceData {
	r := require.New(t)
	d := schema.TestResourceDataRaw(t, resources.MaterializedViewGrant().Resource.Schema, params)
	r.NotNil(d)
	d.SetId(id)
	return d
}

func resourceMonitorGrant(t *testing.T, id string, params map[string]interface{}) *schema.ResourceData {
	r := require.New(t)
	d := schema.TestResourceDataRaw(t, resources.ResourceMonitorGrant().Resource.Schema, params)
	r.NotNil(d)
	d.SetId(id)
	return d
}

func integrationGrant(t *testing.T, id string, params map[string]interface{}) *schema.ResourceData {
	r := require.New(t)
	d := schema.TestResourceDataRaw(t, resources.IntegrationGrant().Resource.Schema, params)
	r.NotNil(d)
	d.SetId(id)
	return d
}

func accountGrant(t *testing.T, id string, params map[string]interface{}) *schema.ResourceData {
	r := require.New(t)
	d := schema.TestResourceDataRaw(t, resources.AccountGrant().Resource.Schema, params)
	r.NotNil(d)
	d.SetId(id)
	return d
}

func managedAccount(t *testing.T, id string, params map[string]interface{}) *schema.ResourceData {
	r := require.New(t)
	d := schema.TestResourceDataRaw(t, resources.ManagedAccount().Schema, params)
	r.NotNil(d)
	d.SetId(id)
	return d
}

func networkPolicy(t *testing.T, id string, params map[string]interface{}) *schema.ResourceData {
	r := require.New(t)
	d := schema.TestResourceDataRaw(t, resources.NetworkPolicy().Schema, params)
	r.NotNil(d)
	d.SetId(id)
	return d
}

func pipe(t *testing.T, id string, params map[string]interface{}) *schema.ResourceData {
	r := require.New(t)
	d := schema.TestResourceDataRaw(t, resources.Pipe().Schema, params)
	r.NotNil(d)
	d.SetId(id)
	return d
}

func resourceMonitor(t *testing.T, id string, params map[string]interface{}) *schema.ResourceData {
	r := require.New(t)
	d := schema.TestResourceDataRaw(t, resources.ResourceMonitor().Schema, params)
	r.NotNil(d)
	d.SetId(id)
	return d
}

func share(t *testing.T, id string, params map[string]interface{}) *schema.ResourceData {
	r := require.New(t)
	d := schema.TestResourceDataRaw(t, resources.Share().Schema, params)
	r.NotNil(d)
	d.SetId(id)
	return d
}

func stage(t *testing.T, id string, params map[string]interface{}) *schema.ResourceData {
	r := require.New(t)
	d := schema.TestResourceDataRaw(t, resources.Stage().Schema, params)
	r.NotNil(d)
	d.SetId(id)
	return d
}

func stream(t *testing.T, id string, params map[string]interface{}) *schema.ResourceData {
	r := require.New(t)
	d := schema.TestResourceDataRaw(t, resources.Stream().Schema, params)
	r.NotNil(d)
	d.SetId(id)
	return d
}

func providers() map[string]*schema.Provider {
	p := provider.Provider()
	return map[string]*schema.Provider{
		"snowflake": p,
	}
}

func role(t *testing.T, id string, params map[string]interface{}) *schema.ResourceData {
	r := require.New(t)
	d := schema.TestResourceDataRaw(t, resources.Role().Schema, params)
	r.NotNil(d)
	d.SetId(id)
	return d
}

func roleGrants(t *testing.T, id string, params map[string]interface{}) *schema.ResourceData {
	r := require.New(t)
	d := schema.TestResourceDataRaw(t, resources.RoleGrants().Schema, params)
	r.NotNil(d)
	d.SetId(id)
	return d
}

func storageIntegration(t *testing.T, id string, params map[string]interface{}) *schema.ResourceData {
	r := require.New(t)
	d := schema.TestResourceDataRaw(t, resources.StorageIntegration().Schema, params)
	r.NotNil(d)
	d.SetId(id)
	return d
}

func table(t *testing.T, id string, params map[string]interface{}) *schema.ResourceData {
	r := require.New(t)
	d := schema.TestResourceDataRaw(t, resources.Table().Schema, params)
	r.NotNil(d)
	d.SetId(id)
	return d
}

<<<<<<< HEAD
func externalTable(t *testing.T, id string, params map[string]interface{}) *schema.ResourceData {
	r := require.New(t)
	d := schema.TestResourceDataRaw(t, resources.ExternalTable().Schema, params)
=======
func task(t *testing.T, id string, params map[string]interface{}) *schema.ResourceData {
	r := require.New(t)
	d := schema.TestResourceDataRaw(t, resources.Task().Schema, params)
>>>>>>> 75ca46ea
	r.NotNil(d)
	d.SetId(id)
	return d
}

func user(t *testing.T, id string, params map[string]interface{}) *schema.ResourceData {
	r := require.New(t)
	d := schema.TestResourceDataRaw(t, resources.User().Schema, params)
	r.NotNil(d)
	d.SetId(id)
	return d
}

func view(t *testing.T, id string, params map[string]interface{}) *schema.ResourceData {
	r := require.New(t)
	d := schema.TestResourceDataRaw(t, resources.View().Schema, params)
	r.NotNil(d)
	d.SetId(id)
	return d
}

func warehouse(t *testing.T, id string, params map[string]interface{}) *schema.ResourceData {
	r := require.New(t)
	d := schema.TestResourceDataRaw(t, resources.Warehouse().Schema, params)
	r.NotNil(d)
	d.SetId(id)
	return d
}

func externalTableGrant(t *testing.T, id string, params map[string]interface{}) *schema.ResourceData {
	r := require.New(t)
	d := schema.TestResourceDataRaw(t, resources.ExternalTableGrant().Resource.Schema, params)
	r.NotNil(d)
	d.SetId(id)
	return d
}

func fileFormatGrant(t *testing.T, id string, params map[string]interface{}) *schema.ResourceData {
	r := require.New(t)
	d := schema.TestResourceDataRaw(t, resources.FileFormatGrant().Resource.Schema, params)
	r.NotNil(d)
	d.SetId(id)
	return d
}

func sequenceGrant(t *testing.T, id string, params map[string]interface{}) *schema.ResourceData {
	r := require.New(t)
	d := schema.TestResourceDataRaw(t, resources.SequenceGrant().Resource.Schema, params)
	r.NotNil(d)
	d.SetId(id)
	return d
}

func streamGrant(t *testing.T, id string, params map[string]interface{}) *schema.ResourceData {
	r := require.New(t)
	d := schema.TestResourceDataRaw(t, resources.StreamGrant().Resource.Schema, params)
	r.NotNil(d)
	d.SetId(id)
	return d
}

func functionGrant(t *testing.T, id string, params map[string]interface{}) *schema.ResourceData {
	r := require.New(t)
	d := schema.TestResourceDataRaw(t, resources.FunctionGrant().Resource.Schema, params)
	r.NotNil(d)
	d.SetId(id)
	return d
}

func procedureGrant(t *testing.T, id string, params map[string]interface{}) *schema.ResourceData {
	r := require.New(t)
	d := schema.TestResourceDataRaw(t, resources.ProcedureGrant().Resource.Schema, params)
	r.NotNil(d)
	d.SetId(id)
	return d
}<|MERGE_RESOLUTION|>--- conflicted
+++ resolved
@@ -184,15 +184,17 @@
 	return d
 }
 
-<<<<<<< HEAD
 func externalTable(t *testing.T, id string, params map[string]interface{}) *schema.ResourceData {
 	r := require.New(t)
 	d := schema.TestResourceDataRaw(t, resources.ExternalTable().Schema, params)
-=======
+  r.NotNil(d)
+	d.SetId(id)
+	return d
+}
+
 func task(t *testing.T, id string, params map[string]interface{}) *schema.ResourceData {
 	r := require.New(t)
 	d := schema.TestResourceDataRaw(t, resources.Task().Schema, params)
->>>>>>> 75ca46ea
 	r.NotNil(d)
 	d.SetId(id)
 	return d
