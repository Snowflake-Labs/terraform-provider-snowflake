package resources_test

import (
	"fmt"
	"regexp"
	"testing"

	acc "github.com/Snowflake-Labs/terraform-provider-snowflake/pkg/acceptance"
	accconfig "github.com/Snowflake-Labs/terraform-provider-snowflake/pkg/acceptance/bettertestspoc/config"
	"github.com/Snowflake-Labs/terraform-provider-snowflake/pkg/acceptance/testenvs"

	"github.com/Snowflake-Labs/terraform-provider-snowflake/pkg/acceptance/bettertestspoc/assert"
	"github.com/Snowflake-Labs/terraform-provider-snowflake/pkg/acceptance/bettertestspoc/assert/resourceassert"
	"github.com/Snowflake-Labs/terraform-provider-snowflake/pkg/acceptance/bettertestspoc/assert/resourceshowoutputassert"
	"github.com/Snowflake-Labs/terraform-provider-snowflake/pkg/acceptance/bettertestspoc/config/model"
	"github.com/Snowflake-Labs/terraform-provider-snowflake/pkg/acceptance/importchecks"
	"github.com/Snowflake-Labs/terraform-provider-snowflake/pkg/helpers"
	"github.com/Snowflake-Labs/terraform-provider-snowflake/pkg/internal/snowflakeroles"
	"github.com/Snowflake-Labs/terraform-provider-snowflake/pkg/provider/resources"
	"github.com/Snowflake-Labs/terraform-provider-snowflake/pkg/sdk"
	"github.com/hashicorp/terraform-plugin-testing/config"
	"github.com/hashicorp/terraform-plugin-testing/helper/resource"
	"github.com/hashicorp/terraform-plugin-testing/plancheck"
	"github.com/hashicorp/terraform-plugin-testing/tfversion"
)

func TestAcc_View_basic(t *testing.T) {
	_ = testenvs.GetOrSkipTest(t, testenvs.EnableAcceptance)
	acc.TestAccPreCheck(t)

	rowAccessPolicy, rowAccessPolicyCleanup := acc.TestClient().RowAccessPolicy.CreateRowAccessPolicyWithDataType(t, sdk.DataTypeVARCHAR)
	t.Cleanup(rowAccessPolicyCleanup)

	aggregationPolicy, aggregationPolicyCleanup := acc.TestClient().AggregationPolicy.CreateAggregationPolicy(t)
	t.Cleanup(aggregationPolicyCleanup)

	rowAccessPolicy2, rowAccessPolicy2Cleanup := acc.TestClient().RowAccessPolicy.CreateRowAccessPolicyWithDataType(t, sdk.DataTypeVARCHAR)
	t.Cleanup(rowAccessPolicy2Cleanup)

	aggregationPolicy2, aggregationPolicy2Cleanup := acc.TestClient().AggregationPolicy.CreateAggregationPolicy(t)
	t.Cleanup(aggregationPolicy2Cleanup)

	id := acc.TestClient().Ids.RandomSchemaObjectIdentifier()
	statement := "SELECT ROLE_NAME, ROLE_OWNER FROM INFORMATION_SCHEMA.APPLICABLE_ROLES"
	otherStatement := "SELECT ROLE_NAME, ROLE_OWNER FROM INFORMATION_SCHEMA.APPLICABLE_ROLES where ROLE_OWNER like 'foo%%'"

	viewModel := model.View("test", id.DatabaseName(), id.Name(), id.SchemaName(), statement)

	// generators currently don't handle lists, so use the old way
	basicUpdate := func(rap, ap sdk.SchemaObjectIdentifier, statement string) config.Variables {
		return config.Variables{
			"name":                          config.StringVariable(id.Name()),
			"database":                      config.StringVariable(id.DatabaseName()),
			"schema":                        config.StringVariable(id.SchemaName()),
			"statement":                     config.StringVariable(statement),
			"row_access_policy":             config.StringVariable(rap.FullyQualifiedName()),
			"row_access_policy_on":          config.ListVariable(config.StringVariable("ROLE_NAME")),
			"aggregation_policy":            config.StringVariable(ap.FullyQualifiedName()),
			"aggregation_policy_entity_key": config.ListVariable(config.StringVariable("ROLE_NAME")),
			"comment":                       config.StringVariable("Terraform test resource"),
		}
	}

	resource.Test(t, resource.TestCase{
		ProtoV6ProviderFactories: acc.TestAccProtoV6ProviderFactories,
		TerraformVersionChecks: []tfversion.TerraformVersionCheck{
			tfversion.RequireAbove(tfversion.Version1_5_0),
		},
		CheckDestroy: acc.CheckDestroy(t, resources.View),
		Steps: []resource.TestStep{
			// without optionals
			{
				Config: accconfig.FromModel(t, viewModel),
				Check: assert.AssertThat(t, resourceassert.ViewResource(t, "snowflake_view.test").
					HasNameString(id.Name()).
					HasStatementString(statement).
					HasDatabaseString(id.DatabaseName()).
					HasSchemaString(id.SchemaName())),
			},
			// import - without optionals
			{
				Config:       accconfig.FromModel(t, viewModel),
				ResourceName: "snowflake_view.test",
				ImportState:  true,
				ImportStateCheck: assert.AssertThatImport(t, assert.CheckImport(importchecks.TestCheckResourceAttrInstanceState(helpers.EncodeSnowflakeID(id), "name", id.Name())),
					resourceassert.ImportedViewResource(t, helpers.EncodeSnowflakeID(id)).
						HasNameString(id.Name()).
						HasDatabaseString(id.DatabaseName()).
						HasSchemaString(id.SchemaName()).
						HasStatementString(statement)),
			},
			// set policies externally
			{
				PreConfig: func() {
					acc.TestClient().View.Alter(t, sdk.NewAlterViewRequest(id).WithAddRowAccessPolicy(*sdk.NewViewAddRowAccessPolicyRequest(rowAccessPolicy.ID(), []sdk.Column{{Value: "ROLE_NAME"}})))
					acc.TestClient().View.Alter(t, sdk.NewAlterViewRequest(id).WithSetAggregationPolicy(*sdk.NewViewSetAggregationPolicyRequest(aggregationPolicy)))
				},
				Config: accconfig.FromModel(t, viewModel),
				Check: assert.AssertThat(t, resourceassert.ViewResource(t, "snowflake_view.test").
					HasNameString(id.Name()).
					HasStatementString(statement).
					HasDatabaseString(id.DatabaseName()).
					HasSchemaString(id.SchemaName()),
					assert.Check(resource.TestCheckResourceAttr("snowflake_view.test", "aggregation_policy.#", "0")),
					assert.Check(resource.TestCheckResourceAttr("snowflake_view.test", "row_access_policy.#", "0")),
				),
			},
			// set other fields
			{
				ConfigDirectory: acc.ConfigurationDirectory("TestAcc_View/basic_update"),
				ConfigVariables: basicUpdate(rowAccessPolicy.ID(), aggregationPolicy, statement),
				ConfigPlanChecks: resource.ConfigPlanChecks{
					PreApply: []plancheck.PlanCheck{
						plancheck.ExpectResourceAction("snowflake_view.test", plancheck.ResourceActionUpdate),
					},
				},
				Check: assert.AssertThat(t, resourceassert.ViewResource(t, "snowflake_view.test").
					HasNameString(id.Name()).
					HasStatementString(statement).
					HasDatabaseString(id.DatabaseName()).
					HasSchemaString(id.SchemaName()).
					HasCommentString("Terraform test resource"),
					assert.Check(resource.TestCheckResourceAttr("snowflake_view.test", "aggregation_policy.#", "1")),
					assert.Check(resource.TestCheckResourceAttr("snowflake_view.test", "aggregation_policy.0.policy_name", aggregationPolicy.FullyQualifiedName())),
					assert.Check(resource.TestCheckResourceAttr("snowflake_view.test", "aggregation_policy.0.entity_key.#", "1")),
					assert.Check(resource.TestCheckResourceAttr("snowflake_view.test", "aggregation_policy.0.entity_key.0", "ROLE_NAME")),
					assert.Check(resource.TestCheckResourceAttr("snowflake_view.test", "row_access_policy.#", "1")),
					assert.Check(resource.TestCheckResourceAttr("snowflake_view.test", "row_access_policy.0.policy_name", rowAccessPolicy.ID().FullyQualifiedName())),
					assert.Check(resource.TestCheckResourceAttr("snowflake_view.test", "row_access_policy.0.on.#", "1")),
					assert.Check(resource.TestCheckResourceAttr("snowflake_view.test", "row_access_policy.0.on.0", "ROLE_NAME")),
				),
			},
			// change policies
			{
				ConfigDirectory: acc.ConfigurationDirectory("TestAcc_View/basic_update"),
				ConfigVariables: basicUpdate(rowAccessPolicy2.ID(), aggregationPolicy2, statement),
				Check: assert.AssertThat(t, resourceassert.ViewResource(t, "snowflake_view.test").
					HasNameString(id.Name()).
					HasStatementString(statement).
					HasDatabaseString(id.DatabaseName()).
					HasSchemaString(id.SchemaName()).
					HasCommentString("Terraform test resource"),
					assert.Check(resource.TestCheckResourceAttr("snowflake_view.test", "aggregation_policy.#", "1")),
					assert.Check(resource.TestCheckResourceAttr("snowflake_view.test", "aggregation_policy.0.policy_name", aggregationPolicy2.FullyQualifiedName())),
					assert.Check(resource.TestCheckResourceAttr("snowflake_view.test", "aggregation_policy.0.entity_key.#", "1")),
					assert.Check(resource.TestCheckResourceAttr("snowflake_view.test", "aggregation_policy.0.entity_key.0", "ROLE_NAME")),
					assert.Check(resource.TestCheckResourceAttr("snowflake_view.test", "row_access_policy.#", "1")),
					assert.Check(resource.TestCheckResourceAttr("snowflake_view.test", "row_access_policy.0.policy_name", rowAccessPolicy2.ID().FullyQualifiedName())),
					assert.Check(resource.TestCheckResourceAttr("snowflake_view.test", "row_access_policy.0.on.#", "1")),
					assert.Check(resource.TestCheckResourceAttr("snowflake_view.test", "row_access_policy.0.on.0", "ROLE_NAME")),
				),
			},
			// change statement and policies
			{
				ConfigDirectory: acc.ConfigurationDirectory("TestAcc_View/basic_update"),
				ConfigVariables: basicUpdate(rowAccessPolicy.ID(), aggregationPolicy, otherStatement),
				Check: assert.AssertThat(t, resourceassert.ViewResource(t, "snowflake_view.test").
					HasNameString(id.Name()).
					HasStatementString(otherStatement).
					HasDatabaseString(id.DatabaseName()).
					HasSchemaString(id.SchemaName()).
					HasCommentString("Terraform test resource"),
					assert.Check(resource.TestCheckResourceAttr("snowflake_view.test", "aggregation_policy.#", "1")),
					assert.Check(resource.TestCheckResourceAttr("snowflake_view.test", "aggregation_policy.0.policy_name", aggregationPolicy.FullyQualifiedName())),
					assert.Check(resource.TestCheckResourceAttr("snowflake_view.test", "aggregation_policy.0.entity_key.#", "1")),
					assert.Check(resource.TestCheckResourceAttr("snowflake_view.test", "aggregation_policy.0.entity_key.0", "ROLE_NAME")),
					assert.Check(resource.TestCheckResourceAttr("snowflake_view.test", "row_access_policy.#", "1")),
					assert.Check(resource.TestCheckResourceAttr("snowflake_view.test", "row_access_policy.0.policy_name", rowAccessPolicy.ID().FullyQualifiedName())),
					assert.Check(resource.TestCheckResourceAttr("snowflake_view.test", "row_access_policy.0.on.#", "1")),
					assert.Check(resource.TestCheckResourceAttr("snowflake_view.test", "row_access_policy.0.on.0", "ROLE_NAME")),
				),
			},
			// change statements externally
			{
				PreConfig: func() {
					acc.TestClient().View.RecreateView(t, id, statement)
				},
				ConfigDirectory: acc.ConfigurationDirectory("TestAcc_View/basic_update"),
				ConfigVariables: basicUpdate(rowAccessPolicy.ID(), aggregationPolicy, otherStatement),
				Check: assert.AssertThat(t, resourceassert.ViewResource(t, "snowflake_view.test").
					HasNameString(id.Name()).
					HasStatementString(otherStatement).
					HasDatabaseString(id.DatabaseName()).
					HasSchemaString(id.SchemaName()).
					HasCommentString("Terraform test resource"),
					assert.Check(resource.TestCheckResourceAttr("snowflake_view.test", "aggregation_policy.#", "1")),
					assert.Check(resource.TestCheckResourceAttr("snowflake_view.test", "aggregation_policy.0.policy_name", aggregationPolicy.FullyQualifiedName())),
					assert.Check(resource.TestCheckResourceAttr("snowflake_view.test", "aggregation_policy.0.entity_key.#", "1")),
					assert.Check(resource.TestCheckResourceAttr("snowflake_view.test", "aggregation_policy.0.entity_key.0", "ROLE_NAME")),
					assert.Check(resource.TestCheckResourceAttr("snowflake_view.test", "row_access_policy.#", "1")),
					assert.Check(resource.TestCheckResourceAttr("snowflake_view.test", "row_access_policy.0.policy_name", rowAccessPolicy.ID().FullyQualifiedName())),
					assert.Check(resource.TestCheckResourceAttr("snowflake_view.test", "row_access_policy.0.on.#", "1")),
					assert.Check(resource.TestCheckResourceAttr("snowflake_view.test", "row_access_policy.0.on.0", "ROLE_NAME")),
				),
			},
			// unset policies externally
			{
				PreConfig: func() {
					acc.TestClient().View.Alter(t, sdk.NewAlterViewRequest(id).WithDropAllRowAccessPolicies(true))
					acc.TestClient().View.Alter(t, sdk.NewAlterViewRequest(id).WithUnsetAggregationPolicy(*sdk.NewViewUnsetAggregationPolicyRequest()))
				},
				ConfigDirectory: acc.ConfigurationDirectory("TestAcc_View/basic_update"),
				ConfigVariables: basicUpdate(rowAccessPolicy.ID(), aggregationPolicy, otherStatement),
				Check: assert.AssertThat(t, resourceassert.ViewResource(t, "snowflake_view.test").
					HasNameString(id.Name()).
					HasStatementString(otherStatement).
					HasDatabaseString(id.DatabaseName()).
					HasSchemaString(id.SchemaName()).
					HasCommentString("Terraform test resource"),
					assert.Check(resource.TestCheckResourceAttr("snowflake_view.test", "aggregation_policy.#", "1")),
					assert.Check(resource.TestCheckResourceAttr("snowflake_view.test", "aggregation_policy.0.policy_name", aggregationPolicy.FullyQualifiedName())),
					assert.Check(resource.TestCheckResourceAttr("snowflake_view.test", "aggregation_policy.0.entity_key.#", "1")),
					assert.Check(resource.TestCheckResourceAttr("snowflake_view.test", "aggregation_policy.0.entity_key.0", "ROLE_NAME")),
					assert.Check(resource.TestCheckResourceAttr("snowflake_view.test", "row_access_policy.#", "1")),
					assert.Check(resource.TestCheckResourceAttr("snowflake_view.test", "row_access_policy.0.policy_name", rowAccessPolicy.ID().FullyQualifiedName())),
					assert.Check(resource.TestCheckResourceAttr("snowflake_view.test", "row_access_policy.0.on.#", "1")),
					assert.Check(resource.TestCheckResourceAttr("snowflake_view.test", "row_access_policy.0.on.0", "ROLE_NAME")),
				),
			},

			// import - with optionals
			{
				ConfigDirectory: acc.ConfigurationDirectory("TestAcc_View/basic_update"),
				ConfigVariables: basicUpdate(rowAccessPolicy.ID(), aggregationPolicy, otherStatement),
				ResourceName:    "snowflake_view.test",
				ImportState:     true,
				ImportStateCheck: assert.AssertThatImport(t, assert.CheckImport(importchecks.TestCheckResourceAttrInstanceState(helpers.EncodeSnowflakeID(id), "name", id.Name())),
					resourceassert.ImportedViewResource(t, helpers.EncodeSnowflakeID(id)).
						HasNameString(id.Name()).
						HasStatementString(otherStatement).
						HasDatabaseString(id.DatabaseName()).
						HasSchemaString(id.SchemaName()).
						HasCommentString("Terraform test resource").
						HasIsSecureString("false").
						HasIsTemporaryString("false").
						HasChangeTrackingString("false"),
					assert.CheckImport(importchecks.TestCheckResourceAttrInstanceState(helpers.EncodeSnowflakeID(id), "aggregation_policy.#", "1")),
					assert.CheckImport(importchecks.TestCheckResourceAttrInstanceState(helpers.EncodeSnowflakeID(id), "aggregation_policy.0.policy_name", aggregationPolicy.FullyQualifiedName())),
					assert.CheckImport(importchecks.TestCheckResourceAttrInstanceState(helpers.EncodeSnowflakeID(id), "aggregation_policy.0.entity_key.#", "1")),
					assert.CheckImport(importchecks.TestCheckResourceAttrInstanceState(helpers.EncodeSnowflakeID(id), "aggregation_policy.0.entity_key.0", "ROLE_NAME")),
					assert.CheckImport(importchecks.TestCheckResourceAttrInstanceState(helpers.EncodeSnowflakeID(id), "row_access_policy.#", "1")),
					assert.CheckImport(importchecks.TestCheckResourceAttrInstanceState(helpers.EncodeSnowflakeID(id), "row_access_policy.0.policy_name", rowAccessPolicy.ID().FullyQualifiedName())),
					assert.CheckImport(importchecks.TestCheckResourceAttrInstanceState(helpers.EncodeSnowflakeID(id), "row_access_policy.0.on.#", "1")),
					assert.CheckImport(importchecks.TestCheckResourceAttrInstanceState(helpers.EncodeSnowflakeID(id), "row_access_policy.0.on.0", "ROLE_NAME")),
				),
			},
			// unset
			{
				Config:       accconfig.FromModel(t, viewModel.WithStatement(otherStatement)),
				ResourceName: "snowflake_view.test",
				Check: assert.AssertThat(t, resourceassert.ViewResource(t, "snowflake_view.test").
					HasNameString(id.Name()).
					HasStatementString(otherStatement).
					HasDatabaseString(id.DatabaseName()).
					HasSchemaString(id.SchemaName()).
					HasCommentString(""),
					assert.Check(resource.TestCheckNoResourceAttr("snowflake_view.test", "aggregation_policy.#")),
					assert.Check(resource.TestCheckNoResourceAttr("snowflake_view.test", "row_access_policy.#")),
				),
			},
			// recreate - change is_recursive
			{
				Config: accconfig.FromModel(t, viewModel.WithIsRecursive("true")),
				Check: assert.AssertThat(t, resourceassert.ViewResource(t, "snowflake_view.test").
					HasNameString(id.Name()).
					HasStatementString(otherStatement).
					HasDatabaseString(id.DatabaseName()).
					HasSchemaString(id.SchemaName()).
					HasCommentString("").
					HasIsRecursiveString("true").
					HasIsTemporaryString("default").
					HasChangeTrackingString("default"),
					assert.Check(resource.TestCheckNoResourceAttr("snowflake_view.test", "aggregation_policy.#")),
					assert.Check(resource.TestCheckNoResourceAttr("snowflake_view.test", "row_access_policy.#")),
				),
			},
		},
	})
}

func TestAcc_View_recursive(t *testing.T) {
	_ = testenvs.GetOrSkipTest(t, testenvs.EnableAcceptance)
	acc.TestAccPreCheck(t)
	id := acc.TestClient().Ids.RandomSchemaObjectIdentifier()
	statement := "SELECT ROLE_NAME, ROLE_OWNER FROM INFORMATION_SCHEMA.APPLICABLE_ROLES"
	viewModel := model.View("test", id.DatabaseName(), id.Name(), id.SchemaName(), statement)
	resource.Test(t, resource.TestCase{
		ProtoV6ProviderFactories: acc.TestAccProtoV6ProviderFactories,
		TerraformVersionChecks: []tfversion.TerraformVersionCheck{
			tfversion.RequireAbove(tfversion.Version1_5_0),
		},
		CheckDestroy: acc.CheckDestroy(t, resources.View),
		Steps: []resource.TestStep{
			{
				Config: accconfig.FromModel(t, viewModel.WithIsRecursive("true")),
				Check: assert.AssertThat(t, resourceassert.ViewResource(t, "snowflake_view.test").
					HasNameString(id.Name()).
					HasStatementString(statement).
					HasDatabaseString(id.DatabaseName()).
					HasSchemaString(id.SchemaName()).
					HasIsRecursiveString("true")),
			},
			{
				Config:       accconfig.FromModel(t, viewModel.WithIsRecursive("true")),
				ResourceName: "snowflake_view.test",
				ImportState:  true,
				ImportStateCheck: assert.AssertThatImport(t, assert.CheckImport(importchecks.TestCheckResourceAttrInstanceState(helpers.EncodeSnowflakeID(id), "name", id.Name())),
					resourceassert.ImportedViewResource(t, helpers.EncodeSnowflakeID(id)).
						HasNameString(id.Name()).
						HasDatabaseString(id.DatabaseName()).
						HasSchemaString(id.SchemaName()).
						HasStatementString(statement).
						HasIsRecursiveString("true")),
			},
		},
	})
}

func TestAcc_View_temporary(t *testing.T) {
	_ = testenvs.GetOrSkipTest(t, testenvs.EnableAcceptance)
	acc.TestAccPreCheck(t)
	id := acc.TestClient().Ids.RandomSchemaObjectIdentifier()
	statement := "SELECT ROLE_NAME, ROLE_OWNER FROM INFORMATION_SCHEMA.APPLICABLE_ROLES"
	viewModel := model.View("test", id.DatabaseName(), id.Name(), id.SchemaName(), statement)
	resource.Test(t, resource.TestCase{
		ProtoV6ProviderFactories: acc.TestAccProtoV6ProviderFactories,
		TerraformVersionChecks: []tfversion.TerraformVersionCheck{
			tfversion.RequireAbove(tfversion.Version1_5_0),
		},
		CheckDestroy: acc.CheckDestroy(t, resources.View),
		Steps: []resource.TestStep{
			{
				Config:             accconfig.FromModel(t, viewModel.WithIsTemporary("true")),
				ExpectNonEmptyPlan: true,
				ConfigPlanChecks: resource.ConfigPlanChecks{
					PostApplyPostRefresh: []plancheck.PlanCheck{
						plancheck.ExpectResourceAction("snowflake_view.test", plancheck.ResourceActionCreate),
					},
				},
				Check: assert.AssertThat(t, resourceassert.ViewResource(t, "snowflake_view.test").
					HasNameString(id.Name()).
					HasStatementString(statement).
					HasDatabaseString(id.DatabaseName()).
					HasSchemaString(id.SchemaName()).
					HasIsTemporaryString("true")),
			},
		},
	})
}

func TestAcc_View_complete(t *testing.T) {
	_ = testenvs.GetOrSkipTest(t, testenvs.EnableAcceptance)
	acc.TestAccPreCheck(t)
	id := acc.TestClient().Ids.RandomSchemaObjectIdentifier()
	// use a simple table to test change_tracking, otherwise it fails with: Change tracking is not supported on queries with joins of type '[LEFT_OUTER_JOIN]'
	table, tableCleanup := acc.TestClient().Table.CreateTable(t)
	t.Cleanup(tableCleanup)
	statement := fmt.Sprintf("SELECT id FROM %s", table.ID().FullyQualifiedName())
	rowAccessPolicy, rowAccessPolicyCleanup := acc.TestClient().RowAccessPolicy.CreateRowAccessPolicyWithDataType(t, sdk.DataTypeNumber)
	t.Cleanup(rowAccessPolicyCleanup)

	aggregationPolicy, aggregationPolicyCleanup := acc.TestClient().AggregationPolicy.CreateAggregationPolicy(t)
	t.Cleanup(aggregationPolicyCleanup)

	m := func() map[string]config.Variable {
		return map[string]config.Variable{
			"name":                          config.StringVariable(id.Name()),
			"database":                      config.StringVariable(id.DatabaseName()),
			"schema":                        config.StringVariable(id.SchemaName()),
			"comment":                       config.StringVariable("Terraform test resource"),
			"is_secure":                     config.BoolVariable(true),
			"is_temporary":                  config.BoolVariable(false),
			"or_replace":                    config.BoolVariable(false),
			"copy_grants":                   config.BoolVariable(false),
			"change_tracking":               config.BoolVariable(true),
			"row_access_policy":             config.StringVariable(rowAccessPolicy.ID().FullyQualifiedName()),
			"row_access_policy_on":          config.ListVariable(config.StringVariable("ID")),
			"aggregation_policy":            config.StringVariable(aggregationPolicy.FullyQualifiedName()),
			"aggregation_policy_entity_key": config.ListVariable(config.StringVariable("ID")),
			"statement":                     config.StringVariable(statement),
		}
	}
	resource.Test(t, resource.TestCase{
		ProtoV6ProviderFactories: acc.TestAccProtoV6ProviderFactories,
		TerraformVersionChecks: []tfversion.TerraformVersionCheck{
			tfversion.RequireAbove(tfversion.Version1_5_0),
		},
		CheckDestroy: acc.CheckDestroy(t, resources.View),
		Steps: []resource.TestStep{
			{
				ConfigDirectory: acc.ConfigurationDirectory("TestAcc_View/complete"),
				ConfigVariables: m(),
				Check: assert.AssertThat(t, resourceassert.ViewResource(t, "snowflake_view.test").
					HasNameString(id.Name()).
					HasStatementString(statement).
					HasDatabaseString(id.DatabaseName()).
					HasSchemaString(id.SchemaName()).
					HasCommentString("Terraform test resource").
					HasIsSecureString("true").
					HasIsTemporaryString("false").
					HasChangeTrackingString("true"),
					assert.Check(resource.TestCheckResourceAttr("snowflake_view.test", "aggregation_policy.#", "1")),
					assert.Check(resource.TestCheckResourceAttr("snowflake_view.test", "aggregation_policy.0.policy_name", aggregationPolicy.FullyQualifiedName())),
					assert.Check(resource.TestCheckResourceAttr("snowflake_view.test", "aggregation_policy.0.entity_key.#", "1")),
					assert.Check(resource.TestCheckResourceAttr("snowflake_view.test", "aggregation_policy.0.entity_key.0", "ID")),
					assert.Check(resource.TestCheckResourceAttr("snowflake_view.test", "row_access_policy.#", "1")),
					assert.Check(resource.TestCheckResourceAttr("snowflake_view.test", "row_access_policy.0.policy_name", rowAccessPolicy.ID().FullyQualifiedName())),
					assert.Check(resource.TestCheckResourceAttr("snowflake_view.test", "row_access_policy.0.on.#", "1")),
					assert.Check(resource.TestCheckResourceAttr("snowflake_view.test", "row_access_policy.0.on.0", "ID")),
					resourceshowoutputassert.ViewShowOutput(t, "snowflake_view.test").
						HasName(id.Name()).
						HasDatabaseName(id.DatabaseName()).
						HasSchemaName(id.SchemaName()).
						HasComment("Terraform test resource").
						HasIsSecure(true).
						HasChangeTracking("ON"),
				),
			},
			{
				ConfigDirectory: acc.ConfigurationDirectory("TestAcc_View/complete"),
				ConfigVariables: m(),
				ResourceName:    "snowflake_view.test",
				ImportState:     true,
				ImportStateCheck: assert.AssertThatImport(t, assert.CheckImport(importchecks.TestCheckResourceAttrInstanceState(helpers.EncodeSnowflakeID(id), "name", id.Name())),
					resourceassert.ImportedViewResource(t, helpers.EncodeSnowflakeID(id)).
						HasNameString(id.Name()).
						HasStatementString(statement).
						HasDatabaseString(id.DatabaseName()).
						HasSchemaString(id.SchemaName()).
						HasCommentString("Terraform test resource").
						HasIsSecureString("true").
						HasIsTemporaryString("false").HasChangeTrackingString("true"),
					assert.CheckImport(importchecks.TestCheckResourceAttrInstanceState(helpers.EncodeSnowflakeID(id), "aggregation_policy.#", "1")),
					assert.CheckImport(importchecks.TestCheckResourceAttrInstanceState(helpers.EncodeSnowflakeID(id), "aggregation_policy.0.policy_name", aggregationPolicy.FullyQualifiedName())),
					assert.CheckImport(importchecks.TestCheckResourceAttrInstanceState(helpers.EncodeSnowflakeID(id), "aggregation_policy.0.entity_key.#", "1")),
					assert.CheckImport(importchecks.TestCheckResourceAttrInstanceState(helpers.EncodeSnowflakeID(id), "aggregation_policy.0.entity_key.0", "ID")),
					assert.CheckImport(importchecks.TestCheckResourceAttrInstanceState(helpers.EncodeSnowflakeID(id), "row_access_policy.#", "1")),
					assert.CheckImport(importchecks.TestCheckResourceAttrInstanceState(helpers.EncodeSnowflakeID(id), "row_access_policy.0.policy_name", rowAccessPolicy.ID().FullyQualifiedName())),
					assert.CheckImport(importchecks.TestCheckResourceAttrInstanceState(helpers.EncodeSnowflakeID(id), "row_access_policy.0.on.#", "1")),
					assert.CheckImport(importchecks.TestCheckResourceAttrInstanceState(helpers.EncodeSnowflakeID(id), "row_access_policy.0.on.0", "ID")),
				),
			},
		},
	})
}

func TestAcc_View_Rename(t *testing.T) {
<<<<<<< HEAD
	statement := "SELECT ROLE_NAME, ROLE_OWNER FROM INFORMATION_SCHEMA.APPLICABLE_ROLES"
	id := acc.TestClient().Ids.RandomSchemaObjectIdentifier()
	newId := acc.TestClient().Ids.RandomSchemaObjectIdentifier()
	viewModel := model.View("test", id.DatabaseName(), id.Name(), id.SchemaName(), statement).WithComment("foo")
=======
	viewName := acc.TestClient().Ids.Alpha()
	newViewName := acc.TestClient().Ids.Alpha()
	viewId := sdk.NewSchemaObjectIdentifier(acc.TestDatabaseName, acc.TestSchemaName, viewName)
	newViewId := sdk.NewSchemaObjectIdentifier(acc.TestDatabaseName, acc.TestSchemaName, newViewName)
	query := "SELECT ROLE_NAME, ROLE_OWNER FROM INFORMATION_SCHEMA.APPLICABLE_ROLES"

	m := func() map[string]config.Variable {
		return map[string]config.Variable{
			"name":        config.StringVariable(viewName),
			"database":    config.StringVariable(acc.TestDatabaseName),
			"schema":      config.StringVariable(acc.TestSchemaName),
			"comment":     config.StringVariable("Terraform test resource"),
			"is_secure":   config.BoolVariable(true),
			"or_replace":  config.BoolVariable(false),
			"copy_grants": config.BoolVariable(false),
			"statement":   config.StringVariable(query),
		}
	}
	m2 := m()
	m2["name"] = config.StringVariable(newViewName)
	m2["comment"] = config.StringVariable("new comment")

>>>>>>> 34d764b9
	resource.Test(t, resource.TestCase{
		ProtoV6ProviderFactories: acc.TestAccProtoV6ProviderFactories,
		PreCheck:                 func() { acc.TestAccPreCheck(t) },
		TerraformVersionChecks: []tfversion.TerraformVersionCheck{
			tfversion.RequireAbove(tfversion.Version1_5_0),
		},
		CheckDestroy: acc.CheckDestroy(t, resources.View),
		Steps: []resource.TestStep{
			{
<<<<<<< HEAD
				Config: accconfig.FromModel(t, viewModel),
				Check: resource.ComposeAggregateTestCheckFunc(
					resource.TestCheckResourceAttr("snowflake_view.test", "name", id.Name()),
					resource.TestCheckResourceAttr("snowflake_view.test", "comment", "foo"),
=======
				ConfigDirectory: acc.ConfigurationDirectory("TestAcc_View_basic"),
				ConfigVariables: m(),
				Check: resource.ComposeTestCheckFunc(
					resource.TestCheckResourceAttr("snowflake_view.test", "name", viewName),
					resource.TestCheckResourceAttr("snowflake_view.test", "fully_qualified_name", viewId.FullyQualifiedName()),
>>>>>>> 34d764b9
				),
			},
			// rename with one param changed
			{
				Config: accconfig.FromModel(t, model.View("test", newId.DatabaseName(), newId.Name(), newId.SchemaName(), statement).WithComment("foo")),
				ConfigPlanChecks: resource.ConfigPlanChecks{
					PreApply: []plancheck.PlanCheck{
						plancheck.ExpectResourceAction("snowflake_view.test", plancheck.ResourceActionUpdate),
					},
				},
<<<<<<< HEAD
				Check: resource.ComposeAggregateTestCheckFunc(
					resource.TestCheckResourceAttr("snowflake_view.test", "name", newId.Name()),
					resource.TestCheckResourceAttr("snowflake_view.test", "comment", "foo"),
=======
				Check: resource.ComposeTestCheckFunc(
					resource.TestCheckResourceAttr("snowflake_view.test", "name", newViewName),
					resource.TestCheckResourceAttr("snowflake_view.test", "comment", "new comment"),
					resource.TestCheckResourceAttr("snowflake_view.test", "fully_qualified_name", newViewId.FullyQualifiedName()),
>>>>>>> 34d764b9
				),
			},
		},
	})
}

func TestAcc_ViewChangeCopyGrants(t *testing.T) {
	id := acc.TestClient().Ids.RandomSchemaObjectIdentifier()

	statement := "SELECT ROLE_NAME, ROLE_OWNER FROM INFORMATION_SCHEMA.APPLICABLE_ROLES"
	viewModel := model.View("test", id.DatabaseName(), id.Name(), id.SchemaName(), statement).WithIsSecure("true").WithOrReplace(false).WithCopyGrants(false)

	var createdOn string

	resource.Test(t, resource.TestCase{
		ProtoV6ProviderFactories: acc.TestAccProtoV6ProviderFactories,
		PreCheck:                 func() { acc.TestAccPreCheck(t) },
		TerraformVersionChecks: []tfversion.TerraformVersionCheck{
			tfversion.RequireAbove(tfversion.Version1_5_0),
		},
		CheckDestroy: acc.CheckDestroy(t, resources.View),
		Steps: []resource.TestStep{
			{
				Config: accconfig.FromModel(t, viewModel),
				Check: resource.ComposeAggregateTestCheckFunc(
					resource.TestCheckResourceAttr("snowflake_view.test", "name", id.Name()),
					resource.TestCheckResourceAttr("snowflake_view.test", "database", id.DatabaseName()),
					resource.TestCheckResourceAttr("snowflake_view.test", "copy_grants", "false"),
					checkBool("snowflake_view.test", "is_secure", true),
					resource.TestCheckResourceAttr("snowflake_view.test", "show_output.#", "1"),
					resource.TestCheckResourceAttrWith("snowflake_view.test", "show_output.0.created_on", func(value string) error {
						createdOn = value
						return nil
					}),
				),
			},
			// Checks that copy_grants changes don't trigger a drop
			{
				Config: accconfig.FromModel(t, viewModel.WithCopyGrants(true).WithOrReplace(true)),
				Check: resource.ComposeAggregateTestCheckFunc(
					resource.TestCheckResourceAttr("snowflake_view.test", "show_output.#", "1"),
					resource.TestCheckResourceAttrWith("snowflake_view.test", "show_output.0.created_on", func(value string) error {
						if value != createdOn {
							return fmt.Errorf("view was recreated")
						}
						return nil
					}),
					checkBool("snowflake_view.test", "is_secure", true),
				),
			},
		},
	})
}

func TestAcc_ViewChangeCopyGrantsReversed(t *testing.T) {
	id := acc.TestClient().Ids.RandomSchemaObjectIdentifier()

	statement := "SELECT ROLE_NAME, ROLE_OWNER FROM INFORMATION_SCHEMA.APPLICABLE_ROLES"
	viewModel := model.View("test", id.DatabaseName(), id.Name(), id.SchemaName(), statement).WithIsSecure("true").WithOrReplace(true).WithCopyGrants(true)

	var createdOn string

	resource.Test(t, resource.TestCase{
		ProtoV6ProviderFactories: acc.TestAccProtoV6ProviderFactories,
		PreCheck:                 func() { acc.TestAccPreCheck(t) },
		TerraformVersionChecks: []tfversion.TerraformVersionCheck{
			tfversion.RequireAbove(tfversion.Version1_5_0),
		},
		CheckDestroy: acc.CheckDestroy(t, resources.View),
		Steps: []resource.TestStep{
			{
				Config: accconfig.FromModel(t, viewModel),
				Check: resource.ComposeAggregateTestCheckFunc(
					resource.TestCheckResourceAttr("snowflake_view.test", "copy_grants", "true"),
					resource.TestCheckResourceAttr("snowflake_view.test", "show_output.#", "1"),
					resource.TestCheckResourceAttrWith("snowflake_view.test", "show_output.0.created_on", func(value string) error {
						createdOn = value
						return nil
					}),
					checkBool("snowflake_view.test", "is_secure", true),
				),
			},
			{
				Config: accconfig.FromModel(t, viewModel.WithCopyGrants(false)),
				Check: resource.ComposeAggregateTestCheckFunc(
					resource.TestCheckResourceAttr("snowflake_view.test", "show_output.#", "1"),
					resource.TestCheckResourceAttrWith("snowflake_view.test", "show_output.0.created_on", func(value string) error {
						if value != createdOn {
							return fmt.Errorf("view was recreated")
						}
						return nil
					}),
					checkBool("snowflake_view.test", "is_secure", true),
				),
			},
		},
	})
}

func TestAcc_ViewCopyGrantsStatementUpdate(t *testing.T) {
	tableName := acc.TestClient().Ids.Alpha()
	viewName := acc.TestClient().Ids.Alpha()

	resource.Test(t, resource.TestCase{
		ProtoV6ProviderFactories: acc.TestAccProtoV6ProviderFactories,
		PreCheck:                 func() { acc.TestAccPreCheck(t) },
		TerraformVersionChecks: []tfversion.TerraformVersionCheck{
			tfversion.RequireAbove(tfversion.Version1_5_0),
		},
		CheckDestroy: acc.CheckDestroy(t, resources.View),
		Steps: []resource.TestStep{
			{
				Config: viewConfigWithGrants(acc.TestDatabaseName, acc.TestSchemaName, tableName, viewName, `\"name\"`),
				Check: resource.ComposeAggregateTestCheckFunc(
					// there should be more than one privilege, because we applied grant all privileges and initially there's always one which is ownership
					resource.TestCheckResourceAttr("data.snowflake_grants.grants", "grants.#", "2"),
					resource.TestCheckResourceAttr("data.snowflake_grants.grants", "grants.1.privilege", "SELECT"),
				),
			},
			{
				Config: viewConfigWithGrants(acc.TestDatabaseName, acc.TestSchemaName, tableName, viewName, "*"),
				Check: resource.ComposeAggregateTestCheckFunc(
					resource.TestCheckResourceAttr("data.snowflake_grants.grants", "grants.#", "2"),
					resource.TestCheckResourceAttr("data.snowflake_grants.grants", "grants.1.privilege", "SELECT"),
				),
			},
		},
	})
}

func TestAcc_View_copyGrants(t *testing.T) {
	accName := acc.TestClient().Ids.Alpha()
	query := "SELECT ROLE_NAME, ROLE_OWNER FROM INFORMATION_SCHEMA.APPLICABLE_ROLES"

	resource.Test(t, resource.TestCase{
		ProtoV6ProviderFactories: acc.TestAccProtoV6ProviderFactories,
		PreCheck:                 func() { acc.TestAccPreCheck(t) },
		TerraformVersionChecks: []tfversion.TerraformVersionCheck{
			tfversion.RequireAbove(tfversion.Version1_5_0),
		},
		CheckDestroy: acc.CheckDestroy(t, resources.View),
		Steps: []resource.TestStep{
			{
				Config:      viewConfigWithCopyGrants(acc.TestDatabaseName, acc.TestSchemaName, accName, query, true),
				ExpectError: regexp.MustCompile("all of `copy_grants,or_replace` must be specified"),
			},
			{
				Config: viewConfigWithCopyGrantsAndOrReplace(acc.TestDatabaseName, acc.TestSchemaName, accName, query, true, true),
				Check: resource.ComposeAggregateTestCheckFunc(
					resource.TestCheckResourceAttr("snowflake_view.test", "name", accName),
				),
			},
			{
				Config: viewConfigWithOrReplace(acc.TestDatabaseName, acc.TestSchemaName, accName, query, true),
				Check: resource.ComposeAggregateTestCheckFunc(
					resource.TestCheckResourceAttr("snowflake_view.test", "name", accName),
				),
			},
		},
	})
}

func TestAcc_View_Issue2640(t *testing.T) {
	id := acc.TestClient().Ids.RandomSchemaObjectIdentifier()
	part1 := "SELECT ROLE_NAME, ROLE_OWNER FROM INFORMATION_SCHEMA.APPLICABLE_ROLES"
	part2 := "SELECT ROLE_OWNER, ROLE_NAME FROM INFORMATION_SCHEMA.APPLICABLE_ROLES"
	statement := fmt.Sprintf("%s\n\tunion\n%s\n", part1, part2)
	roleId := acc.TestClient().Ids.RandomAccountObjectIdentifier()

	resource.Test(t, resource.TestCase{
		ProtoV6ProviderFactories: acc.TestAccProtoV6ProviderFactories,
		PreCheck:                 func() { acc.TestAccPreCheck(t) },
		TerraformVersionChecks: []tfversion.TerraformVersionCheck{
			tfversion.RequireAbove(tfversion.Version1_5_0),
		},
		CheckDestroy: acc.CheckDestroy(t, resources.View),
		Steps: []resource.TestStep{
			{
				Config: viewConfigWithMultilineUnionStatement(acc.TestDatabaseName, acc.TestSchemaName, id.Name(), part1, part2),
				Check: resource.ComposeAggregateTestCheckFunc(
					resource.TestCheckResourceAttr("snowflake_view.test", "name", id.Name()),
					resource.TestCheckResourceAttr("snowflake_view.test", "statement", statement),
					resource.TestCheckResourceAttr("snowflake_view.test", "database", acc.TestDatabaseName),
					resource.TestCheckResourceAttr("snowflake_view.test", "schema", acc.TestSchemaName),
				),
			},
			// try to import secure view without being its owner (proves https://github.com/Snowflake-Labs/terraform-provider-snowflake/issues/2640)
			{
				PreConfig: func() {
					role, roleCleanup := acc.TestClient().Role.CreateRoleWithIdentifier(t, roleId)
					t.Cleanup(roleCleanup)
					acc.TestClient().Role.GrantOwnershipOnSchemaObject(t, role.ID(), id, sdk.ObjectTypeView, sdk.Revoke)
				},
				ResourceName: "snowflake_view.test",
				ImportState:  true,
				ExpectError:  regexp.MustCompile("`text` is missing; if the view is secure then the role used by the provider must own the view"),
			},
			// import with the proper role
			{
				PreConfig: func() {
					acc.TestClient().Role.GrantOwnershipOnSchemaObject(t, snowflakeroles.Accountadmin, id, sdk.ObjectTypeView, sdk.Revoke)
				},
				ResourceName: "snowflake_view.test",
				ImportState:  true,
				ImportStateCheck: assert.AssertThatImport(t, assert.CheckImport(importchecks.TestCheckResourceAttrInstanceState(helpers.EncodeSnowflakeID(id), "name", id.Name())),
					resourceassert.ImportedViewResource(t, helpers.EncodeSnowflakeID(id)).
						HasNameString(id.Name()).
						HasStatementString(statement).
						HasDatabaseString(id.DatabaseName()).
						HasSchemaString(id.SchemaName()),
				),
			},
		},
	})
}

func TestAcc_view_migrateFromVersion_0_94_1(t *testing.T) {
	_ = testenvs.GetOrSkipTest(t, testenvs.EnableAcceptance)
	acc.TestAccPreCheck(t)
	id := acc.TestClient().Ids.RandomSchemaObjectIdentifier()
	resourceName := "snowflake_view.test"
	statement := "SELECT ROLE_NAME, ROLE_OWNER FROM INFORMATION_SCHEMA.APPLICABLE_ROLES"
	viewModel := model.View("test", id.DatabaseName(), id.Name(), id.SchemaName(), statement)

	tag, tagCleanup := acc.TestClient().Tag.CreateTag(t)
	t.Cleanup(tagCleanup)

	resource.Test(t, resource.TestCase{
		TerraformVersionChecks: []tfversion.TerraformVersionCheck{
			tfversion.RequireAbove(tfversion.Version1_5_0),
		},

		Steps: []resource.TestStep{
			{
				ExternalProviders: map[string]resource.ExternalProvider{
					"snowflake": {
						VersionConstraint: "=0.94.1",
						Source:            "Snowflake-Labs/snowflake",
					},
				},
				Config: viewv_0_94_1_WithTags(id, tag.SchemaName, tag.Name, "foo", statement),
				Check: resource.ComposeAggregateTestCheckFunc(
					resource.TestCheckResourceAttr(resourceName, "name", id.Name()),
					resource.TestCheckResourceAttr(resourceName, "tag.#", "1"),
					resource.TestCheckResourceAttr(resourceName, "tag.0.name", tag.Name),
					resource.TestCheckResourceAttr(resourceName, "tag.0.value", "foo"),
				),
			},
			{
				ProtoV6ProviderFactories: acc.TestAccProtoV6ProviderFactories,
				Config:                   accconfig.FromModel(t, viewModel),
				Check: resource.ComposeAggregateTestCheckFunc(
					resource.TestCheckResourceAttr(resourceName, "name", id.Name()),
					resource.TestCheckNoResourceAttr(resourceName, "tag.#"),
				),
			},
		},
	})
}

func viewv_0_94_1_WithTags(id sdk.SchemaObjectIdentifier, tagSchema, tagName, tagValue, statement string) string {
	s := `
resource "snowflake_view" "test" {
	name					= "%[1]s"
	database				= "%[2]s"
	schema				= "%[6]s"
	statement				= "%[7]s"
	tag {
		name = "%[4]s"
		value = "%[5]s"
		schema = "%[3]s"
		database = "%[2]s"
	}
}
`
	return fmt.Sprintf(s, id.Name(), id.DatabaseName(), tagSchema, tagName, tagValue, id.SchemaName(), statement)
}

func viewConfigWithGrants(databaseName string, schemaName string, tableName string, viewName string, selectStatement string) string {
	return fmt.Sprintf(`
resource "snowflake_table" "table" {
  database = "%[1]s"
  schema = "%[2]s"
  name     = "%[3]s"

  column {
    name = "name"
    type = "text"
  }
}

resource "snowflake_view" "test" {
  depends_on = [snowflake_table.table]
  name = "%[4]s"
  comment = "created by terraform"
  database = "%[1]s"
  schema = "%[2]s"
  statement = "select %[5]s from \"%[1]s\".\"%[2]s\".\"${snowflake_table.table.name}\""
  or_replace = true
  copy_grants = true
  is_secure = true
}

resource "snowflake_account_role" "test" {
  name = "test"
}

resource "snowflake_grant_privileges_to_account_role" "grant" {
  privileges        = ["SELECT"]
  account_role_name = snowflake_account_role.test.name
  on_schema_object {
    object_type = "VIEW"
    object_name = "\"%[1]s\".\"%[2]s\".\"${snowflake_view.test.name}\""
  }
}

data "snowflake_grants" "grants" {
  depends_on = [snowflake_grant_privileges_to_account_role.grant, snowflake_view.test]
  grants_on {
    object_name = "\"%[1]s\".\"%[2]s\".\"${snowflake_view.test.name}\""
    object_type = "VIEW"
  }
}
	`, databaseName, schemaName, tableName, viewName, selectStatement)
}

func viewConfigWithCopyGrants(databaseName string, schemaName string, name string, selectStatement string, copyGrants bool) string {
	return fmt.Sprintf(`
resource "snowflake_view" "test" {
  name = "%[3]s"
  database = "%[1]s"
  schema = "%[2]s"
  statement = "%[4]s"
  copy_grants = %[5]t
}
	`, databaseName, schemaName, name, selectStatement, copyGrants)
}

func viewConfigWithCopyGrantsAndOrReplace(databaseName string, schemaName string, name string, selectStatement string, copyGrants bool, orReplace bool) string {
	return fmt.Sprintf(`
resource "snowflake_view" "test" {
  name = "%[3]s"
  database = "%[1]s"
  schema = "%[2]s"
  statement = "%[4]s"
  copy_grants = %[5]t
  or_replace = %[6]t
}
	`, databaseName, schemaName, name, selectStatement, copyGrants, orReplace)
}

func viewConfigWithOrReplace(databaseName string, schemaName string, name string, selectStatement string, orReplace bool) string {
	return fmt.Sprintf(`
resource "snowflake_view" "test" {
  name = "%[3]s"
  database = "%[1]s"
  schema = "%[2]s"
  statement = "%[4]s"
  or_replace = %[5]t
}
	`, databaseName, schemaName, name, selectStatement, orReplace)
}

func viewConfigWithMultilineUnionStatement(databaseName string, schemaName string, name string, part1 string, part2 string) string {
	return fmt.Sprintf(`
resource "snowflake_view" "test" {
  name = "%[3]s"
  database = "%[1]s"
  schema = "%[2]s"
  statement = <<-SQL
%[4]s
	union
%[5]s
SQL
  is_secure = true
}
	`, databaseName, schemaName, name, part1, part2)
}<|MERGE_RESOLUTION|>--- conflicted
+++ resolved
@@ -445,35 +445,10 @@
 }
 
 func TestAcc_View_Rename(t *testing.T) {
-<<<<<<< HEAD
 	statement := "SELECT ROLE_NAME, ROLE_OWNER FROM INFORMATION_SCHEMA.APPLICABLE_ROLES"
 	id := acc.TestClient().Ids.RandomSchemaObjectIdentifier()
 	newId := acc.TestClient().Ids.RandomSchemaObjectIdentifier()
 	viewModel := model.View("test", id.DatabaseName(), id.Name(), id.SchemaName(), statement).WithComment("foo")
-=======
-	viewName := acc.TestClient().Ids.Alpha()
-	newViewName := acc.TestClient().Ids.Alpha()
-	viewId := sdk.NewSchemaObjectIdentifier(acc.TestDatabaseName, acc.TestSchemaName, viewName)
-	newViewId := sdk.NewSchemaObjectIdentifier(acc.TestDatabaseName, acc.TestSchemaName, newViewName)
-	query := "SELECT ROLE_NAME, ROLE_OWNER FROM INFORMATION_SCHEMA.APPLICABLE_ROLES"
-
-	m := func() map[string]config.Variable {
-		return map[string]config.Variable{
-			"name":        config.StringVariable(viewName),
-			"database":    config.StringVariable(acc.TestDatabaseName),
-			"schema":      config.StringVariable(acc.TestSchemaName),
-			"comment":     config.StringVariable("Terraform test resource"),
-			"is_secure":   config.BoolVariable(true),
-			"or_replace":  config.BoolVariable(false),
-			"copy_grants": config.BoolVariable(false),
-			"statement":   config.StringVariable(query),
-		}
-	}
-	m2 := m()
-	m2["name"] = config.StringVariable(newViewName)
-	m2["comment"] = config.StringVariable("new comment")
-
->>>>>>> 34d764b9
 	resource.Test(t, resource.TestCase{
 		ProtoV6ProviderFactories: acc.TestAccProtoV6ProviderFactories,
 		PreCheck:                 func() { acc.TestAccPreCheck(t) },
@@ -483,18 +458,11 @@
 		CheckDestroy: acc.CheckDestroy(t, resources.View),
 		Steps: []resource.TestStep{
 			{
-<<<<<<< HEAD
 				Config: accconfig.FromModel(t, viewModel),
 				Check: resource.ComposeAggregateTestCheckFunc(
 					resource.TestCheckResourceAttr("snowflake_view.test", "name", id.Name()),
 					resource.TestCheckResourceAttr("snowflake_view.test", "comment", "foo"),
-=======
-				ConfigDirectory: acc.ConfigurationDirectory("TestAcc_View_basic"),
-				ConfigVariables: m(),
-				Check: resource.ComposeTestCheckFunc(
-					resource.TestCheckResourceAttr("snowflake_view.test", "name", viewName),
-					resource.TestCheckResourceAttr("snowflake_view.test", "fully_qualified_name", viewId.FullyQualifiedName()),
->>>>>>> 34d764b9
+					resource.TestCheckResourceAttr("snowflake_view.test", "fully_qualified_name", id.FullyQualifiedName()),
 				),
 			},
 			// rename with one param changed
@@ -505,16 +473,10 @@
 						plancheck.ExpectResourceAction("snowflake_view.test", plancheck.ResourceActionUpdate),
 					},
 				},
-<<<<<<< HEAD
 				Check: resource.ComposeAggregateTestCheckFunc(
 					resource.TestCheckResourceAttr("snowflake_view.test", "name", newId.Name()),
 					resource.TestCheckResourceAttr("snowflake_view.test", "comment", "foo"),
-=======
-				Check: resource.ComposeTestCheckFunc(
-					resource.TestCheckResourceAttr("snowflake_view.test", "name", newViewName),
-					resource.TestCheckResourceAttr("snowflake_view.test", "comment", "new comment"),
-					resource.TestCheckResourceAttr("snowflake_view.test", "fully_qualified_name", newViewId.FullyQualifiedName()),
->>>>>>> 34d764b9
+					resource.TestCheckResourceAttr("snowflake_view.test", "fully_qualified_name", newId.FullyQualifiedName()),
 				),
 			},
 		},
