package resources

import (
	"context"
	"errors"
	"fmt"
	"strconv"
	"strings"

	"github.com/Snowflake-Labs/terraform-provider-snowflake/pkg/internal/collections"
	"github.com/Snowflake-Labs/terraform-provider-snowflake/pkg/internal/logging"
	"github.com/Snowflake-Labs/terraform-provider-snowflake/pkg/schemas"
	"github.com/hashicorp/terraform-plugin-sdk/v2/helper/customdiff"

	"github.com/Snowflake-Labs/terraform-provider-snowflake/pkg/helpers"
	"github.com/Snowflake-Labs/terraform-provider-snowflake/pkg/internal/provider"
	"github.com/Snowflake-Labs/terraform-provider-snowflake/pkg/sdk"

	"github.com/hashicorp/go-cty/cty"
	"github.com/hashicorp/terraform-plugin-sdk/v2/diag"
	"github.com/hashicorp/terraform-plugin-sdk/v2/helper/schema"
	"github.com/hashicorp/terraform-plugin-sdk/v2/helper/validation"
)

var scimIntegrationSchema = map[string]*schema.Schema{
	"name": {
		Type:        schema.TypeString,
		Required:    true,
		ForceNew:    true,
		Description: "String that specifies the identifier (i.e. name) for the integration; must be unique in your account.",
	},
	"enabled": {
		Type:             schema.TypeBool,
		Required:         true,
		Description:      "Specify whether the security integration is enabled.",
		DiffSuppressFunc: IgnoreChangeToCurrentSnowflakeValueInDescribe("enabled"),
	},
	"scim_client": {
		Type:             schema.TypeString,
		Required:         true,
		ForceNew:         true,
		Description:      fmt.Sprintf("Specifies the client type for the scim integration. Valid options are: %v.", sdk.AsStringList(sdk.AllScimSecurityIntegrationScimClients)),
		ValidateFunc:     validation.StringInSlice(sdk.AsStringList(sdk.AllScimSecurityIntegrationScimClients), true),
		DiffSuppressFunc: ignoreCaseAndTrimSpaceSuppressFunc,
	},
	"run_as_role": {
		Type:     schema.TypeString,
		Required: true,
		ForceNew: true,
		Description: fmt.Sprintf("Specify the SCIM role in Snowflake that owns any users and roles that are imported from the identity provider into Snowflake using SCIM."+
			" Provider assumes that the specified role is already provided. Valid options are: %v.", sdk.AllScimSecurityIntegrationRunAsRoles),
		ValidateFunc: validation.StringInSlice(sdk.AsStringList(sdk.AllScimSecurityIntegrationRunAsRoles), true),
		DiffSuppressFunc: func(k, old, new string, d *schema.ResourceData) bool {
			normalize := func(s string) string {
				return strings.ToUpper(strings.ReplaceAll(s, "-", ""))
			}
			return normalize(old) == normalize(new)
		},
	},
	"network_policy": {
		Type:             schema.TypeString,
		ValidateDiagFunc: IsValidIdentifier[sdk.AccountObjectIdentifier](),
		Optional:         true,
		Description:      "Specifies an existing network policy that controls SCIM network traffic.",
		DiffSuppressFunc: SuppressIfAny(suppressIdentifierQuoting, IgnoreChangeToCurrentSnowflakeValueInDescribe("network_policy")),
	},
	"sync_password": {
		Type:             schema.TypeString,
		Optional:         true,
		Default:          "unknown",
		ValidateFunc:     validation.StringInSlice([]string{"true", "false"}, true),
		DiffSuppressFunc: IgnoreChangeToCurrentSnowflakeValueInDescribe("sync_password"),
		Description:      "Specifies whether to enable or disable the synchronization of a user password from an Okta SCIM client as part of the API request to Snowflake. Available options are: `true` or `false`. When the value is not set in the configuration the provider will put `unknown` there which means to use the Snowflake default for this value.",
	},
	"comment": {
		Type:        schema.TypeString,
		Optional:    true,
		Description: "Specifies a comment for the integration.",
	},
	showOutputAttributeName: {
		Type:        schema.TypeList,
		Computed:    true,
		Description: "Outputs the result of `SHOW SECURITY INTEGRATIONS` for the given security integration.",
		Elem: &schema.Resource{
			Schema: schemas.ShowSecurityIntegrationSchema,
		},
	},
	describeOutputAttributeName: {
		Type:        schema.TypeList,
		Computed:    true,
<<<<<<< HEAD
		Description: "Outputs the result of `SHOW SECURITY INTEGRATIONS` for the given security integration.",
		Elem: &schema.Resource{
			Schema: schemas.DescribeSecurityIntegrationSchema,
=======
		Description: "Outputs the result of `DESCRIBE SECURITY INTEGRATIONS` for the given security integration.",
		Elem: &schema.Resource{
			Schema: schemas.DescribeScimSecurityIntegrationSchema,
>>>>>>> 43aa89f1
		},
	},
}

func SCIMIntegration() *schema.Resource {
	return &schema.Resource{
		SchemaVersion: 1,

		CreateContext: CreateContextSCIMIntegration,
		ReadContext:   ReadContextSCIMIntegration(true),
		UpdateContext: UpdateContextSCIMIntegration,
		DeleteContext: DeleteContextSCIMIntegration,

		Schema: scimIntegrationSchema,
		Importer: &schema.ResourceImporter{
			StateContext: ImportScimIntegration,
		},

		CustomizeDiff: customdiff.All(
<<<<<<< HEAD
			ComputedIfAnyAttributeChanged(showOutputAttributeName, schemas.ShowSecurityIntegrationSchemaKeys...),
			ComputedIfAnyAttributeChanged(showOutputAttributeName, schemas.DescribeSecurityIntegrationSchemaKeys...),
=======
			ComputedIfAnyAttributeChanged(showOutputAttributeName, "enabled", "scim_client", "comment"),
			ComputedIfAnyAttributeChanged(describeOutputAttributeName, "enabled", "comment", "network_policy", "run_as_role", "sync_password"),
>>>>>>> 43aa89f1
		),

		StateUpgraders: []schema.StateUpgrader{
			{
				Version: 0,
				// setting type to cty.EmptyObject is a bit hacky here but following https://developer.hashicorp.com/terraform/plugin/framework/migrating/resources/state-upgrade#sdkv2-1 would require lots of repetitive code; this should work with cty.EmptyObject
				Type:    cty.EmptyObject,
				Upgrade: v091ScimIntegrationStateUpgrader,
			},
		},
	}
}

func ImportScimIntegration(ctx context.Context, d *schema.ResourceData, meta any) ([]*schema.ResourceData, error) {
	logging.DebugLogger.Printf("[DEBUG] Starting scim integration import")
	client := meta.(*provider.Context).Client
	id := helpers.DecodeSnowflakeID(d.Id()).(sdk.AccountObjectIdentifier)

	integration, err := client.SecurityIntegrations.ShowByID(ctx, id)
	if err != nil {
		return nil, err
	}

	integrationProperties, err := client.SecurityIntegrations.Describe(ctx, id)
	if err != nil {
		return nil, err
	}

	if err = d.Set("name", integration.Name); err != nil {
		return nil, err
	}
	if err = d.Set("enabled", integration.Enabled); err != nil {
		return nil, err
	}
	if scimClient, err := integration.SubType(); err == nil {
		if err = d.Set("scim_client", scimClient); err != nil {
			return nil, err
		}
	}
	if runAsRoleProperty, err := collections.FindOne(integrationProperties, func(property sdk.SecurityIntegrationProperty) bool { return property.Name == "RUN_AS_ROLE" }); err == nil {
		if err = d.Set("run_as_role", runAsRoleProperty.Value); err != nil {
			return nil, err
		}
	}
	if networkPolicyProperty, err := collections.FindOne(integrationProperties, func(property sdk.SecurityIntegrationProperty) bool { return property.Name == "NETWORK_POLICY" }); err == nil {
		if err = d.Set("network_policy", networkPolicyProperty.Value); err != nil {
			return nil, err
		}
	}
	if syncPasswordProperty, err := collections.FindOne(integrationProperties, func(property sdk.SecurityIntegrationProperty) bool { return property.Name == "SYNC_PASSWORD" }); err == nil {
		if err = d.Set("sync_password", syncPasswordProperty.Value); err != nil {
			return nil, err
		}
	}
	if err = d.Set("comment", integration.Comment); err != nil {
		return nil, err
	}

	return []*schema.ResourceData{d}, nil
}

func CreateContextSCIMIntegration(ctx context.Context, d *schema.ResourceData, meta interface{}) diag.Diagnostics {
	client := meta.(*provider.Context).Client

	id := sdk.NewAccountObjectIdentifier(d.Get("name").(string))

	scimClient, err := sdk.ToScimSecurityIntegrationScimClientOption(d.Get("scim_client").(string))
	if err != nil {
		return diag.FromErr(err)
	}

	runAsRole, err := sdk.ToScimSecurityIntegrationRunAsRoleOption(d.Get("run_as_role").(string))
	if err != nil {
		return diag.FromErr(err)
	}

	req := sdk.NewCreateScimSecurityIntegrationRequest(id, scimClient, runAsRole).WithEnabled(d.Get("enabled").(bool))

	if v, ok := d.GetOk("network_policy"); ok {
		req.WithNetworkPolicy(sdk.NewAccountObjectIdentifier(v.(string)))
	}

	if v := d.Get("sync_password").(string); v != "unknown" {
		parsed, err := strconv.ParseBool(v)
		if err != nil {
			return diag.FromErr(err)
		}

		req.WithSyncPassword(parsed)
	}

	if v, ok := d.GetOk("comment"); ok {
		req.WithComment(v.(string))
	}

	if err := client.SecurityIntegrations.CreateScim(ctx, req); err != nil {
		return diag.FromErr(err)
	}

	d.SetId(helpers.EncodeSnowflakeID(id))

	return ReadContextSCIMIntegration(false)(ctx, d, meta)
}

func ReadContextSCIMIntegration(withExternalChangesMarking bool) schema.ReadContextFunc {
	return func(ctx context.Context, d *schema.ResourceData, meta any) diag.Diagnostics {
		client := meta.(*provider.Context).Client
		id := helpers.DecodeSnowflakeID(d.Id()).(sdk.AccountObjectIdentifier)

		integration, err := client.SecurityIntegrations.ShowByID(ctx, id)
		if err != nil {
			if errors.Is(err, sdk.ErrObjectNotFound) {
				d.SetId("")
				return diag.Diagnostics{
					diag.Diagnostic{
						Severity: diag.Warning,
						Summary:  "Failed to query security integration. Marking the resource as removed.",
						Detail:   fmt.Sprintf("Security integration name: %s, Err: %s", id.FullyQualifiedName(), err),
					},
				}
			}
			return diag.FromErr(err)
		}
<<<<<<< HEAD

		integrationProperties, err := client.SecurityIntegrations.Describe(ctx, id)
		if err != nil {
			if errors.Is(err, sdk.ErrObjectNotFound) {
				d.SetId("")
				return diag.Diagnostics{
					diag.Diagnostic{
						Severity: diag.Warning,
						Summary:  "Failed to query security integration properties. Marking the resource as removed.",
						Detail:   fmt.Sprintf("Security integration name: %s, Err: %s", id.FullyQualifiedName(), err),
					},
				}
			}
			return diag.FromErr(err)
		}

		if c := integration.Category; c != sdk.SecurityIntegrationCategory {
			return diag.FromErr(fmt.Errorf("expected %v to be a SECURITY integration, got %v", id, c))
		}

		if withExternalChangesMarking {
			scimClient, err := integration.SubType()
			if err != nil {
				return diag.FromErr(err)
			}

			if err = handleExternalChangesToObjectInShow(d,
				showMapping{"comment", "comment", integration.Comment, integration.Comment, nil},
				showMapping{"type", "scim_client", integration.IntegrationType, scimClient, nil},
			); err != nil {
				return diag.FromErr(err)
			}

			networkPolicyProperty, err := collections.FindOne(integrationProperties, func(property sdk.SecurityIntegrationProperty) bool { return property.Name == "NETWORK_POLICY" })
			if err != nil {
				return diag.FromErr(err)
			}

			syncPasswordProperty, err := collections.FindOne(integrationProperties, func(property sdk.SecurityIntegrationProperty) bool { return property.Name == "SYNC_PASSWORD" })
=======

		integrationProperties, err := client.SecurityIntegrations.Describe(ctx, id)
		if err != nil {
			if errors.Is(err, sdk.ErrObjectNotFound) {
				d.SetId("")
				return diag.Diagnostics{
					diag.Diagnostic{
						Severity: diag.Warning,
						Summary:  "Failed to query security integration properties. Marking the resource as removed.",
						Detail:   fmt.Sprintf("Security integration name: %s, Err: %s", id.FullyQualifiedName(), err),
					},
				}
			}
			return diag.FromErr(err)
		}

		if c := integration.Category; c != sdk.SecurityIntegrationCategory {
			return diag.FromErr(fmt.Errorf("expected %v to be a SECURITY integration, got %v", id, c))
		}

		if err := d.Set("name", integration.Name); err != nil {
			return diag.FromErr(err)
		}

		if err := d.Set("enabled", integration.Enabled); err != nil {
			return diag.FromErr(err)
		}

		scimClient, err := integration.SubType()
		if err != nil {
			return diag.FromErr(err)
		}

		if err := d.Set("scim_client", scimClient); err != nil {
			return diag.FromErr(err)
		}

		runAsRoleProperty, err := collections.FindOne(integrationProperties, func(property sdk.SecurityIntegrationProperty) bool { return property.Name == "RUN_AS_ROLE" })
		if err != nil {
			return diag.FromErr(err)
		}

		if err := d.Set("run_as_role", runAsRoleProperty.Value); err != nil {
			return diag.FromErr(err)
		}

		if withExternalChangesMarking {
			if err = handleExternalChangesToObjectInShow(d,
				showMapping{"comment", "comment", integration.Comment, integration.Comment, nil},
			); err != nil {
				return diag.FromErr(err)
			}

			networkPolicyProperty, err := collections.FindOne(integrationProperties, func(property sdk.SecurityIntegrationProperty) bool { return property.Name == "NETWORK_POLICY" })
>>>>>>> 43aa89f1
			if err != nil {
				return diag.FromErr(err)
			}

<<<<<<< HEAD
=======
			syncPasswordProperty, err := collections.FindOne(integrationProperties, func(property sdk.SecurityIntegrationProperty) bool { return property.Name == "SYNC_PASSWORD" })
			if err != nil {
				return diag.FromErr(err)
			}

>>>>>>> 43aa89f1
			if err = handleExternalChangesToObjectInDescribe(d,
				describeMapping{"network_policy", "network_policy", networkPolicyProperty.Value, networkPolicyProperty.Value, nil},
				describeMapping{"sync_password", "sync_password", syncPasswordProperty.Value, syncPasswordProperty.Value, nil},
			); err != nil {
				return diag.FromErr(err)
			}
		}

<<<<<<< HEAD
=======
		// These are all identity sets, needed for the case where:
		// - previous config was empty (therefore Snowflake defaults had been used)
		// - new config have the same values that are already in SF
>>>>>>> 43aa89f1
		if !d.GetRawConfig().IsNull() {
			if v := d.GetRawConfig().AsValueMap()["network_policy"]; !v.IsNull() {
				if err = d.Set("network_policy", v.AsString()); err != nil {
					return diag.FromErr(err)
				}
			}
			if v := d.GetRawConfig().AsValueMap()["sync_password"]; !v.IsNull() {
				if err = d.Set("sync_password", v.AsString()); err != nil {
					return diag.FromErr(err)
				}
			}
			if v := d.GetRawConfig().AsValueMap()["comment"]; !v.IsNull() {
				if err = d.Set("comment", v.AsString()); err != nil {
					return diag.FromErr(err)
				}
			}
		}

		if err = d.Set(showOutputAttributeName, []map[string]any{schemas.SecurityIntegrationToSchema(integration)}); err != nil {
			return diag.FromErr(err)
		}

<<<<<<< HEAD
		if err = d.Set(describeOutputAttributeName, []map[string]any{schemas.SecurityIntegrationPropertiesToSchema(integrationProperties)}); err != nil {
=======
		if err = d.Set(describeOutputAttributeName, []map[string]any{schemas.ScimSecurityIntegrationPropertiesToSchema(integrationProperties)}); err != nil {
>>>>>>> 43aa89f1
			return diag.FromErr(err)
		}

		return nil
	}
}

func UpdateContextSCIMIntegration(ctx context.Context, d *schema.ResourceData, meta interface{}) diag.Diagnostics {
	client := meta.(*provider.Context).Client
	id := helpers.DecodeSnowflakeID(d.Id()).(sdk.AccountObjectIdentifier)
	set, unset := sdk.NewScimIntegrationSetRequest(), sdk.NewScimIntegrationUnsetRequest()

	if d.HasChange("enabled") {
		set.WithEnabled(d.Get("enabled").(bool))
	}

	if d.HasChange("network_policy") {
		if v := d.Get("network_policy").(string); v != "" {
			set.WithNetworkPolicy(sdk.NewAccountObjectIdentifier(v))
		} else {
			unset.WithNetworkPolicy(true)
		}
	}

	if d.HasChange("sync_password") {
		if v := d.Get("sync_password").(string); v != "unknown" {
			parsed, err := strconv.ParseBool(v)
			if err != nil {
				return diag.FromErr(err)
			}
			set.WithSyncPassword(parsed)
		} else {
			unset.WithSyncPassword(true)
		}
	}

	if d.HasChange("comment") {
		set.WithComment(sdk.StringAllowEmpty{Value: d.Get("comment").(string)})
	}

	if (*set != sdk.ScimIntegrationSetRequest{}) {
		if err := client.SecurityIntegrations.AlterScim(ctx, sdk.NewAlterScimSecurityIntegrationRequest(id).WithSet(*set)); err != nil {
			return diag.FromErr(err)
		}
	}

	if (*unset != sdk.ScimIntegrationUnsetRequest{}) {
		if err := client.SecurityIntegrations.AlterScim(ctx, sdk.NewAlterScimSecurityIntegrationRequest(id).WithUnset(*unset)); err != nil {
			return diag.FromErr(err)
		}
	}

	return ReadContextSCIMIntegration(false)(ctx, d, meta)
}

func DeleteContextSCIMIntegration(ctx context.Context, d *schema.ResourceData, meta interface{}) diag.Diagnostics {
	id := helpers.DecodeSnowflakeID(d.Id()).(sdk.AccountObjectIdentifier)
	client := meta.(*provider.Context).Client

	err := client.SecurityIntegrations.Drop(ctx, sdk.NewDropSecurityIntegrationRequest(sdk.NewAccountObjectIdentifier(id.Name())).WithIfExists(true))
	if err != nil {
		return diag.Diagnostics{
			diag.Diagnostic{
				Severity: diag.Error,
				Summary:  "Error deleting integration",
				Detail:   fmt.Sprintf("id %v err = %v", id.Name(), err),
			},
		}
	}

	d.SetId("")
	return nil
}<|MERGE_RESOLUTION|>--- conflicted
+++ resolved
@@ -88,15 +88,9 @@
 	describeOutputAttributeName: {
 		Type:        schema.TypeList,
 		Computed:    true,
-<<<<<<< HEAD
-		Description: "Outputs the result of `SHOW SECURITY INTEGRATIONS` for the given security integration.",
-		Elem: &schema.Resource{
-			Schema: schemas.DescribeSecurityIntegrationSchema,
-=======
 		Description: "Outputs the result of `DESCRIBE SECURITY INTEGRATIONS` for the given security integration.",
 		Elem: &schema.Resource{
 			Schema: schemas.DescribeScimSecurityIntegrationSchema,
->>>>>>> 43aa89f1
 		},
 	},
 }
@@ -116,13 +110,8 @@
 		},
 
 		CustomizeDiff: customdiff.All(
-<<<<<<< HEAD
-			ComputedIfAnyAttributeChanged(showOutputAttributeName, schemas.ShowSecurityIntegrationSchemaKeys...),
-			ComputedIfAnyAttributeChanged(showOutputAttributeName, schemas.DescribeSecurityIntegrationSchemaKeys...),
-=======
 			ComputedIfAnyAttributeChanged(showOutputAttributeName, "enabled", "scim_client", "comment"),
 			ComputedIfAnyAttributeChanged(describeOutputAttributeName, "enabled", "comment", "network_policy", "run_as_role", "sync_password"),
->>>>>>> 43aa89f1
 		),
 
 		StateUpgraders: []schema.StateUpgrader{
@@ -246,7 +235,6 @@
 			}
 			return diag.FromErr(err)
 		}
-<<<<<<< HEAD
 
 		integrationProperties, err := client.SecurityIntegrations.Describe(ctx, id)
 		if err != nil {
@@ -267,46 +255,6 @@
 			return diag.FromErr(fmt.Errorf("expected %v to be a SECURITY integration, got %v", id, c))
 		}
 
-		if withExternalChangesMarking {
-			scimClient, err := integration.SubType()
-			if err != nil {
-				return diag.FromErr(err)
-			}
-
-			if err = handleExternalChangesToObjectInShow(d,
-				showMapping{"comment", "comment", integration.Comment, integration.Comment, nil},
-				showMapping{"type", "scim_client", integration.IntegrationType, scimClient, nil},
-			); err != nil {
-				return diag.FromErr(err)
-			}
-
-			networkPolicyProperty, err := collections.FindOne(integrationProperties, func(property sdk.SecurityIntegrationProperty) bool { return property.Name == "NETWORK_POLICY" })
-			if err != nil {
-				return diag.FromErr(err)
-			}
-
-			syncPasswordProperty, err := collections.FindOne(integrationProperties, func(property sdk.SecurityIntegrationProperty) bool { return property.Name == "SYNC_PASSWORD" })
-=======
-
-		integrationProperties, err := client.SecurityIntegrations.Describe(ctx, id)
-		if err != nil {
-			if errors.Is(err, sdk.ErrObjectNotFound) {
-				d.SetId("")
-				return diag.Diagnostics{
-					diag.Diagnostic{
-						Severity: diag.Warning,
-						Summary:  "Failed to query security integration properties. Marking the resource as removed.",
-						Detail:   fmt.Sprintf("Security integration name: %s, Err: %s", id.FullyQualifiedName(), err),
-					},
-				}
-			}
-			return diag.FromErr(err)
-		}
-
-		if c := integration.Category; c != sdk.SecurityIntegrationCategory {
-			return diag.FromErr(fmt.Errorf("expected %v to be a SECURITY integration, got %v", id, c))
-		}
-
 		if err := d.Set("name", integration.Name); err != nil {
 			return diag.FromErr(err)
 		}
@@ -341,19 +289,15 @@
 			}
 
 			networkPolicyProperty, err := collections.FindOne(integrationProperties, func(property sdk.SecurityIntegrationProperty) bool { return property.Name == "NETWORK_POLICY" })
->>>>>>> 43aa89f1
 			if err != nil {
 				return diag.FromErr(err)
 			}
 
-<<<<<<< HEAD
-=======
 			syncPasswordProperty, err := collections.FindOne(integrationProperties, func(property sdk.SecurityIntegrationProperty) bool { return property.Name == "SYNC_PASSWORD" })
 			if err != nil {
 				return diag.FromErr(err)
 			}
 
->>>>>>> 43aa89f1
 			if err = handleExternalChangesToObjectInDescribe(d,
 				describeMapping{"network_policy", "network_policy", networkPolicyProperty.Value, networkPolicyProperty.Value, nil},
 				describeMapping{"sync_password", "sync_password", syncPasswordProperty.Value, syncPasswordProperty.Value, nil},
@@ -362,12 +306,9 @@
 			}
 		}
 
-<<<<<<< HEAD
-=======
 		// These are all identity sets, needed for the case where:
 		// - previous config was empty (therefore Snowflake defaults had been used)
 		// - new config have the same values that are already in SF
->>>>>>> 43aa89f1
 		if !d.GetRawConfig().IsNull() {
 			if v := d.GetRawConfig().AsValueMap()["network_policy"]; !v.IsNull() {
 				if err = d.Set("network_policy", v.AsString()); err != nil {
@@ -390,11 +331,7 @@
 			return diag.FromErr(err)
 		}
 
-<<<<<<< HEAD
-		if err = d.Set(describeOutputAttributeName, []map[string]any{schemas.SecurityIntegrationPropertiesToSchema(integrationProperties)}); err != nil {
-=======
 		if err = d.Set(describeOutputAttributeName, []map[string]any{schemas.ScimSecurityIntegrationPropertiesToSchema(integrationProperties)}); err != nil {
->>>>>>> 43aa89f1
 			return diag.FromErr(err)
 		}
 
