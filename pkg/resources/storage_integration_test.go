package resources_test

import (
	"database/sql"
	"testing"

	sqlmock "github.com/DATA-DOG/go-sqlmock"
	"github.com/chanzuckerberg/terraform-provider-snowflake/pkg/provider"
	"github.com/chanzuckerberg/terraform-provider-snowflake/pkg/resources"
	. "github.com/chanzuckerberg/terraform-provider-snowflake/pkg/testhelpers"
	"github.com/hashicorp/terraform-plugin-sdk/v2/helper/schema"
	"github.com/stretchr/testify/require"
)

func TestStorageIntegration(t *testing.T) {
	r := require.New(t)
	err := resources.StorageIntegration().InternalValidate(provider.Provider().Schema, true)
	r.NoError(err)
}

func TestStorageIntegrationCreate(t *testing.T) {
	r := require.New(t)

	in := map[string]interface{}{
		"name":                      "test_storage_integration",
		"comment":                   "great comment",
		"storage_allowed_locations": []interface{}{"s3://great-bucket/great-path/"},
		"storage_provider":          "S3",
		"storage_aws_role_arn":      "we-should-probably-validate-this-string",
		"storage_aws_object_acl":    "bucket-owner-full-control",
	}
	d := schema.TestResourceDataRaw(t, resources.StorageIntegration().Schema, in)
	r.NotNil(d)

	WithMockDb(t, func(db *sql.DB, mock sqlmock.Sqlmock) {
		mock.ExpectExec(
			`^CREATE STORAGE INTEGRATION "test_storage_integration" COMMENT='great comment' STORAGE_AWS_OBJECT_ACL='bucket-owner-full-control' STORAGE_AWS_ROLE_ARN='we-should-probably-validate-this-string' STORAGE_PROVIDER='S3' TYPE='EXTERNAL_STAGE' STORAGE_ALLOWED_LOCATIONS=\('s3://great-bucket/great-path/'\) ENABLED=true$`,
		).WillReturnResult(sqlmock.NewResult(1, 1))
		expectReadStorageIntegration(mock)

		err := resources.CreateStorageIntegration(d, db)
		r.NoError(err)
	})
}

func TestStorageIntegrationRead(t *testing.T) {
	r := require.New(t)

	d := storageIntegration(t, "test_storage_integration", map[string]interface{}{"name": "test_storage_integration"})

	WithMockDb(t, func(db *sql.DB, mock sqlmock.Sqlmock) {
		expectReadStorageIntegration(mock)

		err := resources.ReadStorageIntegration(d, db)
		r.NoError(err)
	})
}

<<<<<<< HEAD
func TestStorageIntegrationReadEmpty(t *testing.T) {
	r := require.New(t)

	d := storageIntegration(t, "test_storage_integration", map[string]interface{}{"name": "not_existing_storage_integration"})

	WithMockDb(t, func(db *sql.DB, mock sqlmock.Sqlmock) {
		expectReadStorageIntegrationEmpty(mock)

		err := resources.ReadStorageIntegration(d, db)
		r.Nil(err)
=======
func TestStorageIntegrationUpdate(t *testing.T) {
	r := require.New(t)

	in := map[string]interface{}{
		"name":                   "test_storage_integration_acl",
		"storage_aws_object_acl": "bucket-owner-full-control",
	}

	d := storageIntegration(t, "test_storage_integration_acl", in)

	showRows := sqlmock.NewRows([]string{
		"name", "type", "category", "enabled", "created_on"},
	).AddRow("test_storage_integration_acl", "EXTERNAL_STAGE", "STORAGE", true, "now")

	descRows := sqlmock.NewRows([]string{
		"property", "property_type", "property_value", "property_default",
	}).AddRow("ENABLED", "Boolean", true, false).
		AddRow("STORAGE_AWS_OBJECT_ACL", "String", "bucket-owner-full-control", nil)

	WithMockDb(t, func(db *sql.DB, mock sqlmock.Sqlmock) {
		mock.ExpectExec(`^ALTER STORAGE INTEGRATION "test_storage_integration_acl" SET STORAGE_AWS_OBJECT_ACL = 'bucket-owner-full-control'`).WillReturnResult(sqlmock.NewResult(1, 1))
		mock.ExpectExec(`^ALTER STORAGE INTEGRATION "test_storage_integration_acl" SET ENABLED=true`).WillReturnResult(sqlmock.NewResult(1, 1))
		mock.ExpectQuery(`^SHOW STORAGE INTEGRATIONS LIKE 'test_storage_integration_acl'$`).WillReturnRows(showRows)
		mock.ExpectQuery(`DESCRIBE STORAGE INTEGRATION "test_storage_integration_acl"$`).WillReturnRows(descRows)

		err := resources.UpdateStorageIntegration(d, db)
		r.NoError(err)
>>>>>>> 5fefd927
	})
}

func TestStorageIntegrationDelete(t *testing.T) {
	r := require.New(t)

	d := storageIntegration(t, "drop_it", map[string]interface{}{"name": "drop_it"})

	WithMockDb(t, func(db *sql.DB, mock sqlmock.Sqlmock) {
		mock.ExpectExec(`DROP STORAGE INTEGRATION "drop_it"`).WillReturnResult(sqlmock.NewResult(1, 1))
		err := resources.DeleteStorageIntegration(d, db)
		r.NoError(err)
	})
}

func expectReadStorageIntegration(mock sqlmock.Sqlmock) {
	showRows := sqlmock.NewRows([]string{
		"name", "type", "category", "enabled", "created_on"},
	).AddRow("test_storage_integration", "EXTERNAL_STAGE", "STORAGE", true, "now")
	mock.ExpectQuery(`^SHOW STORAGE INTEGRATIONS LIKE 'test_storage_integration'$`).WillReturnRows(showRows)

	descRows := sqlmock.NewRows([]string{
		"property", "property_type", "property_value", "property_default",
	}).AddRow("ENABLED", "Boolean", true, false).
		AddRow("STORAGE_PROVIDER", "String", "S3", nil).
		AddRow("STORAGE_ALLOWED_LOCATIONS", "List", "s3://bucket-a/path-a/,s3://bucket-b/", nil).
		AddRow("STORAGE_BLOCKED_LOCATIONS", "List", "s3://bucket-c/path-c/,s3://bucket-d/", nil).
		AddRow("STORAGE_AWS_IAM_USER_ARN", "String", "arn:aws:iam::000000000000:/user/test", nil).
		AddRow("STORAGE_AWS_ROLE_ARN", "String", "arn:aws:iam::000000000001:/role/test", nil).
		AddRow("STORAGE_AWS_OBJECT_ACL", "String", "bucket-owner-full-control", nil).
		AddRow("STORAGE_AWS_EXTERNAL_ID", "String", "AGreatExternalID", nil)

	mock.ExpectQuery(`DESCRIBE STORAGE INTEGRATION "test_storage_integration"$`).WillReturnRows(descRows)
}

func expectReadStorageIntegrationForGCS(mock sqlmock.Sqlmock) {
	showRows := sqlmock.NewRows([]string{
		"name", "type", "category", "enabled", "created_on"},
	).AddRow("test_storage_integration", "EXTERNAL_STAGE", "STORAGE", true, "now")
	mock.ExpectQuery(`^SHOW STORAGE INTEGRATIONS LIKE 'test_storage_integration'$`).WillReturnRows(showRows)

	descRows := sqlmock.NewRows([]string{
		"property", "property_type", "property_value", "property_default",
	}).AddRow("ENABLED", "Boolean", true, false).
		AddRow("STORAGE_PROVIDER", "String", "GCS", nil).
		AddRow("STORAGE_ALLOWED_LOCATIONS", "List", "gcs://bucket-a/path-a/,gcs://bucket-b/", nil).
		AddRow("STORAGE_BLOCKED_LOCATIONS", "List", "gcs://bucket-c/path-c/,gcs://bucket-d/", nil).
		AddRow("STORAGE_GCP_SERVICE_ACCOUNT", "String", "random@region-something.iam.google.gcp", nil)

	mock.ExpectQuery(`DESCRIBE STORAGE INTEGRATION "test_storage_integration"$`).WillReturnRows(descRows)
}

func expectReadStorageIntegrationEmpty(mock sqlmock.Sqlmock) {
	noRows := sqlmock.NewRows([]string{
		"name", "type", "category", "enabled", "created_on"},
	)
	mock.ExpectQuery(`^SHOW STORAGE INTEGRATIONS.*`).WillReturnRows(noRows)
}<|MERGE_RESOLUTION|>--- conflicted
+++ resolved
@@ -56,7 +56,6 @@
 	})
 }
 
-<<<<<<< HEAD
 func TestStorageIntegrationReadEmpty(t *testing.T) {
 	r := require.New(t)
 
@@ -67,7 +66,9 @@
 
 		err := resources.ReadStorageIntegration(d, db)
 		r.Nil(err)
-=======
+  })
+}
+
 func TestStorageIntegrationUpdate(t *testing.T) {
 	r := require.New(t)
 
@@ -95,7 +96,6 @@
 
 		err := resources.UpdateStorageIntegration(d, db)
 		r.NoError(err)
->>>>>>> 5fefd927
 	})
 }
 
