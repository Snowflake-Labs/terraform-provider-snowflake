package resources

import (
	"bytes"
	"database/sql"
<<<<<<< HEAD
	"errors"
=======
	"encoding/csv"
>>>>>>> 2d8f2b6e
	"fmt"
	"log"
	"regexp"
	"strings"

	"github.com/Snowflake-Labs/terraform-provider-snowflake/pkg/snowflake"
	"github.com/hashicorp/terraform-plugin-sdk/v2/helper/schema"
)

var space = regexp.MustCompile(`\s+`)

var viewSchema = map[string]*schema.Schema{
	"name": {
		Type:        schema.TypeString,
		Required:    true,
		Description: "Specifies the identifier for the view; must be unique for the schema in which the view is created. Don't use the | character.",
	},
	"database": {
		Type:        schema.TypeString,
		Required:    true,
		Description: "The database in which to create the view. Don't use the | character.",
		ForceNew:    true,
	},
	"schema": {
		Type:        schema.TypeString,
		Required:    true,
		Description: "The schema in which to create the view. Don't use the | character.",
		ForceNew:    true,
	},
	"or_replace": {
		Type:        schema.TypeBool,
		Optional:    true,
		Default:     false,
		Description: "Overwrites the View if it exists.",
	},
	"is_secure": {
		Type:        schema.TypeBool,
		Optional:    true,
		Default:     false,
		Description: "Specifies that the view is secure.",
	},
	"comment": {
		Type:        schema.TypeString,
		Optional:    true,
		Description: "Specifies a comment for the view.",
	},
	"statement": {
		Type:             schema.TypeString,
		Required:         true,
		Description:      "Specifies the query used to create the view.",
		ForceNew:         true,
		DiffSuppressFunc: DiffSuppressStatement,
	},
	"tag": tagReferenceSchema,
}

func normalizeQuery(str string) string {
	return strings.TrimSpace(space.ReplaceAllString(str, " "))
}

// DiffSuppressStatement will suppress diffs between statemens if they differ in only case or in
// runs of whitespace (\s+ = \s). This is needed because the snowflake api does not faithfully
// round-trip queries so we cannot do a simple character-wise comparison to detect changes.
//
// Warnings: We will have false positives in cases where a change in case or run of whitespace is
// semantically significant.
//
// If we can find a sql parser that can handle the snowflake dialect then we should switch to parsing
// queries and either comparing ASTs or emitting a canonical serialization for comparison. I couldn't
// find such a library.
func DiffSuppressStatement(_, old, new string, d *schema.ResourceData) bool {
	return strings.EqualFold(normalizeQuery(old), normalizeQuery(new))
}

// View returns a pointer to the resource representing a view.
func View() *schema.Resource {
	return &schema.Resource{
		Create: CreateView,
		Read:   ReadView,
		Update: UpdateView,
		Delete: DeleteView,

		Schema: viewSchema,
		Importer: &schema.ResourceImporter{
			StateContext: schema.ImportStatePassthroughContext,
		},
	}
}

type viewID struct {
	DatabaseName string
	SchemaName   string
	ViewName     string
}

const (
	viewDelimiter = '|'
)

// String() takes in a viewID object and returns a pipe-delimited string:
// DatabaseName|SchemaName|viewName.
func (si *viewID) String() (string, error) {
	var buf bytes.Buffer
	csvWriter := csv.NewWriter(&buf)
	csvWriter.Comma = viewDelimiter
	dataIdentifiers := [][]string{{si.DatabaseName, si.SchemaName, si.ViewName}}
	err := csvWriter.WriteAll(dataIdentifiers)
	if err != nil {
		return "", err
	}
	strViewID := strings.TrimSpace(buf.String())
	return strViewID, nil
}

// viewIDFromString() takes in a pipe-delimited string: DatabaseName|SchemaName|viewName
// and returns a externalTableID object.
func viewIDFromString(stringID string) (*viewID, error) {
	reader := csv.NewReader(strings.NewReader(stringID))
	reader.Comma = viewDelimiter
	lines, err := reader.ReadAll()
	if err != nil {
		return nil, fmt.Errorf("not CSV compatible")
	}

	if len(lines) != 1 {
		return nil, fmt.Errorf("1 line at a time")
	}
	if len(lines[0]) != 3 {
		return nil, fmt.Errorf("3 fields allowed")
	}

	viewResult := &viewID{
		DatabaseName: lines[0][0],
		SchemaName:   lines[0][1],
		ViewName:     lines[0][2],
	}
	return viewResult, nil
}

// CreateView implements schema.CreateFunc.
func CreateView(d *schema.ResourceData, meta interface{}) error {
	db := meta.(*sql.DB)
	name := d.Get("name").(string)
	schema := d.Get("schema").(string)
	database := d.Get("database").(string)
	s := d.Get("statement").(string)

	builder := snowflake.View(name).WithDB(database).WithSchema(schema).WithStatement(s)

	// Set optionals
	if v, ok := d.GetOk("or_replace"); ok && v.(bool) {
		builder.WithReplace()
	}

	if v, ok := d.GetOk("is_secure"); ok && v.(bool) {
		builder.WithSecure()
	}

	if v, ok := d.GetOk("comment"); ok {
		builder.WithComment(v.(string))
	}

	if v, ok := d.GetOk("tag"); ok {
		tags := getTags(v)
		builder.WithTags(tags.toSnowflakeTagValues())
	}

	q, err := builder.Create()
	if err != nil {
		return err
	}
	err = snowflake.Exec(db, q)
	if err != nil {
		return fmt.Errorf("error creating view %v", name)
	}

	viewID := &viewID{
		DatabaseName: database,
		SchemaName:   schema,
		ViewName:     name,
	}
	dataIDInput, err := viewID.String()
	if err != nil {
		return err
	}
	d.SetId(dataIDInput)

	return ReadView(d, meta)
}

// ReadView implements schema.ReadFunc.
func ReadView(d *schema.ResourceData, meta interface{}) error {
	db := meta.(*sql.DB)
	viewId, err := viewIDFromString(d.Id())
	if err != nil {
		return err
	}
	dbName := viewId.DatabaseName
	schema := viewId.SchemaName
	view := viewId.ViewName

	q := snowflake.View(view).WithDB(dbName).WithSchema(schema).Show()
	row := snowflake.QueryRow(db, q)
	v, err := snowflake.ScanView(row)
	if errors.Is(err, sql.ErrNoRows) {
		// If not found, mark resource to be removed from statefile during apply or refresh
		log.Printf("[DEBUG] view (%s) not found", d.Id())
		d.SetId("")
		return nil
	}
	if err != nil {
		return err
	}

	err = d.Set("name", v.Name.String)
	if err != nil {
		return err
	}

	err = d.Set("is_secure", v.IsSecure)
	if err != nil {
		return err
	}

	err = d.Set("comment", v.Comment.String)
	if err != nil {
		return err
	}

	err = d.Set("schema", v.SchemaName.String)
	if err != nil {
		return err
	}

	// Want to only capture the Select part of the query because before that is the Create part of the view which we no longer care about

	extractor := snowflake.NewViewSelectStatementExtractor(v.Text.String)
	substringOfQuery, err := extractor.Extract()
	if err != nil {
		return err
	}

	err = d.Set("statement", substringOfQuery)
	if err != nil {
		return err
	}

	return d.Set("database", v.DatabaseName.String)
}

// UpdateView implements schema.UpdateFunc.
func UpdateView(d *schema.ResourceData, meta interface{}) error {
	viewId, err := viewIDFromString(d.Id())
	if err != nil {
		return err
	}
	dbName := viewId.DatabaseName
	schema := viewId.SchemaName
	view := viewId.ViewName
	builder := snowflake.View(view).WithDB(dbName).WithSchema(schema)

	db := meta.(*sql.DB)
	if d.HasChange("name") {
		name := d.Get("name")

		q, err := builder.Rename(name.(string))
		if err != nil {
			return err
		}
		err = snowflake.Exec(db, q)
		if err != nil {
			return fmt.Errorf("error renaming view %v", d.Id())
		}

		viewID := &viewID{
			DatabaseName: dbName,
			SchemaName:   schema,
			ViewName:     name.(string),
		}
		dataIDInput, err := viewID.String()
		if err != nil {
			return err
		}
		d.SetId(dataIDInput)
	}

	if d.HasChange("comment") {
		comment := d.Get("comment")

		if c := comment.(string); c == "" {
			q, err := builder.RemoveComment()
			if err != nil {
				return err
			}
			err = snowflake.Exec(db, q)
			if err != nil {
				return fmt.Errorf("error unsetting comment for view %v", d.Id())
			}
		} else {
			q, err := builder.ChangeComment(c)
			if err != nil {
				return err
			}
			err = snowflake.Exec(db, q)
			if err != nil {
				return fmt.Errorf("error updating comment for view %v", d.Id())
			}
		}
	}
	if d.HasChange("is_secure") {
		secure := d.Get("is_secure")

		if secure.(bool) {
			q, err := builder.Secure()
			if err != nil {
				return err
			}
			err = snowflake.Exec(db, q)
			if err != nil {
				return fmt.Errorf("error setting secure for view %v", d.Id())
			}
		} else {
			q, err := builder.Unsecure()
			if err != nil {
				return err
			}
			err = snowflake.Exec(db, q)
			if err != nil {
				return fmt.Errorf("error unsetting secure for view %v", d.Id())
			}
		}
	}
	tagChangeErr := handleTagChanges(db, d, builder)
	if tagChangeErr != nil {
		return tagChangeErr
	}
	if d.HasChange("tag") {
		old, new := d.GetChange("tag")
		removed, added, changed := getTags(old).diffs(getTags(new))
		for _, tA := range removed {
			q := builder.UnsetTag(tA.toSnowflakeTagValue())
			err := snowflake.Exec(db, q)
			if err != nil {
				return fmt.Errorf("error dropping tag on %v", d.Id())
			}
		}
		for _, tA := range added {
			q := builder.AddTag(tA.toSnowflakeTagValue())

			err := snowflake.Exec(db, q)
			if err != nil {
				return fmt.Errorf("error adding column on %v", d.Id())
			}
		}
		for _, tA := range changed {
			q := builder.ChangeTag(tA.toSnowflakeTagValue())
			err := snowflake.Exec(db, q)
			if err != nil {
				return fmt.Errorf("error changing property on %v", d.Id())
			}
		}
	}

	return ReadView(d, meta)
}

// DeleteView implements schema.DeleteFunc.
func DeleteView(d *schema.ResourceData, meta interface{}) error {
	db := meta.(*sql.DB)
	viewId, err := viewIDFromString(d.Id())
	if err != nil {
		return err
	}
	dbName := viewId.DatabaseName
	schema := viewId.SchemaName
	view := viewId.ViewName

	q, err := snowflake.View(view).WithDB(dbName).WithSchema(schema).Drop()
	if err != nil {
		return err
	}

	err = snowflake.Exec(db, q)
	if err != nil {
		return fmt.Errorf("error deleting view %v err = %w", d.Id(), err)
	}

	d.SetId("")

	return nil
}<|MERGE_RESOLUTION|>--- conflicted
+++ resolved
@@ -3,11 +3,7 @@
 import (
 	"bytes"
 	"database/sql"
-<<<<<<< HEAD
-	"errors"
-=======
 	"encoding/csv"
->>>>>>> 2d8f2b6e
 	"fmt"
 	"log"
 	"regexp"
