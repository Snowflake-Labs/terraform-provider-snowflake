package resources

import (
	"testing"

	"github.com/stretchr/testify/require"

	"github.com/Snowflake-Labs/terraform-provider-snowflake/pkg/sdk"
	"github.com/hashicorp/terraform-plugin-sdk/v2/helper/schema"
	"github.com/stretchr/testify/assert"
)

func TestGetOnObjectIdentifier(t *testing.T) {
	testCases := []struct {
		Name       string
		ObjectType sdk.ObjectType
		ObjectName string
		Expected   sdk.ObjectIdentifier
		Error      string
	}{
		{
			Name:       "database - account object identifier",
			ObjectType: sdk.ObjectTypeDatabase,
			ObjectName: "test_database",
			Expected:   sdk.NewAccountObjectIdentifier("test_database"),
		},
		{
			Name:       "database - account object identifier - quoted",
			ObjectType: sdk.ObjectTypeDatabase,
			ObjectName: "\"test_database\"",
			Expected:   sdk.NewAccountObjectIdentifier("test_database"),
		},
		{
			Name:       "schema - database object identifier",
			ObjectType: sdk.ObjectTypeSchema,
			ObjectName: "test_database.test_schema",
			Expected:   sdk.NewDatabaseObjectIdentifier("test_database", "test_schema"),
		},
		{
			Name:       "schema - database object identifier - quoted",
			ObjectType: sdk.ObjectTypeSchema,
			ObjectName: "\"test_database\".\"test_schema\"",
			Expected:   sdk.NewDatabaseObjectIdentifier("test_database", "test_schema"),
		},
		{
			Name:       "table - schema object identifier",
			ObjectType: sdk.ObjectTypeTable,
			ObjectName: "test_database.test_schema.test_table",
			Expected:   sdk.NewSchemaObjectIdentifier("test_database", "test_schema", "test_table"),
		},
		{
			Name:       "table - schema object identifier - quoted",
			ObjectType: sdk.ObjectTypeTable,
			ObjectName: "\"test_database\".\"test_schema\".\"test_table\"",
			Expected:   sdk.NewSchemaObjectIdentifier("test_database", "test_schema", "test_table"),
		},
		{
			Name:       "account object identifier with dots",
			ObjectType: sdk.ObjectTypeDatabase,
			ObjectName: "\"database.name.with.dots\"",
			Expected:   sdk.NewAccountObjectIdentifier("database.name.with.dots"),
		},
		{
			Name:       "validation - valid identifier",
			ObjectType: sdk.ObjectTypeSchema,
			ObjectName: "to.many.parts.in.this.identifier",
<<<<<<< HEAD
			Expected:   sdk.NewAccountObjectIdentifier("to.many.parts.in.this.identifier"),
=======
			Error:      "unexpected number of parts 6 in identifier to.many.parts.in.this.identifier, expected 2 in a form of \"<database_name>.<database_object_name>\"",
>>>>>>> 5cbea848
		},
		{
			Name:       "validation - unsupported type",
			ObjectType: sdk.ObjectTypeShare,
			ObjectName: "some_share",
			Error:      "object_type SHARE is not supported",
		},
		{
			Name:       "validation - invalid database object identifier",
			ObjectType: sdk.ObjectTypeSchema,
			ObjectName: "test_database.test_schema.test_table",
			Error:      "unexpected number of parts 3 in identifier test_database.test_schema.test_table, expected 2 in a form of \"<database_name>.<database_object_name>\"",
		},
		{
			Name:       "validation - invalid schema object identifier",
			ObjectType: sdk.ObjectTypeTable,
			ObjectName: "test_database.test_schema.test_table.column_name",
			Error:      "unexpected number of parts 4 in identifier test_database.test_schema.test_table.column_name, expected 3 in a form of \"<database_name>.<schema_name>.<schema_object_name>\"",
		},
	}

	for _, tt := range testCases {
		tt := tt
		t.Run(tt.Name, func(t *testing.T) {
			id, err := getOnObjectIdentifier(tt.ObjectType, tt.ObjectName)
			if tt.Error == "" {
				assert.NoError(t, err)
				assert.Equal(t, tt.Expected, id)
			} else {
				assert.ErrorContains(t, err, tt.Error)
			}
		})
	}
}

func TestGetOwnershipGrantOn(t *testing.T) {
	testCases := []struct {
		Name     string
		On       map[string]any
		Expected sdk.OwnershipGrantOn
		Error    string
	}{
		{
			Name: "database object type",
			On: map[string]any{
				"object_type": "DATABASE",
				"object_name": "test_database",
			},
			Expected: sdk.OwnershipGrantOn{
				Object: &sdk.Object{
					ObjectType: sdk.ObjectTypeDatabase,
					Name:       sdk.NewAccountObjectIdentifier("test_database"),
				},
			},
		},
		{
			Name: "schema object type",
			On: map[string]any{
				"object_type": "SCHEMA",
				"object_name": "test_database.test_schema",
			},
			Expected: sdk.OwnershipGrantOn{
				Object: &sdk.Object{
					ObjectType: sdk.ObjectTypeSchema,
					Name:       sdk.NewDatabaseObjectIdentifier("test_database", "test_schema"),
				},
			},
		},
		{
			Name: "table object type",
			On: map[string]any{
				"object_type": "TABLE",
				"object_name": "test_database.test_schema.test_table",
			},
			Expected: sdk.OwnershipGrantOn{
				Object: &sdk.Object{
					ObjectType: sdk.ObjectTypeTable,
					Name:       sdk.NewSchemaObjectIdentifier("test_database", "test_schema", "test_table"),
				},
			},
		},
		{
			Name: "on all tables in database",
			On: map[string]any{
				"all": []any{
					map[string]any{
						"object_type_plural": "TABLES",
						"in_database":        "test_database",
					},
				},
			},
			Expected: sdk.OwnershipGrantOn{
				All: &sdk.GrantOnSchemaObjectIn{
					PluralObjectType: sdk.PluralObjectTypeTables,
					InDatabase:       sdk.Pointer(sdk.NewAccountObjectIdentifier("test_database")),
				},
			},
		},
		{
			Name: "on all tables in schema",
			On: map[string]any{
				"all": []any{
					map[string]any{
						"object_type_plural": "TABLES",
						"in_schema":          "test_database.test_schema",
					},
				},
			},
			Expected: sdk.OwnershipGrantOn{
				All: &sdk.GrantOnSchemaObjectIn{
					PluralObjectType: sdk.PluralObjectTypeTables,
					InSchema:         sdk.Pointer(sdk.NewDatabaseObjectIdentifier("test_database", "test_schema")),
				},
			},
		},
		{
			Name: "on future tables in database",
			On: map[string]any{
				"future": []any{
					map[string]any{
						"object_type_plural": "TABLES",
						"in_database":        "test_database",
					},
				},
			},
			Expected: sdk.OwnershipGrantOn{
				Future: &sdk.GrantOnSchemaObjectIn{
					PluralObjectType: sdk.PluralObjectTypeTables,
					InDatabase:       sdk.Pointer(sdk.NewAccountObjectIdentifier("test_database")),
				},
			},
		},
		{
			Name: "on future tables in schema",
			On: map[string]any{
				"future": []any{
					map[string]any{
						"object_type_plural": "TABLES",
						"in_schema":          "test_database.test_schema",
					},
				},
			},
			Expected: sdk.OwnershipGrantOn{
				Future: &sdk.GrantOnSchemaObjectIn{
					PluralObjectType: sdk.PluralObjectTypeTables,
					InSchema:         sdk.Pointer(sdk.NewDatabaseObjectIdentifier("test_database", "test_schema")),
				},
			},
		},
		{
			Name: "database object type in lowercase",
			On: map[string]any{
				"object_type": "database",
				"object_name": "test_database",
			},
			Expected: sdk.OwnershipGrantOn{
				Object: &sdk.Object{
					ObjectType: sdk.ObjectTypeDatabase,
					Name:       sdk.NewAccountObjectIdentifier("test_database"),
				},
			},
		},
		{
			Name: "grant all in database plural object type in lowercase",
			On: map[string]any{
				"future": []any{
					map[string]any{
						"object_type_plural": "tables",
						"in_schema":          "test_database.test_schema",
					},
				},
			},
			Expected: sdk.OwnershipGrantOn{
				Future: &sdk.GrantOnSchemaObjectIn{
					PluralObjectType: sdk.PluralObjectTypeTables,
					InSchema:         sdk.Pointer(sdk.NewDatabaseObjectIdentifier("test_database", "test_schema")),
				},
			},
		},
		{
			Name: "validation - invalid schema object type",
			On: map[string]any{
				"object_type": "SCHEMA",
				"object_name": "test_database.test_schema.test_table",
			},
			Error: "unexpected number of parts 3 in identifier test_database.test_schema.test_table, expected 2 in a form of \"<database_name>.<database_object_name>\"",
		},
	}

	for _, tt := range testCases {
		tt := tt
		t.Run(tt.Name, func(t *testing.T) {
			d := schema.TestResourceDataRaw(t, grantOwnershipSchema, map[string]any{
				"on": []any{tt.On},
			})
			grantOn, err := getOwnershipGrantOn(d)
			if tt.Error == "" {
				assert.NoError(t, err)
				assert.NotNil(t, grantOn)
				assert.Equal(t, tt.Expected, *grantOn)
			} else {
				assert.ErrorContains(t, err, tt.Error)
			}
		})
	}
}

func TestPrepareShowGrantsRequestForGrantOwnership(t *testing.T) {
	testCases := []struct {
		Name                   string
		Identifier             GrantOwnershipId
		ExpectedShowGrantsOpts *sdk.ShowGrantOptions
		ExpectedGrantedOn      sdk.ObjectType
	}{
		{
			Name: "show for object - database",
			Identifier: GrantOwnershipId{
				Kind: OnObjectGrantOwnershipKind,
				Data: &OnObjectGrantOwnershipData{
					ObjectType: sdk.ObjectTypeDatabase,
					ObjectName: sdk.NewAccountObjectIdentifier("test_database"),
				},
			},
			ExpectedShowGrantsOpts: &sdk.ShowGrantOptions{
				On: &sdk.ShowGrantsOn{
					Object: &sdk.Object{
						ObjectType: sdk.ObjectTypeDatabase,
						Name:       sdk.NewAccountObjectIdentifier("test_database"),
					},
				},
			},
			ExpectedGrantedOn: sdk.ObjectTypeDatabase,
		},
		{
			Name: "show for object - schema",
			Identifier: GrantOwnershipId{
				Kind: OnObjectGrantOwnershipKind,
				Data: &OnObjectGrantOwnershipData{
					ObjectType: sdk.ObjectTypeSchema,
					ObjectName: sdk.NewDatabaseObjectIdentifier("test_database", "test_schema"),
				},
			},
			ExpectedShowGrantsOpts: &sdk.ShowGrantOptions{
				On: &sdk.ShowGrantsOn{
					Object: &sdk.Object{
						ObjectType: sdk.ObjectTypeSchema,
						Name:       sdk.NewDatabaseObjectIdentifier("test_database", "test_schema"),
					},
				},
			},
			ExpectedGrantedOn: sdk.ObjectTypeSchema,
		},
		{
			Name: "show for all in database",
			Identifier: GrantOwnershipId{
				Kind: OnAllGrantOwnershipKind,
				Data: &BulkOperationGrantData{
					ObjectNamePlural: sdk.PluralObjectTypeTables,
					Kind:             InDatabaseBulkOperationGrantKind,
					Database:         sdk.Pointer(sdk.NewAccountObjectIdentifier("test_database")),
				},
			},
			ExpectedShowGrantsOpts: nil,
			ExpectedGrantedOn:      "",
		},
		{
			Name: "show for all in schema",
			Identifier: GrantOwnershipId{
				Kind: OnAllGrantOwnershipKind,
				Data: &BulkOperationGrantData{
					ObjectNamePlural: sdk.PluralObjectTypeTables,
					Kind:             InSchemaBulkOperationGrantKind,
					Schema:           sdk.Pointer(sdk.NewDatabaseObjectIdentifier("test_database", "test_schema")),
				},
			},
			ExpectedShowGrantsOpts: nil,
			ExpectedGrantedOn:      "",
		},
		{
			Name: "show for future in database",
			Identifier: GrantOwnershipId{
				Kind: OnFutureGrantOwnershipKind,
				Data: &BulkOperationGrantData{
					ObjectNamePlural: sdk.PluralObjectTypeTables,
					Kind:             InDatabaseBulkOperationGrantKind,
					Database:         sdk.Pointer(sdk.NewAccountObjectIdentifier("test_database")),
				},
			},
			ExpectedShowGrantsOpts: &sdk.ShowGrantOptions{
				Future: sdk.Bool(true),
				In: &sdk.ShowGrantsIn{
					Database: sdk.Pointer(sdk.NewAccountObjectIdentifier("test_database")),
				},
			},
			ExpectedGrantedOn: sdk.ObjectTypeTable,
		},
		{
			Name: "show for future in schema",
			Identifier: GrantOwnershipId{
				Kind: OnFutureGrantOwnershipKind,
				Data: &BulkOperationGrantData{
					ObjectNamePlural: sdk.PluralObjectTypeTables,
					Kind:             InSchemaBulkOperationGrantKind,
					Schema:           sdk.Pointer(sdk.NewDatabaseObjectIdentifier("test_database", "test_schema")),
				},
			},
			ExpectedShowGrantsOpts: &sdk.ShowGrantOptions{
				Future: sdk.Bool(true),
				In: &sdk.ShowGrantsIn{
					Schema: sdk.Pointer(sdk.NewDatabaseObjectIdentifier("test_database", "test_schema")),
				},
			},
			ExpectedGrantedOn: sdk.ObjectTypeTable,
		},
	}

	for _, tt := range testCases {
		tt := tt
		t.Run(tt.Name, func(t *testing.T) {
			opts, grantedOn := prepareShowGrantsRequestForGrantOwnership(&tt.Identifier)
			if tt.ExpectedShowGrantsOpts == nil {
				assert.Nil(t, opts)
			} else {
				assert.NotNil(t, opts)
				assert.Equal(t, *tt.ExpectedShowGrantsOpts, *opts)
			}
			assert.Equal(t, tt.ExpectedGrantedOn, grantedOn)
		})
	}
}

func TestValidAccountRoleNameGetOwnershipGrantTo(t *testing.T) {
	testCases := []struct {
		Name        string
		AccountRole *string
		Expected    sdk.OwnershipGrantTo
		Error       string
	}{
		{
			Name:        "account role name",
			AccountRole: sdk.String("account_role_name"),
			Expected: sdk.OwnershipGrantTo{
				AccountRoleName: sdk.Pointer(sdk.NewAccountObjectIdentifier("account_role_name")),
			},
		},
		{
			Name:        "account role name - quoted",
			AccountRole: sdk.String("\"account_role_name\""),
			Expected: sdk.OwnershipGrantTo{
				AccountRoleName: sdk.Pointer(sdk.NewAccountObjectIdentifier("account_role_name")),
			},
		},
		{
			Name:        "account role name - with dots",
			AccountRole: sdk.String("account.role.with.dots"),
			Expected: sdk.OwnershipGrantTo{
				AccountRoleName: sdk.Pointer(sdk.NewAccountObjectIdentifier("account.role.with.dots")),
			},
		},
		{
			Name:        "account role name - with dots quoted",
			AccountRole: sdk.String("\"account.role.with.dots\""),
			Expected: sdk.OwnershipGrantTo{
				AccountRoleName: sdk.Pointer(sdk.NewAccountObjectIdentifier("account.role.with.dots")),
			},
		},
	}

	for _, tt := range testCases {
		tt := tt
		t.Run(tt.Name, func(t *testing.T) {
			grantTo, err := getOwnershipGrantTo(schema.TestResourceDataRaw(t, grantOwnershipSchema, map[string]any{
				"account_role_name": *tt.AccountRole,
			}))
			if tt.Error != "" {
				require.ErrorContains(t, err, tt.Error)
			} else {
				require.NoError(t, err)
				assert.Equal(t, *tt.Expected.AccountRoleName, *grantTo.AccountRoleName)
			}
		})
	}
}

func TestValidDatabaseRoleNameGetOwnershipGrantTo(t *testing.T) {
	testCases := []struct {
		Name         string
		DatabaseRole *string
		Expected     sdk.OwnershipGrantTo
	}{
		{
			Name:         "database role name",
			DatabaseRole: sdk.String("test_database.database_role_name"),
			Expected: sdk.OwnershipGrantTo{
				DatabaseRoleName: sdk.Pointer(sdk.NewDatabaseObjectIdentifier("test_database", "database_role_name")),
			},
		},
		{
			Name:         "database role name - quoted",
			DatabaseRole: sdk.String("\"test_database\".\"database_role_name\""),
			Expected: sdk.OwnershipGrantTo{
				DatabaseRoleName: sdk.Pointer(sdk.NewDatabaseObjectIdentifier("test_database", "database_role_name")),
			},
		},
	}

	for _, tt := range testCases {
		tt := tt
		t.Run(tt.Name, func(t *testing.T) {
			grantTo, err := getOwnershipGrantTo(schema.TestResourceDataRaw(t, grantOwnershipSchema, map[string]any{
				"database_role_name": *tt.DatabaseRole,
			}))
			require.NoError(t, err)

			assert.Equal(t, *tt.Expected.DatabaseRoleName, *grantTo.DatabaseRoleName)
		})
	}
}

func TestInvalidDatabaseRoleGetOwnershipGrantTo(t *testing.T) {
	d := schema.TestResourceDataRaw(t, grantOwnershipSchema, map[string]any{
		"database_role_name": "account_role_name",
	})

	_, err := getOwnershipGrantTo(d)
	require.Error(t, err)
}

func TestGetOwnershipGrantOpts(t *testing.T) {
	testCases := []struct {
		Name       string
		Identifier GrantOwnershipId
		Expected   *sdk.GrantOwnershipOptions
	}{
		{
			Name: "outbound privileges copy",
			Identifier: GrantOwnershipId{
				OutboundPrivilegesBehavior: sdk.Pointer(CopyOutboundPrivilegesBehavior),
			},
			Expected: &sdk.GrantOwnershipOptions{
				CurrentGrants: &sdk.OwnershipCurrentGrants{
					OutboundPrivileges: sdk.Copy,
				},
			},
		},
		{
			Name: "outbound privileges revoke",
			Identifier: GrantOwnershipId{
				OutboundPrivilegesBehavior: sdk.Pointer(RevokeOutboundPrivilegesBehavior),
			},
			Expected: &sdk.GrantOwnershipOptions{
				CurrentGrants: &sdk.OwnershipCurrentGrants{
					OutboundPrivileges: sdk.Revoke,
				},
			},
		},
		{
			Name: "no outbound privileges option",
			Identifier: GrantOwnershipId{
				OutboundPrivilegesBehavior: nil,
			},
			Expected: &sdk.GrantOwnershipOptions{},
		},
	}

	for _, tt := range testCases {
		tt := tt
		t.Run(tt.Name, func(t *testing.T) {
			opts := getOwnershipGrantOpts(&tt.Identifier)
			assert.NotNil(t, opts)
			assert.Equal(t, *tt.Expected, *opts)
		})
	}
}<|MERGE_RESOLUTION|>--- conflicted
+++ resolved
@@ -64,11 +64,7 @@
 			Name:       "validation - valid identifier",
 			ObjectType: sdk.ObjectTypeSchema,
 			ObjectName: "to.many.parts.in.this.identifier",
-<<<<<<< HEAD
 			Expected:   sdk.NewAccountObjectIdentifier("to.many.parts.in.this.identifier"),
-=======
-			Error:      "unexpected number of parts 6 in identifier to.many.parts.in.this.identifier, expected 2 in a form of \"<database_name>.<database_object_name>\"",
->>>>>>> 5cbea848
 		},
 		{
 			Name:       "validation - unsupported type",
