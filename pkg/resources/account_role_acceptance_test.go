--- conflicted
+++ resolved
@@ -220,10 +220,7 @@
 		TerraformVersionChecks: []tfversion.TerraformVersionCheck{
 			tfversion.RequireAbove(tfversion.Version1_5_0),
 		},
-<<<<<<< HEAD
-=======
-		CheckDestroy: acc.CheckDestroy(t, resources.AccountRole),
->>>>>>> 5cbea848
+		CheckDestroy: acc.CheckDestroy(t, resources.AccountRole),
 		Steps: []resource.TestStep{
 			{
 				ExternalProviders: map[string]resource.ExternalProvider{
@@ -240,8 +237,6 @@
 			{
 				ProtoV6ProviderFactories: acc.TestAccProtoV6ProviderFactories,
 				Config:                   accountRoleBasicConfig(id.Name(), comment),
-<<<<<<< HEAD
-=======
 				Check: resource.ComposeAggregateTestCheckFunc(
 					resource.TestCheckResourceAttr("snowflake_account_role.role", "id", id.Name()),
 				),
@@ -279,7 +274,6 @@
 			{
 				ProtoV6ProviderFactories: acc.TestAccProtoV6ProviderFactories,
 				Config:                   accountRoleBasicConfig(quotedId, comment),
->>>>>>> 5cbea848
 				ConfigPlanChecks: resource.ConfigPlanChecks{
 					PreApply: []plancheck.PlanCheck{
 						plancheck.ExpectResourceAction("snowflake_account_role.role", plancheck.ResourceActionNoop),
@@ -289,10 +283,7 @@
 					},
 				},
 				Check: resource.ComposeAggregateTestCheckFunc(
-<<<<<<< HEAD
-=======
-					resource.TestCheckResourceAttr("snowflake_account_role.role", "name", id.Name()),
->>>>>>> 5cbea848
+					resource.TestCheckResourceAttr("snowflake_account_role.role", "name", id.Name()),
 					resource.TestCheckResourceAttr("snowflake_account_role.role", "id", id.Name()),
 				),
 			},
