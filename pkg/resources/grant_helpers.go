--- conflicted
+++ resolved
@@ -5,11 +5,8 @@
 	"database/sql"
 	"encoding/csv"
 	"fmt"
-<<<<<<< HEAD
+	"reflect"
 	"regexp"
-=======
-	"reflect"
->>>>>>> e1f60a6e
 	"strings"
 	"time"
 
