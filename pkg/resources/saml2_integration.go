package resources

import (
	"context"
	"errors"
	"fmt"
	"reflect"

	"github.com/Snowflake-Labs/terraform-provider-snowflake/pkg/internal/collections"

	"github.com/Snowflake-Labs/terraform-provider-snowflake/pkg/helpers"
	"github.com/Snowflake-Labs/terraform-provider-snowflake/pkg/internal/logging"
	"github.com/Snowflake-Labs/terraform-provider-snowflake/pkg/internal/provider"
	"github.com/Snowflake-Labs/terraform-provider-snowflake/pkg/schemas"
	"github.com/Snowflake-Labs/terraform-provider-snowflake/pkg/sdk"

	"github.com/hashicorp/terraform-plugin-sdk/v2/diag"
	"github.com/hashicorp/terraform-plugin-sdk/v2/helper/customdiff"
	"github.com/hashicorp/terraform-plugin-sdk/v2/helper/schema"
)

var saml2IntegrationSchema = map[string]*schema.Schema{
	"name": {
		Type:        schema.TypeString,
		Required:    true,
		ForceNew:    true,
		Description: "Specifies the name of the SAML2 integration. This name follows the rules for Object Identifiers. The name should be unique among security integrations in your account.",
	},
	"enabled": {
		Type:             schema.TypeString,
		Optional:         true,
		Default:          BooleanDefault,
		ValidateDiagFunc: validateBooleanString,
		DiffSuppressFunc: IgnoreChangeToCurrentSnowflakeValueInShow("enabled"),
		Description:      booleanStringFieldDescription("Specifies whether this security integration is enabled or disabled."),
	},
	"saml2_issuer": {
		Type:        schema.TypeString,
		Required:    true,
		Description: "The string containing the IdP EntityID / Issuer.",
	},
	"saml2_sso_url": {
		Type:        schema.TypeString,
		Required:    true,
		Description: "The string containing the IdP SSO URL, where the user should be redirected by Snowflake (the Service Provider) with a SAML AuthnRequest message.",
	},
	"saml2_provider": {
		Type:             schema.TypeString,
		Required:         true,
		ValidateDiagFunc: sdkValidation(sdk.ToSaml2SecurityIntegrationSaml2ProviderOption),
		DiffSuppressFunc: NormalizeAndCompare(sdk.ToSaml2SecurityIntegrationSaml2ProviderOption),
		Description:      fmt.Sprintf("The string describing the IdP. Valid options are: %v.", possibleValuesListed(sdk.AllSaml2SecurityIntegrationSaml2Providers)),
	},
	"saml2_x509_cert": {
		Type:        schema.TypeString,
		Required:    true,
		Description: "The Base64 encoded IdP signing certificate on a single line without the leading -----BEGIN CERTIFICATE----- and ending -----END CERTIFICATE----- markers.",
	},
	"saml2_sp_initiated_login_page_label": {
		Type:             schema.TypeString,
		Optional:         true,
		DiffSuppressFunc: IgnoreChangeToCurrentSnowflakeListValueInDescribe("saml2_sp_initiated_login_page_label"),
		Description:      "The string containing the label to display after the Log In With button on the login page. If this field changes value from non-empty to empty, the whole resource is recreated because of Snowflake limitations.",
	},
	"saml2_enable_sp_initiated": {
		Type:             schema.TypeString,
		Optional:         true,
		Default:          BooleanDefault,
		ValidateDiagFunc: validateBooleanString,
		DiffSuppressFunc: IgnoreChangeToCurrentSnowflakeListValueInDescribe("saml2_enable_sp_initiated"),
		Description:      booleanStringFieldDescription("The Boolean indicating if the Log In With button will be shown on the login page. TRUE: displays the Log in With button on the login page. FALSE: does not display the Log in With button on the login page."),
	},
	"saml2_sign_request": {
		Type:             schema.TypeString,
		Optional:         true,
		Default:          BooleanDefault,
		ValidateDiagFunc: validateBooleanString,
		DiffSuppressFunc: IgnoreChangeToCurrentSnowflakeListValueInDescribe("saml2_sign_request"),
		Description:      booleanStringFieldDescription("The Boolean indicating whether SAML requests are signed. TRUE: allows SAML requests to be signed. FALSE: does not allow SAML requests to be signed."),
	},
	"saml2_requested_nameid_format": {
		Type:             schema.TypeString,
		Optional:         true,
		ValidateDiagFunc: sdkValidation(sdk.ToSaml2SecurityIntegrationSaml2RequestedNameidFormatOption),
<<<<<<< HEAD
		DiffSuppressFunc: SuppressIfAny(NormalizeAndCompare(sdk.ToSaml2SecurityIntegrationSaml2RequestedNameidFormatOption), IgnoreChangeToCurrentSnowflakeValueInDescribe("saml2_requested_nameid_format")),
		Description:      fmt.Sprintf("The SAML NameID format allows Snowflake to set an expectation of the identifying attribute of the user (i.e. SAML Subject) in the SAML assertion from the IdP to ensure a valid authentication to Snowflake. Valid options are: %v.", possibleValuesListed(sdk.AllSaml2SecurityIntegrationSaml2RequestedNameidFormats)),
=======
		DiffSuppressFunc: SuppressIfAny(NormalizeAndCompare(sdk.ToSaml2SecurityIntegrationSaml2RequestedNameidFormatOption), IgnoreChangeToCurrentSnowflakeListValueInDescribe("saml2_requested_nameid_format")),
		Description:      fmt.Sprintf("The SAML NameID format allows Snowflake to set an expectation of the identifying attribute of the user (i.e. SAML Subject) in the SAML assertion from the IdP to ensure a valid authentication to Snowflake. Valid options are: %v", sdk.AllSaml2SecurityIntegrationSaml2RequestedNameidFormats),
>>>>>>> aa422601
	},
	"saml2_post_logout_redirect_url": {
		Type:             schema.TypeString,
		Optional:         true,
		DiffSuppressFunc: IgnoreChangeToCurrentSnowflakeListValueInDescribe("saml2_post_logout_redirect_url"),
		Description:      "The endpoint to which Snowflake redirects users after clicking the Log Out button in the classic Snowflake web interface. Snowflake terminates the Snowflake session upon redirecting to the specified endpoint.",
	},
	"saml2_force_authn": {
		Type:             schema.TypeString,
		Optional:         true,
		Default:          BooleanDefault,
		ValidateDiagFunc: validateBooleanString,
		DiffSuppressFunc: IgnoreChangeToCurrentSnowflakeListValueInDescribe("saml2_force_authn"),
		Description:      booleanStringFieldDescription("The Boolean indicating whether users, during the initial authentication flow, are forced to authenticate again to access Snowflake. When set to TRUE, Snowflake sets the ForceAuthn SAML parameter to TRUE in the outgoing request from Snowflake to the identity provider. TRUE: forces users to authenticate again to access Snowflake, even if a valid session with the identity provider exists. FALSE: does not force users to authenticate again to access Snowflake."),
	},
	"saml2_snowflake_issuer_url": {
		Type:             schema.TypeString,
		Optional:         true,
		DiffSuppressFunc: IgnoreChangeToCurrentSnowflakeListValueInDescribe("saml2_snowflake_issuer_url"),
		Description:      "The string containing the EntityID / Issuer for the Snowflake service provider. If an incorrect value is specified, Snowflake returns an error message indicating the acceptable values to use. Because Okta does not support underscores in URLs, the underscore in the account name must be converted to a hyphen. See [docs](https://docs.snowflake.com/en/user-guide/organizations-connect#okta-urls).",
	},
	"saml2_snowflake_acs_url": {
		Type:             schema.TypeString,
		Optional:         true,
		DiffSuppressFunc: IgnoreChangeToCurrentSnowflakeListValueInDescribe("saml2_snowflake_acs_url"),
		Description:      "The string containing the Snowflake Assertion Consumer Service URL to which the IdP will send its SAML authentication response back to Snowflake. This property will be set in the SAML authentication request generated by Snowflake when initiating a SAML SSO operation with the IdP. If an incorrect value is specified, Snowflake returns an error message indicating the acceptable values to use. Because Okta does not support underscores in URLs, the underscore in the account name must be converted to a hyphen. See [docs](https://docs.snowflake.com/en/user-guide/organizations-connect#okta-urls).",
	},
	"allowed_user_domains": {
		Type: schema.TypeSet,
		Elem: &schema.Schema{
			Type: schema.TypeString,
		},
		Optional:    true,
		Description: "A list of email domains that can authenticate with a SAML2 security integration. If this field changes value from non-empty to empty, the whole resource is recreated because of Snowflake limitations.",
	},
	"allowed_email_patterns": {
		Type: schema.TypeSet,
		Elem: &schema.Schema{
			Type: schema.TypeString,
		},
		Optional:    true,
		Description: "A list of regular expressions that email addresses are matched against to authenticate with a SAML2 security integration. If this field changes value from non-empty to empty, the whole resource is recreated because of Snowflake limitations.",
	},
	"comment": {
		Type:        schema.TypeString,
		Optional:    true,
		Description: "Specifies a comment for the integration.",
	},
	ShowOutputAttributeName: {
		Type:        schema.TypeList,
		Computed:    true,
		Description: "Outputs the result of `SHOW SECURITY INTEGRATION` for the given integration.",
		Elem: &schema.Resource{
			Schema: schemas.ShowSecurityIntegrationSchema,
		},
	},
	DescribeOutputAttributeName: {
		Type:        schema.TypeList,
		Computed:    true,
		Description: "Outputs the result of `DESCRIBE SECURITY INTEGRATION` for the given integration.",
		Elem: &schema.Resource{
			Schema: schemas.DescribeSaml2IntegrationSchema,
		},
	},
}

func SAML2Integration() *schema.Resource {
	return &schema.Resource{
		CreateContext: CreateContextSAML2Integration,
		ReadContext:   ReadContextSAML2Integration(true),
		UpdateContext: UpdateContextSAML2Integration,
		DeleteContext: DeleteContextSAM2LIntegration,
		Description:   "Resource used to manage saml2 security integration objects. For more information, check [security integrations documentation](https://docs.snowflake.com/en/sql-reference/sql/create-security-integration-saml2).",

		Schema: saml2IntegrationSchema,
		Importer: &schema.ResourceImporter{
			StateContext: ImportSaml2Integration,
		},

		CustomizeDiff: customdiff.All(
			ForceNewIfChangeToEmptySet("allowed_user_domains"),
			ForceNewIfChangeToEmptySet("allowed_email_patterns"),
			ForceNewIfChangeToEmptyString("saml2_snowflake_issuer_url"),
			ForceNewIfChangeToEmptyString("saml2_snowflake_acs_url"),
			ForceNewIfChangeToEmptyString("saml2_sp_initiated_login_page_label"),
			ComputedIfAnyAttributeChanged(ShowOutputAttributeName, "name", "enabled", "comment"),
			ComputedIfAnyAttributeChanged(DescribeOutputAttributeName, "saml2_issuer", "saml2_sso_url", "saml2_provider", "saml2_x509_cert",
				"saml2_sp_initiated_login_page_label", "saml2_enable_sp_initiated", "saml2_sign_request", "saml2_requtedted_nameid_format",
				"saml2_post_logout_redirect_url", "saml2_force_authn", "saml2_snowflake_issuer_url", "saml2_snowflake_acs_url", "allowed_user_domains",
				"allowed_email_patterns"),
		),
	}
}

func ImportSaml2Integration(ctx context.Context, d *schema.ResourceData, meta any) ([]*schema.ResourceData, error) {
	logging.DebugLogger.Printf("[DEBUG] Starting saml2 integration import")
	client := meta.(*provider.Context).Client
	id := helpers.DecodeSnowflakeID(d.Id()).(sdk.AccountObjectIdentifier)

	integration, err := client.SecurityIntegrations.ShowByID(ctx, id)
	if err != nil {
		return nil, err
	}

	integrationProperties, err := client.SecurityIntegrations.Describe(ctx, id)
	if err != nil {
		return nil, err
	}

	if err := d.Set("name", sdk.NewAccountObjectIdentifier(integration.Name).Name()); err != nil {
		return nil, err
	}
	if err := d.Set("comment", integration.Comment); err != nil {
		return nil, err
	}
	if err := d.Set("enabled", booleanStringFromBool(integration.Enabled)); err != nil {
		return nil, err
	}

	samlIssuer, err := collections.FindOne(integrationProperties, func(property sdk.SecurityIntegrationProperty) bool { return property.Name == "SAML2_ISSUER" })
	if err != nil {
		return nil, fmt.Errorf("failed to find saml2 saml issuer, err = %w", err)
	}
	if err := d.Set("saml2_issuer", samlIssuer.Value); err != nil {
		return nil, err
	}

	ssoUrl, err := collections.FindOne(integrationProperties, func(property sdk.SecurityIntegrationProperty) bool { return property.Name == "SAML2_SSO_URL" })
	if err != nil {
		return nil, fmt.Errorf("failed to find saml2 sso url, err = %w", err)
	}
	if err := d.Set("saml2_sso_url", ssoUrl.Value); err != nil {
		return nil, err
	}

	samlProvider, err := collections.FindOne(integrationProperties, func(property sdk.SecurityIntegrationProperty) bool { return property.Name == "SAML2_PROVIDER" })
	if err != nil {
		return nil, fmt.Errorf("failed to find saml2 provider, err = %w", err)
	}
	samlProviderValue, err := sdk.ToSaml2SecurityIntegrationSaml2ProviderOption(samlProvider.Value)
	if err != nil {
		return nil, err
	}
	if err := d.Set("saml2_provider", samlProviderValue); err != nil {
		return nil, err
	}

	x509Cert, err := collections.FindOne(integrationProperties, func(property sdk.SecurityIntegrationProperty) bool { return property.Name == "SAML2_X509_CERT" })
	if err != nil {
		return nil, fmt.Errorf("failed to find saml2 x509 cert, err = %w", err)
	}
	if err := d.Set("saml2_x509_cert", x509Cert.Value); err != nil {
		return nil, err
	}

	spInitiatedLoginPageLabel, err := collections.FindOne(integrationProperties, func(property sdk.SecurityIntegrationProperty) bool {
		return property.Name == "SAML2_SP_INITIATED_LOGIN_PAGE_LABEL"
	})
	if err != nil {
		return nil, fmt.Errorf("failed to find saml2 sp initiated login page label, err = %w", err)
	}
	if err := d.Set("saml2_sp_initiated_login_page_label", spInitiatedLoginPageLabel.Value); err != nil {
		return nil, err
	}

	enableSpInitiated, err := collections.FindOne(integrationProperties, func(property sdk.SecurityIntegrationProperty) bool {
		return property.Name == "SAML2_ENABLE_SP_INITIATED"
	})
	if err != nil {
		return nil, fmt.Errorf("failed to find saml2 enable sp initiated, err = %w", err)
	}
	if err := d.Set("saml2_enable_sp_initiated", enableSpInitiated.Value); err != nil {
		return nil, err
	}

	signRequest, err := collections.FindOne(integrationProperties, func(property sdk.SecurityIntegrationProperty) bool {
		return property.Name == "SAML2_SIGN_REQUEST"
	})
	if err != nil {
		return nil, fmt.Errorf("failed to find saml2 sign request, err = %w", err)
	}
	if err := d.Set("saml2_sign_request", signRequest.Value); err != nil {
		return nil, err
	}

	requestedNameIdFormat, err := collections.FindOne(integrationProperties, func(property sdk.SecurityIntegrationProperty) bool {
		return property.Name == "SAML2_REQUESTED_NAMEID_FORMAT"
	})
	if err != nil {
		return nil, fmt.Errorf("failed to find saml2 requested nameid format, err = %w", err)
	}
	if err := d.Set("saml2_requested_nameid_format", requestedNameIdFormat.Value); err != nil {
		return nil, err
	}

	postLogoutRedirectUrl, err := collections.FindOne(integrationProperties, func(property sdk.SecurityIntegrationProperty) bool {
		return property.Name == "SAML2_POST_LOGOUT_REDIRECT_URL"
	})
	if err != nil {
		return nil, fmt.Errorf("failed to find saml2 post logout redirect url, err = %w", err)
	}
	if err := d.Set("saml2_post_logout_redirect_url", postLogoutRedirectUrl.Value); err != nil {
		return nil, err
	}

	forceAuthn, err := collections.FindOne(integrationProperties, func(property sdk.SecurityIntegrationProperty) bool {
		return property.Name == "SAML2_FORCE_AUTHN"
	})
	if err != nil {
		return nil, fmt.Errorf("failed to find saml2 force authn, err = %w", err)
	}
	if err := d.Set("saml2_force_authn", forceAuthn.Value); err != nil {
		return nil, err
	}

	snowflakeIssuerUrl, err := collections.FindOne(integrationProperties, func(property sdk.SecurityIntegrationProperty) bool {
		return property.Name == "SAML2_SNOWFLAKE_ISSUER_URL"
	})
	if err != nil {
		return nil, fmt.Errorf("failed to find saml2 snowflake issuer url, err = %w", err)
	}
	if err := d.Set("saml2_snowflake_issuer_url", snowflakeIssuerUrl.Value); err != nil {
		return nil, err
	}

	snowflakeAcsUrl, err := collections.FindOne(integrationProperties, func(property sdk.SecurityIntegrationProperty) bool {
		return property.Name == "SAML2_SNOWFLAKE_ACS_URL"
	})
	if err != nil {
		return nil, fmt.Errorf("failed to find saml2 snowflake acs url, err = %w", err)
	}
	if err := d.Set("saml2_snowflake_acs_url", snowflakeAcsUrl.Value); err != nil {
		return nil, err
	}

	allowedUserDomains, err := collections.FindOne(integrationProperties, func(property sdk.SecurityIntegrationProperty) bool {
		return property.Name == "ALLOWED_USER_DOMAINS"
	})
	if err != nil {
		return nil, fmt.Errorf("failed to find allowed user domains, err = %w", err)
	}
	if err := d.Set("allowed_user_domains", sdk.ParseCommaSeparatedStringArray(allowedUserDomains.Value, false)); err != nil {
		return nil, err
	}

	allowedEmailDomains, err := collections.FindOne(integrationProperties, func(property sdk.SecurityIntegrationProperty) bool {
		return property.Name == "ALLOWED_EMAIL_PATTERNS"
	})
	if err != nil {
		return nil, fmt.Errorf("failed to find allowed email patterns, err = %w", err)
	}
	if err := d.Set("allowed_email_patterns", sdk.ParseCommaSeparatedStringArray(allowedEmailDomains.Value, false)); err != nil {
		return nil, err
	}

	return []*schema.ResourceData{d}, nil
}

func CreateContextSAML2Integration(ctx context.Context, d *schema.ResourceData, meta any) diag.Diagnostics {
	client := meta.(*provider.Context).Client

	id := sdk.NewAccountObjectIdentifier(d.Get("name").(string))
	samlProvider, err := sdk.ToSaml2SecurityIntegrationSaml2ProviderOption(d.Get("saml2_provider").(string))
	if err != nil {
		return diag.FromErr(err)
	}

	req := sdk.NewCreateSaml2SecurityIntegrationRequest(
		id,
		d.Get("saml2_issuer").(string),
		d.Get("saml2_sso_url").(string),
		samlProvider,
		d.Get("saml2_x509_cert").(string),
	)

	if v := d.Get("enabled").(string); v != BooleanDefault {
		parsed, err := booleanStringToBool(v)
		if err != nil {
			return diag.FromErr(err)
		}
		req.WithEnabled(parsed)
	}

	if v, ok := d.GetOk("saml2_sp_initiated_login_page_label"); ok {
		req.WithSaml2SpInitiatedLoginPageLabel(v.(string))
	}

	if v := d.Get("saml2_enable_sp_initiated").(string); v != BooleanDefault {
		parsed, err := booleanStringToBool(v)
		if err != nil {
			return diag.FromErr(err)
		}
		req.WithSaml2EnableSpInitiated(parsed)
	}

	if v := d.Get("saml2_sign_request").(string); v != BooleanDefault {
		parsed, err := booleanStringToBool(v)
		if err != nil {
			return diag.FromErr(err)
		}
		req.WithSaml2SignRequest(parsed)
	}

	if v, ok := d.GetOk("saml2_requested_nameid_format"); ok {
		format, err := sdk.ToSaml2SecurityIntegrationSaml2RequestedNameidFormatOption(v.(string))
		if err != nil {
			return diag.FromErr(err)
		}
		req.WithSaml2RequestedNameidFormat(format)
	}

	if v, ok := d.GetOk("saml2_post_logout_redirect_url"); ok {
		req.WithSaml2PostLogoutRedirectUrl(v.(string))
	}

	if v := d.Get("saml2_force_authn").(string); v != BooleanDefault {
		parsed, err := booleanStringToBool(v)
		if err != nil {
			return diag.FromErr(err)
		}
		req.WithSaml2ForceAuthn(parsed)
	}

	if v, ok := d.GetOk("saml2_snowflake_issuer_url"); ok {
		req.WithSaml2SnowflakeIssuerUrl(v.(string))
	}

	if v, ok := d.GetOk("saml2_snowflake_acs_url"); ok {
		req.WithSaml2SnowflakeAcsUrl(v.(string))
	}

	if v, ok := d.GetOk("allowed_user_domains"); ok {
		stringAllowedUserDomains := expandStringList(v.(*schema.Set).List())
		allowedUserDomains := make([]sdk.UserDomain, len(stringAllowedUserDomains))
		for i, v := range stringAllowedUserDomains {
			allowedUserDomains[i] = sdk.UserDomain{
				Domain: v,
			}
		}
		req.WithAllowedUserDomains(allowedUserDomains)
	}

	if v, ok := d.GetOk("allowed_email_patterns"); ok {
		stringAllowedEmailPatterns := expandStringList(v.(*schema.Set).List())
		allowedEmailPatterns := make([]sdk.EmailPattern, len(stringAllowedEmailPatterns))
		for i, v := range stringAllowedEmailPatterns {
			allowedEmailPatterns[i] = sdk.EmailPattern{
				Pattern: v,
			}
		}
		req.WithAllowedEmailPatterns(allowedEmailPatterns)
	}

	if v, ok := d.GetOk("comment"); ok {
		req.WithComment(v.(string))
	}

	if err := client.SecurityIntegrations.CreateSaml2(ctx, req); err != nil {
		return diag.FromErr(err)
	}

	d.SetId(helpers.EncodeSnowflakeID(id))

	return ReadContextSAML2Integration(false)(ctx, d, meta)
}

func ReadContextSAML2Integration(withExternalChangesMarking bool) schema.ReadContextFunc {
	return func(ctx context.Context, d *schema.ResourceData, meta any) diag.Diagnostics {
		client := meta.(*provider.Context).Client
		id := helpers.DecodeSnowflakeID(d.Id()).(sdk.AccountObjectIdentifier)

		integration, err := client.SecurityIntegrations.ShowByID(ctx, id)
		if err != nil {
			if errors.Is(err, sdk.ErrObjectNotFound) {
				d.SetId("")
				return diag.Diagnostics{
					diag.Diagnostic{
						Severity: diag.Warning,
						Summary:  "Failed to query security integration. Marking the resource as removed.",
						Detail:   fmt.Sprintf("Security integration name: %s, Err: %s", id.FullyQualifiedName(), err),
					},
				}
			}
			return diag.FromErr(err)
		}

		integrationProperties, err := client.SecurityIntegrations.Describe(ctx, id)
		if err != nil {
			return diag.FromErr(err)
		}

		if c := integration.Category; c != sdk.SecurityIntegrationCategory {
			return diag.FromErr(fmt.Errorf("expected %v to be a %s integration, got %v", id, sdk.SecurityIntegrationCategory, c))
		}

		if err := d.Set("name", sdk.NewAccountObjectIdentifier(integration.Name).Name()); err != nil {
			return diag.FromErr(err)
		}

		samlIssuer, err := collections.FindOne(integrationProperties, func(property sdk.SecurityIntegrationProperty) bool { return property.Name == "SAML2_ISSUER" })
		if err != nil {
			return diag.FromErr(fmt.Errorf("failed to find saml2 saml issuer, err = %w", err))
		}
		if err := d.Set("saml2_issuer", samlIssuer.Value); err != nil {
			return diag.FromErr(err)
		}

		ssoUrl, err := collections.FindOne(integrationProperties, func(property sdk.SecurityIntegrationProperty) bool { return property.Name == "SAML2_SSO_URL" })
		if err != nil {
			return diag.FromErr(fmt.Errorf("failed to find saml2 sso url, err = %w", err))
		}
		if err := d.Set("saml2_sso_url", ssoUrl.Value); err != nil {
			return diag.FromErr(err)
		}

		samlProvider, err := collections.FindOne(integrationProperties, func(property sdk.SecurityIntegrationProperty) bool { return property.Name == "SAML2_PROVIDER" })
		if err != nil {
			return diag.FromErr(fmt.Errorf("failed to find saml2 provider, err = %w", err))
		}
		samlProviderValue, err := sdk.ToSaml2SecurityIntegrationSaml2ProviderOption(samlProvider.Value)
		if err != nil {
			return diag.FromErr(err)
		}
		if err := d.Set("saml2_provider", samlProviderValue); err != nil {
			return diag.FromErr(err)
		}

		x509Cert, err := collections.FindOne(integrationProperties, func(property sdk.SecurityIntegrationProperty) bool { return property.Name == "SAML2_X509_CERT" })
		if err != nil {
			return diag.FromErr(fmt.Errorf("failed to find saml2 x509 cert, err = %w", err))
		}
		if err := d.Set("saml2_x509_cert", x509Cert.Value); err != nil {
			return diag.FromErr(err)
		}

		postLogoutRedirectUrl, err := collections.FindOne(integrationProperties, func(property sdk.SecurityIntegrationProperty) bool {
			return property.Name == "SAML2_POST_LOGOUT_REDIRECT_URL"
		})
		if err != nil {
			return diag.FromErr(fmt.Errorf("failed to find saml2 post logout redirect url, err = %w", err))
		}
		if err := d.Set("saml2_post_logout_redirect_url", postLogoutRedirectUrl.Value); err != nil {
			return diag.FromErr(err)
		}

		allowedUserDomains, err := collections.FindOne(integrationProperties, func(property sdk.SecurityIntegrationProperty) bool {
			return property.Name == "ALLOWED_USER_DOMAINS"
		})
		if err != nil {
			return diag.FromErr(fmt.Errorf("failed to find allowed user domains, err = %w", err))
		}
		if err := d.Set("allowed_user_domains", sdk.ParseCommaSeparatedStringArray(allowedUserDomains.Value, false)); err != nil {
			return diag.FromErr(err)
		}

		allowedEmailDomains, err := collections.FindOne(integrationProperties, func(property sdk.SecurityIntegrationProperty) bool {
			return property.Name == "ALLOWED_EMAIL_PATTERNS"
		})
		if err != nil {
			return diag.FromErr(fmt.Errorf("failed to find allowed email patterns, err = %w", err))
		}
		if err := d.Set("allowed_email_patterns", sdk.ParseCommaSeparatedStringArray(allowedEmailDomains.Value, false)); err != nil {
			return diag.FromErr(err)
		}

		if err := d.Set("comment", integration.Comment); err != nil {
			return diag.FromErr(err)
		}

		if withExternalChangesMarking {
			if err = handleExternalChangesToObjectInShow(d,
				showMapping{"enabled", "enabled", integration.Enabled, booleanStringFromBool(integration.Enabled), nil},
			); err != nil {
				return diag.FromErr(err)
			}

			enableSpInitiated, err := collections.FindOne(integrationProperties, func(property sdk.SecurityIntegrationProperty) bool {
				return property.Name == "SAML2_ENABLE_SP_INITIATED"
			})
			if err != nil {
				return diag.FromErr(fmt.Errorf("failed to find saml2 enable sp initiated, err = %w", err))
			}

			signRequest, err := collections.FindOne(integrationProperties, func(property sdk.SecurityIntegrationProperty) bool {
				return property.Name == "SAML2_SIGN_REQUEST"
			})
			if err != nil {
				return diag.FromErr(fmt.Errorf("failed to find saml2 sign request, err = %w", err))
			}

			requestedNameIdFormat, err := collections.FindOne(integrationProperties, func(property sdk.SecurityIntegrationProperty) bool {
				return property.Name == "SAML2_REQUESTED_NAMEID_FORMAT"
			})
			if err != nil {
				return diag.FromErr(fmt.Errorf("failed to find saml2 requested nameid format, err = %w", err))
			}

			forceAuthn, err := collections.FindOne(integrationProperties, func(property sdk.SecurityIntegrationProperty) bool {
				return property.Name == "SAML2_FORCE_AUTHN"
			})
			if err != nil {
				return diag.FromErr(fmt.Errorf("failed to find saml2 force authn, err = %w", err))
			}

			snowflakeIssuerUrl, err := collections.FindOne(integrationProperties, func(property sdk.SecurityIntegrationProperty) bool {
				return property.Name == "SAML2_SNOWFLAKE_ISSUER_URL"
			})
			if err != nil {
				return diag.FromErr(fmt.Errorf("failed to find saml2 snowflake issuer url, err = %w", err))
			}

			snowflakeAcsUrl, err := collections.FindOne(integrationProperties, func(property sdk.SecurityIntegrationProperty) bool {
				return property.Name == "SAML2_SNOWFLAKE_ACS_URL"
			})
			if err != nil {
				return diag.FromErr(fmt.Errorf("failed to find saml2 snowflake acs url, err = %w", err))
			}

			spInitiatedLoginPageLabel, err := collections.FindOne(integrationProperties, func(property sdk.SecurityIntegrationProperty) bool {
				return property.Name == "SAML2_SP_INITIATED_LOGIN_PAGE_LABEL"
			})
			if err != nil {
				return diag.FromErr(fmt.Errorf("failed to find saml2 sp initiated login page label, err = %w", err))
			}

			if err = handleExternalChangesToObjectInDescribe(d,
				describeMapping{"saml2_enable_sp_initiated", "saml2_enable_sp_initiated", enableSpInitiated.Value, enableSpInitiated.Value, nil},
				describeMapping{"saml2_sign_request", "saml2_sign_request", signRequest.Value, signRequest.Value, nil},
				describeMapping{"saml2_requested_nameid_format", "saml2_requested_nameid_format", requestedNameIdFormat.Value, requestedNameIdFormat.Value, nil},
				describeMapping{"saml2_force_authn", "saml2_force_authn", forceAuthn.Value, forceAuthn.Value, nil},
				describeMapping{"saml2_snowflake_acs_url", "saml2_snowflake_acs_url", snowflakeAcsUrl.Value, snowflakeAcsUrl.Value, nil},
				describeMapping{"saml2_snowflake_issuer_url", "saml2_snowflake_issuer_url", snowflakeIssuerUrl.Value, snowflakeIssuerUrl.Value, nil},
				describeMapping{"saml2_sp_initiated_login_page_label", "saml2_sp_initiated_login_page_label", spInitiatedLoginPageLabel.Value, spInitiatedLoginPageLabel.Value, nil},
			); err != nil {
				return diag.FromErr(err)
			}
		}

		if err = setStateToValuesFromConfig(d, saml2IntegrationSchema, []string{
			"enabled",
			"saml2_enable_sp_initiated",
			"saml2_sign_request",
			"saml2_requested_nameid_format",
			"saml2_force_authn",
			"saml2_snowflake_acs_url",
			"saml2_snowflake_issuer_url",
			"saml2_sp_initiated_login_page_label",
		}); err != nil {
			return diag.FromErr(err)
		}

		if err = d.Set(ShowOutputAttributeName, []map[string]any{schemas.SecurityIntegrationToSchema(integration)}); err != nil {
			return diag.FromErr(err)
		}

		if err = d.Set(DescribeOutputAttributeName, []map[string]any{schemas.DescribeSaml2IntegrationToSchema(integrationProperties)}); err != nil {
			return diag.FromErr(err)
		}

		return nil
	}
}

func UpdateContextSAML2Integration(ctx context.Context, d *schema.ResourceData, meta any) diag.Diagnostics {
	client := meta.(*provider.Context).Client
	id := helpers.DecodeSnowflakeID(d.Id()).(sdk.AccountObjectIdentifier)
	set, unset := sdk.NewSaml2IntegrationSetRequest(), sdk.NewSaml2IntegrationUnsetRequest()

	if d.HasChange("enabled") {
		if v := d.Get("enabled").(string); v != BooleanDefault {
			parsed, err := booleanStringToBool(v)
			if err != nil {
				return diag.FromErr(err)
			}
			set.WithEnabled(parsed)
		} else {
			// TODO(SNOW-1515781): UNSET is not implemented
			set.WithEnabled(false)
		}
	}

	if d.HasChange("saml2_issuer") {
		set.WithSaml2Issuer(d.Get("saml2_issuer").(string))
	}

	if d.HasChange("saml2_sso_url") {
		set.WithSaml2SsoUrl(d.Get("saml2_sso_url").(string))
	}

	if d.HasChange("saml2_provider") {
		valueRaw := d.Get("saml2_provider").(string)
		value, err := sdk.ToSaml2SecurityIntegrationSaml2ProviderOption(valueRaw)
		if err != nil {
			return diag.FromErr(err)
		}
		set.WithSaml2Provider(value)
	}

	if d.HasChange("saml2_x509_cert") {
		set.WithSaml2X509Cert(d.Get("saml2_x509_cert").(string))
	}

	if d.HasChange("saml2_sp_initiated_login_page_label") {
		// TODO(SNOW-1515781): UNSET is not implemented and SET with empty value is invalid (conditional ForceNew on unset)
		set.WithSaml2SpInitiatedLoginPageLabel(d.Get("saml2_sp_initiated_login_page_label").(string))
	}

	if d.HasChange("saml2_enable_sp_initiated") {
		if v := d.Get("saml2_enable_sp_initiated").(string); v != BooleanDefault {
			parsed, err := booleanStringToBool(v)
			if err != nil {
				return diag.FromErr(err)
			}
			set.WithSaml2EnableSpInitiated(parsed)
		} else {
			// TODO(SNOW-1515781): UNSET is not implemented
			set.WithSaml2EnableSpInitiated(false)
		}
	}

	if d.HasChange("saml2_sign_request") {
		if v := d.Get("saml2_sign_request").(string); v != BooleanDefault {
			parsed, err := booleanStringToBool(v)
			if err != nil {
				return diag.FromErr(err)
			}
			set.WithSaml2SignRequest(parsed)
		} else {
			// TODO(SNOW-1515781): UNSET is not implemented
			set.WithSaml2SignRequest(false)
		}
	}

	if d.HasChange("saml2_requested_nameid_format") {
		if v, ok := d.GetOk("saml2_requested_nameid_format"); ok {
			value, err := sdk.ToSaml2SecurityIntegrationSaml2RequestedNameidFormatOption(v.(string))
			if err != nil {
				return diag.FromErr(err)
			}
			set.WithSaml2RequestedNameidFormat(value)
		} else {
			unset.WithSaml2RequestedNameidFormat(true)
		}
	}

	if d.HasChange("saml2_post_logout_redirect_url") {
		if v, ok := d.GetOk("saml2_post_logout_redirect_url"); ok {
			set.WithSaml2PostLogoutRedirectUrl(v.(string))
		} else {
			unset.WithSaml2PostLogoutRedirectUrl(true)
		}
	}

	if d.HasChange("saml2_force_authn") {
		if v := d.Get("saml2_force_authn").(string); v != BooleanDefault {
			parsed, err := booleanStringToBool(v)
			if err != nil {
				return diag.FromErr(err)
			}
			set.WithSaml2ForceAuthn(parsed)
		} else {
			// TODO(SNOW-1515781): UNSET is not implemented
			set.WithSaml2ForceAuthn(false)
		}
	}

	if d.HasChange("saml2_snowflake_issuer_url") {
		// TODO(SNOW-1515781): UNSET is not implemented and SET with empty value is invalid (conditional ForceNew on unset)
		set.WithSaml2SnowflakeIssuerUrl(d.Get("saml2_snowflake_issuer_url").(string))
	}

	if d.HasChange("saml2_snowflake_acs_url") {
		// TODO(SNOW-1515781): UNSET is not implemented and SET with empty value is invalid (conditional ForceNew on unset)
		set.WithSaml2SnowflakeAcsUrl(d.Get("saml2_snowflake_acs_url").(string))
	}

	if d.HasChange("allowed_user_domains") {
		// TODO(SNOW-1515781): UNSET is not implemented and SET with empty list is invalid (conditional ForceNew on non-empty to empty set)
		v := d.Get("allowed_user_domains").(*schema.Set).List()
		userDomains := make([]sdk.UserDomain, len(v))
		for i := range v {
			userDomains[i] = sdk.UserDomain{
				Domain: v[i].(string),
			}
		}
		set.WithAllowedUserDomains(userDomains)
	}

	if d.HasChange("allowed_email_patterns") {
		// TODO(SNOW-SNOW-1515781): UNSET is not implemented and SET with empty list is invalid (conditional ForceNew on non-empty to empty set)
		v := d.Get("allowed_email_patterns").(*schema.Set).List()
		emailPatterns := make([]sdk.EmailPattern, len(v))
		for i := range v {
			emailPatterns[i] = sdk.EmailPattern{
				Pattern: v[i].(string),
			}
		}
		set.WithAllowedEmailPatterns(emailPatterns)
	}

	if d.HasChange("comment") {
		if v := d.Get("comment").(string); len(v) > 0 {
			set.WithComment(v)
		} else {
			unset.WithComment(true)
		}
	}

	if !reflect.DeepEqual(*set, sdk.Saml2IntegrationSetRequest{}) {
		if err := client.SecurityIntegrations.AlterSaml2(ctx, sdk.NewAlterSaml2SecurityIntegrationRequest(id).WithSet(*set)); err != nil {
			return diag.FromErr(err)
		}
	}
	if !reflect.DeepEqual(*unset, sdk.Saml2IntegrationUnsetRequest{}) {
		if err := client.SecurityIntegrations.AlterSaml2(ctx, sdk.NewAlterSaml2SecurityIntegrationRequest(id).WithUnset(*unset)); err != nil {
			return diag.FromErr(err)
		}
	}

	return ReadContextSAML2Integration(false)(ctx, d, meta)
}

func DeleteContextSAM2LIntegration(ctx context.Context, d *schema.ResourceData, meta any) diag.Diagnostics {
	id := helpers.DecodeSnowflakeID(d.Id()).(sdk.AccountObjectIdentifier)
	client := meta.(*provider.Context).Client

	err := client.SecurityIntegrations.Drop(ctx, sdk.NewDropSecurityIntegrationRequest(sdk.NewAccountObjectIdentifier(id.Name())).WithIfExists(true))
	if err != nil {
		return diag.Diagnostics{
			diag.Diagnostic{
				Severity: diag.Error,
				Summary:  "Error deleting integration",
				Detail:   fmt.Sprintf("id %v err = %v", id.Name(), err),
			},
		}
	}

	d.SetId("")
	return nil
}<|MERGE_RESOLUTION|>--- conflicted
+++ resolved
@@ -82,13 +82,8 @@
 		Type:             schema.TypeString,
 		Optional:         true,
 		ValidateDiagFunc: sdkValidation(sdk.ToSaml2SecurityIntegrationSaml2RequestedNameidFormatOption),
-<<<<<<< HEAD
-		DiffSuppressFunc: SuppressIfAny(NormalizeAndCompare(sdk.ToSaml2SecurityIntegrationSaml2RequestedNameidFormatOption), IgnoreChangeToCurrentSnowflakeValueInDescribe("saml2_requested_nameid_format")),
+		DiffSuppressFunc: SuppressIfAny(NormalizeAndCompare(sdk.ToSaml2SecurityIntegrationSaml2RequestedNameidFormatOption), IgnoreChangeToCurrentSnowflakeListValueInDescribe("saml2_requested_nameid_format")),
 		Description:      fmt.Sprintf("The SAML NameID format allows Snowflake to set an expectation of the identifying attribute of the user (i.e. SAML Subject) in the SAML assertion from the IdP to ensure a valid authentication to Snowflake. Valid options are: %v.", possibleValuesListed(sdk.AllSaml2SecurityIntegrationSaml2RequestedNameidFormats)),
-=======
-		DiffSuppressFunc: SuppressIfAny(NormalizeAndCompare(sdk.ToSaml2SecurityIntegrationSaml2RequestedNameidFormatOption), IgnoreChangeToCurrentSnowflakeListValueInDescribe("saml2_requested_nameid_format")),
-		Description:      fmt.Sprintf("The SAML NameID format allows Snowflake to set an expectation of the identifying attribute of the user (i.e. SAML Subject) in the SAML assertion from the IdP to ensure a valid authentication to Snowflake. Valid options are: %v", sdk.AllSaml2SecurityIntegrationSaml2RequestedNameidFormats),
->>>>>>> aa422601
 	},
 	"saml2_post_logout_redirect_url": {
 		Type:             schema.TypeString,
