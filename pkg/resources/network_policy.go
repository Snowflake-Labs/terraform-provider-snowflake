package resources

import (
	"context"
	"encoding/json"
	"errors"
	"fmt"
	"strings"

<<<<<<< HEAD
	"github.com/hashicorp/terraform-plugin-sdk/v2/diag"

=======
	"github.com/Snowflake-Labs/terraform-provider-snowflake/pkg/helpers"
>>>>>>> 1312ff14
	"github.com/Snowflake-Labs/terraform-provider-snowflake/pkg/internal/provider"
	"github.com/Snowflake-Labs/terraform-provider-snowflake/pkg/sdk"
	"github.com/hashicorp/terraform-plugin-sdk/v2/helper/schema"
)

var networkPolicySchema = map[string]*schema.Schema{
	"name": {
		Type:        schema.TypeString,
		Required:    true,
		Description: "Specifies the identifier for the network policy; must be unique for the account in which the network policy is created.",
		ForceNew:    true,
	},
	"allowed_network_rule_list": {
		Type: schema.TypeSet,
		Elem: &schema.Schema{
			Type:             schema.TypeString,
			ValidateDiagFunc: IsValidIdentifier[sdk.SchemaObjectIdentifier](),
		},
		Optional:    true,
		Description: "Specifies a list of fully qualified network rules that contain the network identifiers that are allowed access to Snowflake.",
	},
	"blocked_network_rule_list": {
		Type: schema.TypeSet,
		Elem: &schema.Schema{
			Type:             schema.TypeString,
			ValidateDiagFunc: IsValidIdentifier[sdk.SchemaObjectIdentifier](),
		},
		Optional:    true,
		Description: "Specifies a list of fully qualified network rules that contain the network identifiers that are denied access to Snowflake.",
	},
	"allowed_ip_list": {
		Type:        schema.TypeSet,
		Elem:        &schema.Schema{Type: schema.TypeString},
		Optional:    true,
		Description: "Specifies one or more IPv4 addresses (CIDR notation) that are allowed access to your Snowflake account.",
	},
	// TODO: Add a ValidationFunc to ensure 0.0.0.0/0 is not in blocked_ip_list
	// See: https://docs.snowflake.com/en/user-guide/network-policies.html#create-an-account-level-network-policy
	"blocked_ip_list": {
		Type:        schema.TypeSet,
		Elem:        &schema.Schema{Type: schema.TypeString},
		Optional:    true,
		Description: "Specifies one or more IPv4 addresses (CIDR notation) that are denied access to your Snowflake account<br><br>**Do not** add `0.0.0.0/0` to `blocked_ip_list`.",
	},
	"comment": {
		Type:        schema.TypeString,
		Optional:    true,
		Description: "Specifies a comment for the network policy.",
	},
}

// NetworkPolicy returns a pointer to the resource representing a network policy.
func NetworkPolicy() *schema.Resource {
	return &schema.Resource{
		CreateContext: CreateContextNetworkPolicy,
		ReadContext:   ReadContextNetworkPolicy,
		UpdateContext: UpdateContextNetworkPolicy,
		DeleteContext: DeleteContextNetworkPolicy,

		Schema: networkPolicySchema,
		Importer: &schema.ResourceImporter{
			StateContext: schema.ImportStatePassthroughContext,
		},
	}
}

func CreateContextNetworkPolicy(ctx context.Context, d *schema.ResourceData, meta interface{}) diag.Diagnostics {
	name := d.Get("name").(string)
	req := sdk.NewCreateNetworkPolicyRequest(sdk.NewAccountObjectIdentifier(name))

	if v, ok := d.GetOk("comment"); ok {
		req = req.WithComment(sdk.String(v.(string)))
	}

	if v, ok := d.GetOk("allowed_network_rule_list"); ok {
		networkRuleIdentifiers := parseNetworkRulesList(v)
		req = req.WithAllowedNetworkRuleList(networkRuleIdentifiers)
	}

	if v, ok := d.GetOk("blocked_network_rule_list"); ok {
		networkRuleIdentifiers := parseNetworkRulesList(v)
		req = req.WithBlockedNetworkRuleList(networkRuleIdentifiers)
	}

	if v, ok := d.GetOk("allowed_ip_list"); ok {
		ipRequests := parseIPList(v)
		req = req.WithAllowedIpList(ipRequests)
	}

	if v, ok := d.GetOk("blocked_ip_list"); ok {
		ipRequests := parseIPList(v)
		req = req.WithAllowedIpList(ipRequests)
	}

	client := meta.(*provider.Context).Client
	err := client.NetworkPolicies.Create(ctx, req)
	if err != nil {
		return diag.Diagnostics{
			diag.Diagnostic{
				Severity: diag.Error,
				Summary:  "Error creating network policy",
				Detail:   fmt.Sprintf("error creating network policy %v err = %v", name, err),
			},
		}
	}
	d.SetId(name)

	return ReadContextNetworkPolicy(ctx, d, meta)
}

// NetworkRulesSnowflakeDTO is needed to unpack the applied network rules from the JSON response from Snowflake
type NetworkRulesSnowflakeDTO struct {
	FullyQualifiedRuleName string
}

<<<<<<< HEAD
func ReadContextNetworkPolicy(ctx context.Context, d *schema.ResourceData, meta interface{}) diag.Diagnostics {
	diags := diag.Diagnostics{}
	policyName := d.Id()
=======
// ReadNetworkPolicy implements schema.ReadFunc.
func ReadNetworkPolicy(d *schema.ResourceData, meta interface{}) error {
	id := helpers.DecodeSnowflakeID(d.Id()).(sdk.AccountObjectIdentifier)
>>>>>>> 1312ff14
	client := meta.(*provider.Context).Client

	networkPolicy, err := client.NetworkPolicies.ShowByID(ctx, id)
	if networkPolicy == nil || err != nil {
<<<<<<< HEAD
		if errors.Is(err, sdk.ErrObjectNotFound) {
			d.SetId("")
			return diag.Diagnostics{
				diag.Diagnostic{
					Severity: diag.Warning,
					Summary:  "Failed to retrieve network policy. Target object not found. Marking the resource as removed.",
					Detail:   fmt.Sprintf("Id: %s", d.Id()),
				},
			}
		}
		return diag.Diagnostics{
			diag.Diagnostic{
				Severity: diag.Error,
				Summary:  "Failed to retrieve network policy",
				Detail:   fmt.Sprintf("Id: %s\nError: %s", d.Id(), err),
			},
		}
=======
		// If not found, mark resource to be removed from state file during apply or refresh
		log.Printf("[DEBUG] network policy (%s) not found", id.Name())
		d.SetId("")
		return nil
	}

	policyDescriptions, err := client.NetworkPolicies.Describe(ctx, id)
	if err != nil {
		return err
>>>>>>> 1312ff14
	}

	if err = d.Set("name", networkPolicy.Name); err != nil {
		return diag.FromErr(err)
	}

	if err = d.Set("comment", networkPolicy.Comment); err != nil {
		return diag.FromErr(err)
	}

	policyDescriptions, err := client.NetworkPolicies.Describe(ctx, sdk.NewAccountObjectIdentifier(policyName))
	if err != nil {
		return diag.FromErr(err)
	}
	for _, desc := range policyDescriptions {
		switch desc.Name {
		case "ALLOWED_IP_LIST":
			if err = d.Set("allowed_ip_list", strings.Split(desc.Value, ",")); err != nil {
				return diag.FromErr(err)
			}
		case "BLOCKED_IP_LIST":
			if err = d.Set("blocked_ip_list", strings.Split(desc.Value, ",")); err != nil {
				return diag.FromErr(err)
			}
		case "ALLOWED_NETWORK_RULE_LIST":
			var networkRules []NetworkRulesSnowflakeDTO
			err := json.Unmarshal([]byte(desc.Value), &networkRules)
			if err != nil {
				return diag.FromErr(err)
			}
			networkRulesFullyQualified := make([]string, len(networkRules))
			for i, ele := range networkRules {
				networkRulesFullyQualified[i] = sdk.NewSchemaObjectIdentifierFromFullyQualifiedName(ele.FullyQualifiedRuleName).FullyQualifiedName()
			}

			if err = d.Set("allowed_network_rule_list", networkRulesFullyQualified); err != nil {
				return diag.FromErr(err)
			}
		case "BLOCKED_NETWORK_RULE_LIST":
			var networkRules []NetworkRulesSnowflakeDTO
			err := json.Unmarshal([]byte(desc.Value), &networkRules)
			if err != nil {
				return diag.FromErr(err)
			}
			networkRulesFullyQualified := make([]string, len(networkRules))
			for i, ele := range networkRules {
				networkRulesFullyQualified[i] = sdk.NewSchemaObjectIdentifierFromFullyQualifiedName(ele.FullyQualifiedRuleName).FullyQualifiedName()
			}

			if err = d.Set("blocked_network_rule_list", networkRulesFullyQualified); err != nil {
				return diag.FromErr(err)
			}
		}
	}

	return diags
}

<<<<<<< HEAD
func UpdateContextNetworkPolicy(ctx context.Context, d *schema.ResourceData, meta interface{}) diag.Diagnostics {
	name := d.Id()
	client := meta.(*provider.Context).Client
=======
// UpdateNetworkPolicy implements schema.UpdateFunc.
func UpdateNetworkPolicy(d *schema.ResourceData, meta interface{}) error {
	id := helpers.DecodeSnowflakeID(d.Id()).(sdk.AccountObjectIdentifier)
	client := meta.(*provider.Context).Client
	ctx := context.Background()
	baseReq := sdk.NewAlterNetworkPolicyRequest(id)
>>>>>>> 1312ff14

	if d.HasChange("comment") {
		comment := d.Get("comment").(string)
		baseReq := sdk.NewAlterNetworkPolicyRequest(sdk.NewAccountObjectIdentifier(name))

		if comment == "" {
			unsetReq := sdk.NewNetworkPolicyUnsetRequest().WithComment(sdk.Bool(true))
			err := client.NetworkPolicies.Alter(ctx, baseReq.WithUnset(unsetReq))
			if err != nil {
<<<<<<< HEAD
				return getUpdateContextDiag("unsetting comment", name, err)
=======
				return fmt.Errorf("error unsetting comment for network policy %v err = %w", id.Name(), err)
>>>>>>> 1312ff14
			}
		} else {
			setReq := sdk.NewNetworkPolicySetRequest().WithComment(sdk.String(comment))
			err := client.NetworkPolicies.Alter(ctx, baseReq.WithSet(setReq))
			if err != nil {
<<<<<<< HEAD
				return getUpdateContextDiag("updating comment", name, err)
=======
				return fmt.Errorf("error updating comment for network policy %v err = %w", id.Name(), err)
>>>>>>> 1312ff14
			}
		}
	}

	if d.HasChange("allowed_network_rule_list") {
		baseReq := sdk.NewAlterNetworkPolicyRequest(sdk.NewAccountObjectIdentifier(name))
		networkRuleIdentifiers := parseNetworkRulesList(d.Get("allowed_network_rule_list"))
		setReq := sdk.NewNetworkPolicySetRequest().WithAllowedNetworkRuleList(sdk.NewAllowedNetworkRuleListRequest().WithAllowedNetworkRuleList(networkRuleIdentifiers))
		err := client.NetworkPolicies.Alter(ctx, baseReq.WithSet(setReq))
		if err != nil {
			return getUpdateContextDiag("updating ALLOWED_NETWORK_RULE_LIST", name, err)
		}
	}

	if d.HasChange("blocked_network_rule_list") {
		baseReq := sdk.NewAlterNetworkPolicyRequest(sdk.NewAccountObjectIdentifier(name))
		networkRuleIdentifiers := parseNetworkRulesList(d.Get("blocked_network_rule_list"))
		setReq := sdk.NewNetworkPolicySetRequest().WithBlockedNetworkRuleList(sdk.NewBlockedNetworkRuleListRequest().WithBlockedNetworkRuleList(networkRuleIdentifiers))
		err := client.NetworkPolicies.Alter(ctx, baseReq.WithSet(setReq))
		if err != nil {
			return getUpdateContextDiag("updating BLOCKED_NETWORK_RULE_LIST", name, err)
		}
	}

	if d.HasChange("allowed_ip_list") {
		baseReq := sdk.NewAlterNetworkPolicyRequest(sdk.NewAccountObjectIdentifier(name))
		ipRequests := parseIPList(d.Get("allowed_ip_list"))
		setReq := sdk.NewNetworkPolicySetRequest().WithAllowedIpList(sdk.NewAllowedIPListRequest().WithAllowedIPList(ipRequests))
		err := client.NetworkPolicies.Alter(ctx, baseReq.WithSet(setReq))
		if err != nil {
<<<<<<< HEAD
			return getUpdateContextDiag("updating ALLOWED_IP_LIST", name, err)
=======
			return fmt.Errorf("error updating ALLOWED_IP_LIST for network policy %v err = %w", id.Name(), err)
>>>>>>> 1312ff14
		}
	}

	if d.HasChange("blocked_ip_list") {
		baseReq := sdk.NewAlterNetworkPolicyRequest(sdk.NewAccountObjectIdentifier(name))
		ipRequests := parseIPList(d.Get("blocked_ip_list"))
		setReq := sdk.NewNetworkPolicySetRequest().WithBlockedIpList(sdk.NewBlockedIPListRequest().WithBlockedIPList(ipRequests))
		err := client.NetworkPolicies.Alter(ctx, baseReq.WithSet(setReq))
		if err != nil {
<<<<<<< HEAD
			return getUpdateContextDiag("updating BLOCKED_IP_LIST", name, err)
=======
			return fmt.Errorf("error updating BLOCKED_IP_LIST for network policy %v err = %w", id.Name(), err)
>>>>>>> 1312ff14
		}
	}

	return ReadContextNetworkPolicy(ctx, d, meta)
}

func getUpdateContextDiag(action string, name string, err error) diag.Diagnostics {
	return diag.Diagnostics{
		diag.Diagnostic{
			Severity: diag.Error,
			Summary:  "Error updating network policy",
			Detail:   fmt.Sprintf("error %v for network policy %v err = %v", action, name, err),
		},
	}
}

<<<<<<< HEAD
func DeleteContextNetworkPolicy(ctx context.Context, d *schema.ResourceData, meta interface{}) diag.Diagnostics {
	name := d.Id()
=======
// DeleteNetworkPolicy implements schema.DeleteFunc.
func DeleteNetworkPolicy(d *schema.ResourceData, meta interface{}) error {
	id := helpers.DecodeSnowflakeID(d.Id()).(sdk.AccountObjectIdentifier)
>>>>>>> 1312ff14
	client := meta.(*provider.Context).Client

<<<<<<< HEAD
	err := client.NetworkPolicies.Drop(ctx, sdk.NewDropNetworkPolicyRequest(sdk.NewAccountObjectIdentifier(name)).WithIfExists(sdk.Bool(true)))
	if err != nil {
		return diag.Diagnostics{
			diag.Diagnostic{
				Severity: diag.Error,
				Summary:  "Error deleting network policy",
				Detail:   fmt.Sprintf("error deleting network policy %v err = %v", name, err),
			},
		}
=======
	err := client.NetworkPolicies.Drop(ctx, sdk.NewDropNetworkPolicyRequest(id))
	if err != nil {
		return fmt.Errorf("error deleting network policy %v err = %w", id.Name(), err)
>>>>>>> 1312ff14
	}

	d.SetId("")
	return nil
}

// parseIPList is a helper function to parse a given ip list from ResourceData.
func parseIPList(v interface{}) []sdk.IPRequest {
	ipList := expandStringList(v.(*schema.Set).List())
	ipRequests := make([]sdk.IPRequest, len(ipList))
	for i, v := range ipList {
		ipRequests[i] = *sdk.NewIPRequest(v)
	}
	return ipRequests
}

// parseNetworkRulesList is a helper function to parse a given network rule list from ResourceData.
func parseNetworkRulesList(v interface{}) []sdk.SchemaObjectIdentifier {
	networkRules := expandStringList(v.(*schema.Set).List())
	networkRuleIdentifiers := make([]sdk.SchemaObjectIdentifier, len(networkRules))
	for i, v := range networkRules {
		networkRuleIdentifiers[i] = sdk.NewSchemaObjectIdentifierFromFullyQualifiedName(v)
	}
	return networkRuleIdentifiers
}<|MERGE_RESOLUTION|>--- conflicted
+++ resolved
@@ -7,12 +7,9 @@
 	"fmt"
 	"strings"
 
-<<<<<<< HEAD
+	"github.com/Snowflake-Labs/terraform-provider-snowflake/pkg/helpers"
 	"github.com/hashicorp/terraform-plugin-sdk/v2/diag"
 
-=======
-	"github.com/Snowflake-Labs/terraform-provider-snowflake/pkg/helpers"
->>>>>>> 1312ff14
 	"github.com/Snowflake-Labs/terraform-provider-snowflake/pkg/internal/provider"
 	"github.com/Snowflake-Labs/terraform-provider-snowflake/pkg/sdk"
 	"github.com/hashicorp/terraform-plugin-sdk/v2/helper/schema"
@@ -128,20 +125,13 @@
 	FullyQualifiedRuleName string
 }
 
-<<<<<<< HEAD
 func ReadContextNetworkPolicy(ctx context.Context, d *schema.ResourceData, meta interface{}) diag.Diagnostics {
 	diags := diag.Diagnostics{}
-	policyName := d.Id()
-=======
-// ReadNetworkPolicy implements schema.ReadFunc.
-func ReadNetworkPolicy(d *schema.ResourceData, meta interface{}) error {
 	id := helpers.DecodeSnowflakeID(d.Id()).(sdk.AccountObjectIdentifier)
->>>>>>> 1312ff14
 	client := meta.(*provider.Context).Client
 
 	networkPolicy, err := client.NetworkPolicies.ShowByID(ctx, id)
 	if networkPolicy == nil || err != nil {
-<<<<<<< HEAD
 		if errors.Is(err, sdk.ErrObjectNotFound) {
 			d.SetId("")
 			return diag.Diagnostics{
@@ -156,20 +146,9 @@
 			diag.Diagnostic{
 				Severity: diag.Error,
 				Summary:  "Failed to retrieve network policy",
-				Detail:   fmt.Sprintf("Id: %s\nError: %s", d.Id(), err),
+				Detail:   fmt.Sprintf("Id: %s\nError: %s", id.Name(), err),
 			},
 		}
-=======
-		// If not found, mark resource to be removed from state file during apply or refresh
-		log.Printf("[DEBUG] network policy (%s) not found", id.Name())
-		d.SetId("")
-		return nil
-	}
-
-	policyDescriptions, err := client.NetworkPolicies.Describe(ctx, id)
-	if err != nil {
-		return err
->>>>>>> 1312ff14
 	}
 
 	if err = d.Set("name", networkPolicy.Name); err != nil {
@@ -180,7 +159,7 @@
 		return diag.FromErr(err)
 	}
 
-	policyDescriptions, err := client.NetworkPolicies.Describe(ctx, sdk.NewAccountObjectIdentifier(policyName))
+	policyDescriptions, err := client.NetworkPolicies.Describe(ctx, id)
 	if err != nil {
 		return diag.FromErr(err)
 	}
@@ -228,18 +207,9 @@
 	return diags
 }
 
-<<<<<<< HEAD
 func UpdateContextNetworkPolicy(ctx context.Context, d *schema.ResourceData, meta interface{}) diag.Diagnostics {
-	name := d.Id()
-	client := meta.(*provider.Context).Client
-=======
-// UpdateNetworkPolicy implements schema.UpdateFunc.
-func UpdateNetworkPolicy(d *schema.ResourceData, meta interface{}) error {
 	id := helpers.DecodeSnowflakeID(d.Id()).(sdk.AccountObjectIdentifier)
 	client := meta.(*provider.Context).Client
-	ctx := context.Background()
-	baseReq := sdk.NewAlterNetworkPolicyRequest(id)
->>>>>>> 1312ff14
 
 	if d.HasChange("comment") {
 		comment := d.Get("comment").(string)
@@ -249,21 +219,13 @@
 			unsetReq := sdk.NewNetworkPolicyUnsetRequest().WithComment(sdk.Bool(true))
 			err := client.NetworkPolicies.Alter(ctx, baseReq.WithUnset(unsetReq))
 			if err != nil {
-<<<<<<< HEAD
-				return getUpdateContextDiag("unsetting comment", name, err)
-=======
-				return fmt.Errorf("error unsetting comment for network policy %v err = %w", id.Name(), err)
->>>>>>> 1312ff14
+				return getUpdateContextDiag("unsetting comment", id.Name(), err)
 			}
 		} else {
 			setReq := sdk.NewNetworkPolicySetRequest().WithComment(sdk.String(comment))
 			err := client.NetworkPolicies.Alter(ctx, baseReq.WithSet(setReq))
 			if err != nil {
-<<<<<<< HEAD
-				return getUpdateContextDiag("updating comment", name, err)
-=======
-				return fmt.Errorf("error updating comment for network policy %v err = %w", id.Name(), err)
->>>>>>> 1312ff14
+				return getUpdateContextDiag("updating comment", id.Name(), err)
 			}
 		}
 	}
@@ -294,11 +256,7 @@
 		setReq := sdk.NewNetworkPolicySetRequest().WithAllowedIpList(sdk.NewAllowedIPListRequest().WithAllowedIPList(ipRequests))
 		err := client.NetworkPolicies.Alter(ctx, baseReq.WithSet(setReq))
 		if err != nil {
-<<<<<<< HEAD
-			return getUpdateContextDiag("updating ALLOWED_IP_LIST", name, err)
-=======
-			return fmt.Errorf("error updating ALLOWED_IP_LIST for network policy %v err = %w", id.Name(), err)
->>>>>>> 1312ff14
+			return getUpdateContextDiag("updating ALLOWED_IP_LIST", id.Name(), err)
 		}
 	}
 
@@ -308,11 +266,7 @@
 		setReq := sdk.NewNetworkPolicySetRequest().WithBlockedIpList(sdk.NewBlockedIPListRequest().WithBlockedIPList(ipRequests))
 		err := client.NetworkPolicies.Alter(ctx, baseReq.WithSet(setReq))
 		if err != nil {
-<<<<<<< HEAD
-			return getUpdateContextDiag("updating BLOCKED_IP_LIST", name, err)
-=======
-			return fmt.Errorf("error updating BLOCKED_IP_LIST for network policy %v err = %w", id.Name(), err)
->>>>>>> 1312ff14
+			return getUpdateContextDiag("updating BLOCKED_IP_LIST", id.Name(), err)
 		}
 	}
 
@@ -329,31 +283,19 @@
 	}
 }
 
-<<<<<<< HEAD
 func DeleteContextNetworkPolicy(ctx context.Context, d *schema.ResourceData, meta interface{}) diag.Diagnostics {
-	name := d.Id()
-=======
-// DeleteNetworkPolicy implements schema.DeleteFunc.
-func DeleteNetworkPolicy(d *schema.ResourceData, meta interface{}) error {
 	id := helpers.DecodeSnowflakeID(d.Id()).(sdk.AccountObjectIdentifier)
->>>>>>> 1312ff14
 	client := meta.(*provider.Context).Client
 
-<<<<<<< HEAD
-	err := client.NetworkPolicies.Drop(ctx, sdk.NewDropNetworkPolicyRequest(sdk.NewAccountObjectIdentifier(name)).WithIfExists(sdk.Bool(true)))
+	err := client.NetworkPolicies.Drop(ctx, sdk.NewDropNetworkPolicyRequest(sdk.NewAccountObjectIdentifier(id)).WithIfExists(sdk.Bool(true)))
 	if err != nil {
 		return diag.Diagnostics{
 			diag.Diagnostic{
 				Severity: diag.Error,
 				Summary:  "Error deleting network policy",
-				Detail:   fmt.Sprintf("error deleting network policy %v err = %v", name, err),
+				Detail:   fmt.Sprintf("error deleting network policy %v err = %v", id.Name(), err),
 			},
 		}
-=======
-	err := client.NetworkPolicies.Drop(ctx, sdk.NewDropNetworkPolicyRequest(id))
-	if err != nil {
-		return fmt.Errorf("error deleting network policy %v err = %w", id.Name(), err)
->>>>>>> 1312ff14
 	}
 
 	d.SetId("")
