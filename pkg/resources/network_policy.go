package resources

import (
	"context"
	"errors"
	"fmt"
	"reflect"

	"github.com/Snowflake-Labs/terraform-provider-snowflake/pkg/helpers"
	"github.com/Snowflake-Labs/terraform-provider-snowflake/pkg/internal/collections"
	"github.com/Snowflake-Labs/terraform-provider-snowflake/pkg/schemas"
	"github.com/hashicorp/terraform-plugin-sdk/v2/diag"
	"github.com/hashicorp/terraform-plugin-sdk/v2/helper/customdiff"

	"github.com/Snowflake-Labs/terraform-provider-snowflake/pkg/internal/provider"
	"github.com/Snowflake-Labs/terraform-provider-snowflake/pkg/sdk"
	"github.com/hashicorp/terraform-plugin-sdk/v2/helper/schema"
)

var networkPolicySchema = map[string]*schema.Schema{
	"name": {
<<<<<<< HEAD
		Type:        schema.TypeString,
		Required:    true,
		Description: blocklistedCharactersFieldDescription("Specifies the identifier for the network policy; must be unique for the account in which the network policy is created."),
=======
		Type:             schema.TypeString,
		Required:         true,
		Description:      "Specifies the identifier for the network policy; must be unique for the account in which the network policy is created.",
		DiffSuppressFunc: suppressIdentifierQuoting,
>>>>>>> d7780aed
	},
	"allowed_network_rule_list": {
		Type: schema.TypeSet,
		Elem: &schema.Schema{
			Type:             schema.TypeString,
			ValidateDiagFunc: IsValidIdentifier[sdk.SchemaObjectIdentifier](),
		},
		DiffSuppressFunc: NormalizeAndCompareIdentifiersInSet("allowed_network_rule_list"),
		Optional:         true,
		Description:      "Specifies a list of fully qualified network rules that contain the network identifiers that are allowed access to Snowflake.",
	},
	"blocked_network_rule_list": {
		Type: schema.TypeSet,
		Elem: &schema.Schema{
			Type:             schema.TypeString,
			ValidateDiagFunc: IsValidIdentifier[sdk.SchemaObjectIdentifier](),
		},
		DiffSuppressFunc: NormalizeAndCompareIdentifiersInSet("blocked_network_rule_list"),
		Optional:         true,
		Description:      "Specifies a list of fully qualified network rules that contain the network identifiers that are denied access to Snowflake.",
	},
	"allowed_ip_list": {
		Type:        schema.TypeSet,
		Elem:        &schema.Schema{Type: schema.TypeString},
		Optional:    true,
		Description: "Specifies one or more IPv4 addresses (CIDR notation) that are allowed access to your Snowflake account.",
	},
	"blocked_ip_list": {
		Type: schema.TypeSet,
		Elem: &schema.Schema{
			Type:             schema.TypeString,
			ValidateDiagFunc: isNotEqualTo("0.0.0.0/0", "**Do not** add `0.0.0.0/0` to `blocked_ip_list`, in order to block all IP addresses except a select list, you only need to add IP addresses to `allowed_ip_list`."),
		},
		Optional:    true,
		Description: "Specifies one or more IPv4 addresses (CIDR notation) that are denied access to your Snowflake account. **Do not** add `0.0.0.0/0` to `blocked_ip_list`, in order to block all IP addresses except a select list, you only need to add IP addresses to `allowed_ip_list`.",
	},
	"comment": {
		Type:        schema.TypeString,
		Optional:    true,
		Description: "Specifies a comment for the network policy.",
	},
	ShowOutputAttributeName: {
		Type:        schema.TypeList,
		Computed:    true,
		Description: "Outputs the result of `SHOW NETWORK POLICIES` for the given network policy.",
		Elem: &schema.Resource{
			Schema: schemas.ShowNetworkPolicySchema,
		},
	},
	DescribeOutputAttributeName: {
		Type:        schema.TypeList,
		Computed:    true,
		Description: "Outputs the result of `DESCRIBE NETWORK POLICY` for the given network policy.",
		Elem: &schema.Resource{
			Schema: schemas.DescribeNetworkPolicySchema,
		},
	},
	FullyQualifiedNameAttributeName: schemas.FullyQualifiedNameSchema,
}

func NetworkPolicy() *schema.Resource {
	return &schema.Resource{
		Schema: networkPolicySchema,

		CreateContext: CreateContextNetworkPolicy,
		ReadContext:   ReadContextNetworkPolicy,
		UpdateContext: UpdateContextNetworkPolicy,
		DeleteContext: DeleteContextNetworkPolicy,
		Description:   "Resource used to control network traffic. For more information, check an [official guide](https://docs.snowflake.com/en/user-guide/network-policies) on controlling network traffic with network policies.",

		CustomizeDiff: customdiff.All(
			// For now, allowed_network_rule_list and blocked_network_rule_list have to stay commented.
			// The main issue lays in the old Terraform SDK and how its handling DiffSuppression and CustomizeDiff
			// for complex types like Sets, Lists, and Maps. When every element of the Set is suppressed in custom diff,
			// it returns true for d.HasChange anyway (it returns false for suppressed changes on primitive types like Number, Bool, String, etc.).
			ComputedIfAnyAttributeChanged(
				ShowOutputAttributeName,
				// "allowed_network_rule_list",
				// "blocked_network_rule_list",
				"allowed_ip_list",
				"blocked_ip_list",
				"comment",
			),
			ComputedIfAnyAttributeChanged(
				DescribeOutputAttributeName,
				// "allowed_network_rule_list",
				// "blocked_network_rule_list",
				"allowed_ip_list",
				"blocked_ip_list",
			),
			ComputedIfAnyAttributeChangedWithSuppressDiff(FullyQualifiedNameAttributeName, suppressIdentifierQuoting, "name"),
		),

		Importer: &schema.ResourceImporter{
			StateContext: ImportName[sdk.AccountObjectIdentifier],
		},
	}
}

func CreateContextNetworkPolicy(ctx context.Context, d *schema.ResourceData, meta interface{}) diag.Diagnostics {
	id, err := sdk.ParseAccountObjectIdentifier(d.Get("name").(string))
	if err != nil {
		return diag.FromErr(err)
	}

	req := sdk.NewCreateNetworkPolicyRequest(id)

	if v, ok := d.GetOk("comment"); ok {
		req.WithComment(v.(string))
	}

	if v, ok := d.GetOk("allowed_network_rule_list"); ok {
		allowedNetworkRuleList, err := parseNetworkRulesList(v)
		if err != nil {
			return diag.FromErr(err)
		}
		req.WithAllowedNetworkRuleList(allowedNetworkRuleList)
	}

	if v, ok := d.GetOk("blocked_network_rule_list"); ok {
		blockedNetworkRuleList, err := parseNetworkRulesList(v)
		if err != nil {
			return diag.FromErr(err)
		}
		req.WithBlockedNetworkRuleList(blockedNetworkRuleList)
	}

	if v, ok := d.GetOk("allowed_ip_list"); ok {
		req.WithAllowedIpList(parseIPList(v))
	}

	if v, ok := d.GetOk("blocked_ip_list"); ok {
		req.WithBlockedIpList(parseIPList(v))
	}

	client := meta.(*provider.Context).Client
	err = client.NetworkPolicies.Create(ctx, req)
	if err != nil {
		return diag.Diagnostics{
			diag.Diagnostic{
				Severity: diag.Error,
				Summary:  "Error creating network policy",
				Detail:   fmt.Sprintf("error creating network policy %v err = %v", id.Name(), err),
			},
		}
	}

	d.SetId(helpers.EncodeResourceIdentifier(id))

	return ReadContextNetworkPolicy(ctx, d, meta)
}

func ReadContextNetworkPolicy(ctx context.Context, d *schema.ResourceData, meta any) diag.Diagnostics {
	client := meta.(*provider.Context).Client
	id, err := sdk.ParseAccountObjectIdentifier(d.Id())
	if err != nil {
		return diag.FromErr(err)
	}

	networkPolicy, err := client.NetworkPolicies.ShowByID(ctx, id)
	if err != nil {
		if errors.Is(err, sdk.ErrObjectNotFound) {
			d.SetId("")
			return diag.Diagnostics{
				diag.Diagnostic{
					Severity: diag.Warning,
					Summary:  "Failed to retrieve network policy. Target object not found. Marking the resource as removed.",
					Detail:   fmt.Sprintf("Id: %s", d.Id()),
				},
			}
		}
		return diag.Diagnostics{
			diag.Diagnostic{
				Severity: diag.Error,
				Summary:  "Failed to retrieve network policy",
				Detail:   fmt.Sprintf("Id: %s\nError: %s", id.Name(), err),
			},
		}
	}
	if err := d.Set(FullyQualifiedNameAttributeName, id.FullyQualifiedName()); err != nil {
		return diag.FromErr(err)
	}

	if err = d.Set("comment", networkPolicy.Comment); err != nil {
		return diag.FromErr(err)
	}

	policyProperties, err := client.NetworkPolicies.Describe(ctx, id)
	if err != nil {
		return diag.FromErr(err)
	}

	allowedIpList := make([]string, 0)
	if allowedIpListProperty, err := collections.FindOne(policyProperties, func(prop sdk.NetworkPolicyProperty) bool { return prop.Name == "ALLOWED_IP_LIST" }); err == nil {
		allowedIpList = append(allowedIpList, sdk.ParseCommaSeparatedStringArray(allowedIpListProperty.Value, false)...)
	}
	if err = d.Set("allowed_ip_list", allowedIpList); err != nil {
		return diag.FromErr(err)
	}

	blockedIpList := make([]string, 0)
	if blockedIpListProperty, err := collections.FindOne(policyProperties, func(prop sdk.NetworkPolicyProperty) bool { return prop.Name == "BLOCKED_IP_LIST" }); err == nil {
		blockedIpList = append(blockedIpList, sdk.ParseCommaSeparatedStringArray(blockedIpListProperty.Value, false)...)
	}
	if err = d.Set("blocked_ip_list", blockedIpList); err != nil {
		return diag.FromErr(err)
	}

	allowedNetworkRules := make([]string, 0)
	if allowedNetworkRuleList, err := collections.FindOne(policyProperties, func(prop sdk.NetworkPolicyProperty) bool { return prop.Name == "ALLOWED_NETWORK_RULE_LIST" }); err == nil {
		networkRules, err := sdk.ParseNetworkRulesSnowflakeDto(allowedNetworkRuleList.Value)
		if err != nil {
			return diag.FromErr(err)
		}
		for _, networkRule := range networkRules {
			networkRuleId, err := sdk.ParseSchemaObjectIdentifier(networkRule.FullyQualifiedRuleName)
			if err != nil {
				return diag.FromErr(err)
			}
			allowedNetworkRules = append(allowedNetworkRules, networkRuleId.FullyQualifiedName())
		}
	}
	if err = d.Set("allowed_network_rule_list", allowedNetworkRules); err != nil {
		return diag.FromErr(err)
	}

	blockedNetworkRules := make([]string, 0)
	if blockedNetworkRuleList, err := collections.FindOne(policyProperties, func(prop sdk.NetworkPolicyProperty) bool { return prop.Name == "BLOCKED_NETWORK_RULE_LIST" }); err == nil {
		networkRules, err := sdk.ParseNetworkRulesSnowflakeDto(blockedNetworkRuleList.Value)
		if err != nil {
			return diag.FromErr(err)
		}
		for _, networkRule := range networkRules {
			networkRuleId, err := sdk.ParseSchemaObjectIdentifier(networkRule.FullyQualifiedRuleName)
			if err != nil {
				return diag.FromErr(err)
			}
			blockedNetworkRules = append(blockedNetworkRules, networkRuleId.FullyQualifiedName())
		}
	}
	if err = d.Set("blocked_network_rule_list", blockedNetworkRules); err != nil {
		return diag.FromErr(err)
	}

	if err = d.Set(ShowOutputAttributeName, []map[string]any{schemas.NetworkPolicyToSchema(networkPolicy)}); err != nil {
		return diag.FromErr(err)
	}

	if err = d.Set(DescribeOutputAttributeName, []map[string]any{schemas.NetworkPolicyPropertiesToSchema(policyProperties)}); err != nil {
		return diag.FromErr(err)
	}

	return nil
}

func UpdateContextNetworkPolicy(ctx context.Context, d *schema.ResourceData, meta interface{}) diag.Diagnostics {
	client := meta.(*provider.Context).Client
	id, err := sdk.ParseAccountObjectIdentifier(d.Id())
	if err != nil {
		return diag.FromErr(err)
	}

	set, unset := sdk.NewNetworkPolicySetRequest(), sdk.NewNetworkPolicyUnsetRequest()

	if d.HasChange("name") {
		newId, err := sdk.ParseAccountObjectIdentifier(d.Get("name").(string))
		if err != nil {
			return diag.FromErr(err)
		}

		err = client.NetworkPolicies.Alter(ctx, sdk.NewAlterNetworkPolicyRequest(id).WithRenameTo(newId))
		if err != nil {
			return diag.FromErr(err)
		}

		d.SetId(helpers.EncodeResourceIdentifier(newId))
		id = newId
	}

	if d.HasChange("comment") {
		if v, ok := d.GetOk("comment"); ok {
			set.WithComment(v.(string))
		} else {
			unset.WithComment(true)
		}
	}

	if d.HasChange("allowed_network_rule_list") {
		if v, ok := d.GetOk("allowed_network_rule_list"); ok {
			allowedNetworkRuleList, err := parseNetworkRulesList(v)
			if err != nil {
				return diag.FromErr(err)
			}
			set.WithAllowedNetworkRuleList(*sdk.NewAllowedNetworkRuleListRequest().WithAllowedNetworkRuleList(allowedNetworkRuleList))
		} else {
			unset.WithAllowedNetworkRuleList(true)
		}
	}

	if d.HasChange("blocked_network_rule_list") {
		if v, ok := d.GetOk("blocked_network_rule_list"); ok {
			blockedNetworkRuleList, err := parseNetworkRulesList(v)
			if err != nil {
				return diag.FromErr(err)
			}
			set.WithBlockedNetworkRuleList(*sdk.NewBlockedNetworkRuleListRequest().WithBlockedNetworkRuleList(blockedNetworkRuleList))
		} else {
			unset.WithBlockedNetworkRuleList(true)
		}
	}

	if d.HasChange("allowed_ip_list") {
		if v, ok := d.GetOk("allowed_ip_list"); ok {
			set.WithAllowedIpList(*sdk.NewAllowedIPListRequest().WithAllowedIPList(parseIPList(v)))
		} else {
			unset.WithAllowedIpList(true)
		}
	}

	if d.HasChange("blocked_ip_list") {
		if v, ok := d.GetOk("blocked_ip_list"); ok {
			set.WithBlockedIpList(*sdk.NewBlockedIPListRequest().WithBlockedIPList(parseIPList(v)))
		} else {
			unset.WithBlockedIpList(true)
		}
	}

	if !reflect.DeepEqual(*set, *sdk.NewNetworkPolicySetRequest()) {
		if err := client.NetworkPolicies.Alter(ctx, sdk.NewAlterNetworkPolicyRequest(id).WithSet(*set)); err != nil {
			return diag.FromErr(err)
		}
	}

	if !reflect.DeepEqual(*unset, *sdk.NewNetworkPolicyUnsetRequest()) {
		if err := client.NetworkPolicies.Alter(ctx, sdk.NewAlterNetworkPolicyRequest(id).WithUnset(*unset)); err != nil {
			return diag.FromErr(err)
		}
	}

	return ReadContextNetworkPolicy(ctx, d, meta)
}

func DeleteContextNetworkPolicy(ctx context.Context, d *schema.ResourceData, meta interface{}) diag.Diagnostics {
	client := meta.(*provider.Context).Client
	id, err := sdk.ParseAccountObjectIdentifier(d.Id())
	if err != nil {
		return diag.FromErr(err)
	}

	err = client.NetworkPolicies.Drop(ctx, sdk.NewDropNetworkPolicyRequest(id).WithIfExists(true))
	if err != nil {
		return diag.Diagnostics{
			diag.Diagnostic{
				Severity: diag.Error,
				Summary:  "Error deleting network policy",
				Detail:   fmt.Sprintf("Error deleting network policy %v, err = %v", id.Name(), err),
			},
		}
	}

	d.SetId("")
	return nil
}

// parseIPList is a helper function to parse a given ip list from ResourceData.
func parseIPList(v interface{}) []sdk.IPRequest {
	ipList := expandStringList(v.(*schema.Set).List())
	ipRequests := make([]sdk.IPRequest, len(ipList))
	for i, v := range ipList {
		ipRequests[i] = *sdk.NewIPRequest(v)
	}
	return ipRequests
}

// parseNetworkRulesList is a helper function to parse a given network rule list from ResourceData.
func parseNetworkRulesList(v interface{}) ([]sdk.SchemaObjectIdentifier, error) {
	networkRules := expandStringList(v.(*schema.Set).List())
	networkRuleIdentifiers := make([]sdk.SchemaObjectIdentifier, len(networkRules))
	for i, networkRuleFullyQualifiedName := range networkRules {
		networkRuleId, err := sdk.ParseSchemaObjectIdentifier(networkRuleFullyQualifiedName)
		if err != nil {
			return nil, err
		}
		networkRuleIdentifiers[i] = networkRuleId
	}
	return networkRuleIdentifiers, nil
}<|MERGE_RESOLUTION|>--- conflicted
+++ resolved
@@ -19,16 +19,10 @@
 
 var networkPolicySchema = map[string]*schema.Schema{
 	"name": {
-<<<<<<< HEAD
-		Type:        schema.TypeString,
-		Required:    true,
-		Description: blocklistedCharactersFieldDescription("Specifies the identifier for the network policy; must be unique for the account in which the network policy is created."),
-=======
 		Type:             schema.TypeString,
 		Required:         true,
-		Description:      "Specifies the identifier for the network policy; must be unique for the account in which the network policy is created.",
+		Description:      blocklistedCharactersFieldDescription("Specifies the identifier for the network policy; must be unique for the account in which the network policy is created."),
 		DiffSuppressFunc: suppressIdentifierQuoting,
->>>>>>> d7780aed
 	},
 	"allowed_network_rule_list": {
 		Type: schema.TypeSet,
