--- conflicted
+++ resolved
@@ -35,12 +35,8 @@
 	})
 }
 
-<<<<<<< HEAD
 func externalTableGrantConfigFuture(t *testing.T, databaseName, schemaName, role string) string {
-=======
-func externalTableGrantConfigFuture(t *testing.T, database_name, schema_name, role string) string {
 	t.Helper()
->>>>>>> e9595f27
 	r := require.New(t)
 
 	config := `
