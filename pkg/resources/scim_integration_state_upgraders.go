package resources

import (
	"context"
	"strconv"
)

<<<<<<< HEAD
func v092ScimIntegrationStateUpgrader(ctx context.Context, rawState map[string]interface{}, meta interface{}) (map[string]interface{}, error) {
=======
func v091ScimIntegrationStateUpgrader(ctx context.Context, rawState map[string]any, meta any) (map[string]any, error) {
>>>>>>> e11e6085
	if rawState == nil {
		return rawState, nil
	}

	rawState["run_as_role"] = rawState["provisioner_role"]
	delete(rawState, "provisioner_role")

	if v, ok := rawState["enabled"]; ok {
		rawState["enabled"] = strconv.FormatBool(v.(bool))
	}

	return rawState, nil
}<|MERGE_RESOLUTION|>--- conflicted
+++ resolved
@@ -5,11 +5,7 @@
 	"strconv"
 )
 
-<<<<<<< HEAD
 func v092ScimIntegrationStateUpgrader(ctx context.Context, rawState map[string]interface{}, meta interface{}) (map[string]interface{}, error) {
-=======
-func v091ScimIntegrationStateUpgrader(ctx context.Context, rawState map[string]any, meta any) (map[string]any, error) {
->>>>>>> e11e6085
 	if rawState == nil {
 		return rawState, nil
 	}
