--- conflicted
+++ resolved
@@ -211,7 +211,48 @@
 	})
 }
 
-<<<<<<< HEAD
+func TestAcc_GrantDatabaseRole_shareWithDots(t *testing.T) {
+	databaseId := acc.TestClient().Ids.RandomAccountObjectIdentifier()
+	databaseRoleId := acc.TestClient().Ids.RandomDatabaseObjectIdentifierInDatabase(databaseId)
+	shareId := acc.TestClient().Ids.RandomAccountObjectIdentifierContaining(".")
+
+	configVariables := func() config.Variables {
+		return config.Variables{
+			"database":           config.StringVariable(databaseId.Name()),
+			"database_role_name": config.StringVariable(databaseRoleId.Name()),
+			"share_name":         config.StringVariable(shareId.Name()),
+		}
+	}
+	resourceName := "snowflake_grant_database_role.test"
+	resource.Test(t, resource.TestCase{
+		ProtoV6ProviderFactories: acc.TestAccProtoV6ProviderFactories,
+		PreCheck:                 func() { acc.TestAccPreCheck(t) },
+		TerraformVersionChecks: []tfversion.TerraformVersionCheck{
+			tfversion.RequireAbove(tfversion.Version1_5_0),
+		},
+		CheckDestroy: acc.CheckGrantDatabaseRoleDestroy(t),
+		Steps: []resource.TestStep{
+			{
+				ConfigDirectory: config.StaticDirectory("testdata/TestAcc_GrantDatabaseRole/share"),
+				ConfigVariables: configVariables(),
+				Check: resource.ComposeTestCheckFunc(
+					resource.TestCheckResourceAttr(resourceName, "database_role_name", databaseRoleId.FullyQualifiedName()),
+					resource.TestCheckResourceAttr(resourceName, "share_name", shareId.Name()),
+					resource.TestCheckResourceAttr(resourceName, "id", fmt.Sprintf(`%v|%v|%v`, databaseRoleId.FullyQualifiedName(), "SHARE", shareId.FullyQualifiedName())),
+				),
+			},
+			// test import
+			{
+				ConfigDirectory:   config.StaticDirectory("testdata/TestAcc_GrantDatabaseRole/share"),
+				ConfigVariables:   configVariables(),
+				ResourceName:      resourceName,
+				ImportState:       true,
+				ImportStateVerify: true,
+			},
+		},
+	})
+}
+
 func TestAcc_GrantDatabaseRole_migrateFromV0941_ensureSmoothUpgradeWithNewResourceId(t *testing.T) {
 	databaseId := acc.TestClient().Ids.RandomAccountObjectIdentifier()
 	roleId := acc.TestClient().Ids.RandomDatabaseObjectIdentifierInDatabase(databaseId)
@@ -341,45 +382,6 @@
 					resource.TestCheckResourceAttr("snowflake_grant_database_role.test", "parent_database_role_name", fmt.Sprintf("%s.%s", roleId.DatabaseName(), parentRoleId.Name())),
 					resource.TestCheckResourceAttr("snowflake_grant_database_role.test", "id", fmt.Sprintf(`%s|DATABASE ROLE|%s`, roleId.FullyQualifiedName(), parentRoleId.FullyQualifiedName())),
 				),
-=======
-func TestAcc_GrantDatabaseRole_shareWithDots(t *testing.T) {
-	databaseId := acc.TestClient().Ids.RandomAccountObjectIdentifier()
-	databaseRoleId := acc.TestClient().Ids.RandomDatabaseObjectIdentifierInDatabase(databaseId)
-	shareId := acc.TestClient().Ids.RandomAccountObjectIdentifierContaining(".")
-
-	configVariables := func() config.Variables {
-		return config.Variables{
-			"database":           config.StringVariable(databaseId.Name()),
-			"database_role_name": config.StringVariable(databaseRoleId.Name()),
-			"share_name":         config.StringVariable(shareId.Name()),
-		}
-	}
-	resourceName := "snowflake_grant_database_role.test"
-	resource.Test(t, resource.TestCase{
-		ProtoV6ProviderFactories: acc.TestAccProtoV6ProviderFactories,
-		PreCheck:                 func() { acc.TestAccPreCheck(t) },
-		TerraformVersionChecks: []tfversion.TerraformVersionCheck{
-			tfversion.RequireAbove(tfversion.Version1_5_0),
-		},
-		CheckDestroy: acc.CheckGrantDatabaseRoleDestroy(t),
-		Steps: []resource.TestStep{
-			{
-				ConfigDirectory: config.StaticDirectory("testdata/TestAcc_GrantDatabaseRole/share"),
-				ConfigVariables: configVariables(),
-				Check: resource.ComposeTestCheckFunc(
-					resource.TestCheckResourceAttr(resourceName, "database_role_name", databaseRoleId.FullyQualifiedName()),
-					resource.TestCheckResourceAttr(resourceName, "share_name", shareId.Name()),
-					resource.TestCheckResourceAttr(resourceName, "id", fmt.Sprintf(`%v|%v|%v`, databaseRoleId.FullyQualifiedName(), "SHARE", shareId.FullyQualifiedName())),
-				),
-			},
-			// test import
-			{
-				ConfigDirectory:   config.StaticDirectory("testdata/TestAcc_GrantDatabaseRole/share"),
-				ConfigVariables:   configVariables(),
-				ResourceName:      resourceName,
-				ImportState:       true,
-				ImportStateVerify: true,
->>>>>>> 94e6345a
 			},
 		},
 	})
