package resources

import (
	"fmt"
	"strings"
)

func possibleValuesListed[T ~string](values []T) string {
	valuesWrapped := make([]string, len(values))
	for i, value := range values {
		valuesWrapped[i] = fmt.Sprintf("`%s`", value)
	}
	return strings.Join(valuesWrapped, " | ")
}

<<<<<<< HEAD
func characterList(values []rune) string {
	valuesWrapped := make([]string, len(values))
	for i, value := range values {
		valuesWrapped[i] = fmt.Sprintf("`%c`", value)
	}
	return strings.Join(valuesWrapped, ", ")
=======
func booleanStringFieldDescription(description string) string {
	return fmt.Sprintf(`%s Available options are: "%s" or "%s". When the value is not set in the configuration the provider will put "%s" there which means to use the Snowflake default for this value.`, description, BooleanTrue, BooleanFalse, BooleanDefault)
}

func externalChangesNotDetectedFieldDescription(description string) string {
	return fmt.Sprintf(`%s External changes for this field won't be detected. In case you want to apply external changes, you can re-create the resource manually using "terraform taint".`, description)
}

func withPrivilegedRolesDescription(description, paramName string) string {
	return fmt.Sprintf(`%s By default, this list includes the ACCOUNTADMIN, ORGADMIN and SECURITYADMIN roles. To remove these privileged roles from the list, use the ALTER ACCOUNT command to set the %s account parameter to FALSE. `, description, paramName)
>>>>>>> 34d764b9
}<|MERGE_RESOLUTION|>--- conflicted
+++ resolved
@@ -13,14 +13,14 @@
 	return strings.Join(valuesWrapped, " | ")
 }
 
-<<<<<<< HEAD
 func characterList(values []rune) string {
 	valuesWrapped := make([]string, len(values))
 	for i, value := range values {
 		valuesWrapped[i] = fmt.Sprintf("`%c`", value)
 	}
 	return strings.Join(valuesWrapped, ", ")
-=======
+}
+
 func booleanStringFieldDescription(description string) string {
 	return fmt.Sprintf(`%s Available options are: "%s" or "%s". When the value is not set in the configuration the provider will put "%s" there which means to use the Snowflake default for this value.`, description, BooleanTrue, BooleanFalse, BooleanDefault)
 }
@@ -31,5 +31,8 @@
 
 func withPrivilegedRolesDescription(description, paramName string) string {
 	return fmt.Sprintf(`%s By default, this list includes the ACCOUNTADMIN, ORGADMIN and SECURITYADMIN roles. To remove these privileged roles from the list, use the ALTER ACCOUNT command to set the %s account parameter to FALSE. `, description, paramName)
->>>>>>> 34d764b9
+}
+
+func blacklistedCharactersFieldDescription(description string, blacklistedCharacters []rune) string {
+	return fmt.Sprintf(`%s Due to technical limitations, don't use the following characters: %s`, description, characterList(blacklistedCharacters))
 }