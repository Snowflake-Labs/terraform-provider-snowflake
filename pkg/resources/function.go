--- conflicted
+++ resolved
@@ -200,40 +200,16 @@
 		builder.WithLanguage(v.(string))
 	}
 
-<<<<<<< HEAD
 	// Set optionals, runtime version for Python
-=======
-	// Set optionals, runtime version for python
->>>>>>> ee4c2c1b
 	if v, ok := d.GetOk("runtime_version"); ok {
 		builder.WithRuntimeVersion(v.(string))
 	}
 
-<<<<<<< HEAD
-=======
-	// Set optionals, warehouse in which to create the function
-	if v, ok := d.GetOk("warehouse"); ok {
-		builder.WithWarehouse(v.(string))
-		q, err := builder.UseWarehouse()
-		if err != nil {
-			return err
-		}
-		err = snowflake.Exec(db, q)
-		if err != nil {
-			return errors.Wrapf(err, "error using warehouse %v", v.(string))
-		}
-	}
-
->>>>>>> ee4c2c1b
 	if v, ok := d.GetOk("comment"); ok {
 		builder.WithComment(v.(string))
 	}
 
-<<<<<<< HEAD
 	// Set optionals, packages for Java / Python
-=======
-	// Set optionals, packages for Java / python
->>>>>>> ee4c2c1b
 	if _, ok := d.GetOk("packages"); ok {
 		packages := []string{}
 		for _, pack := range d.Get("packages").([]interface{}) {
@@ -242,11 +218,7 @@
 		builder.WithPackages(packages)
 	}
 
-<<<<<<< HEAD
 	// Set optionals, imports for Java / Python
-=======
-	// Set optionals, imports for Java / python
->>>>>>> ee4c2c1b
 	if _, ok := d.GetOk("imports"); ok {
 		imports := []string{}
 		for _, imp := range d.Get("imports").([]interface{}) {
@@ -255,20 +227,12 @@
 		builder.WithImports(imports)
 	}
 
-<<<<<<< HEAD
 	// handler for Java / Python
-=======
-	// handler for Java / python
->>>>>>> ee4c2c1b
 	if v, ok := d.GetOk("handler"); ok {
 		builder.WithHandler(v.(string))
 	}
 
-<<<<<<< HEAD
 	// target path for Java / Python
-=======
-	// target path for Java / python
->>>>>>> ee4c2c1b
 	if v, ok := d.GetOk("target_path"); ok {
 		builder.WithTargetPath(v.(string))
 	}
