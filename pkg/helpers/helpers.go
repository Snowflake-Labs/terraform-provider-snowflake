package helpers

import (
	"encoding/csv"
	"fmt"
	"log"
	"path"
	"reflect"
	"regexp"
	"strconv"
	"strings"

	"github.com/Snowflake-Labs/terraform-provider-snowflake/pkg/sdk"
)

const (
	IDDelimiter = "|"
)

// ListContentToString strips list elements of double quotes or brackets.
func ListContentToString(listString string) string {
	re := regexp.MustCompile(`[\"\[\]]`)
	return re.ReplaceAllString(listString, "")
}

// StringToBool converts a string to a bool.
func StringToBool(s string) bool {
	return strings.ToLower(s) == "true"
}

// EncodeSnowflakeID generates a unique ID for a resource.
func EncodeSnowflakeID(attributes ...interface{}) string {
	// is attribute already an object identifier?
	if len(attributes) == 1 {
		if id, ok := attributes[0].(sdk.ObjectIdentifier); ok {
			if val := reflect.ValueOf(id); val.Kind() == reflect.Ptr && val.IsNil() {
				log.Panicf("Nil object identifier received")
			}
			parts := make([]string, 0)
			switch v := id.(type) {
			case sdk.AccountObjectIdentifier:
				parts = append(parts, v.Name())
			case *sdk.AccountObjectIdentifier:
				parts = append(parts, v.Name())
			case sdk.DatabaseObjectIdentifier:
				parts = append(parts, v.DatabaseName(), v.Name())
			case *sdk.DatabaseObjectIdentifier:
				parts = append(parts, v.DatabaseName(), v.Name())
			case sdk.SchemaObjectIdentifier:
				parts = append(parts, v.DatabaseName(), v.SchemaName(), v.Name())
			case *sdk.SchemaObjectIdentifier:
				parts = append(parts, v.DatabaseName(), v.SchemaName(), v.Name())
			case sdk.TableColumnIdentifier:
				parts = append(parts, v.DatabaseName(), v.SchemaName(), v.TableName(), v.Name())
			case *sdk.TableColumnIdentifier:
				parts = append(parts, v.DatabaseName(), v.SchemaName(), v.TableName(), v.Name())
			default:
				log.Panicf("Unsupported object identifier: %v", id)
			}
			return strings.Join(parts, IDDelimiter)
		}
	}
	var parts []string
	for i, attr := range attributes {
		if attr == nil {
			attributes[i] = ""
		}
		switch reflect.TypeOf(attr).Kind() {
		case reflect.String:
			parts = append(parts, attr.(string))
		case reflect.Bool:
			parts = append(parts, strconv.FormatBool(attr.(bool)))
		case reflect.Slice:
			parts = append(parts, strings.Join(attr.([]string), ","))
		}
	}
	return strings.Join(parts, "|")
}

func DecodeSnowflakeID(id string) sdk.ObjectIdentifier {
	parts := strings.Split(id, IDDelimiter)
	switch len(parts) {
	case 1:
		return sdk.NewAccountObjectIdentifier(parts[0])
	case 2:
		return sdk.NewDatabaseObjectIdentifier(parts[0], parts[1])
	case 3:
		return sdk.NewSchemaObjectIdentifier(parts[0], parts[1], parts[2])
	case 4:
		return sdk.NewTableColumnIdentifier(parts[0], parts[1], parts[2], parts[3])
	default:
		return nil
	}
}

// DecodeSnowflakeParameterID decodes identifier (usually passed as one of the parameter in tf configuration) into sdk.ObjectIdentifier.
// identifier can be specified in two ways: quoted and unquoted, e.g.
//
// quoted { "some_identifier": "\"database.name\".\"schema.name\".\"test.name\" }
// (note that here dots as part of the name are allowed)
//
// unquoted { "some_identifier": "database_name.schema_name.test_name" }
// (note that here dots as part of the name are NOT allowed, because they're treated in this case as dividers)
//
// The following configuration { "some_identifier": "db.name" } will be parsed as an object called "name" that lives
// inside database called "db", not a database called "db.name". In this case quotes should be used.
func DecodeSnowflakeParameterID(identifier string) (sdk.ObjectIdentifier, error) {
	parts, err := ParseIdentifierString(identifier)
	if err != nil {
		return nil, err
	}
	switch len(parts) {
	case 1:
		return sdk.NewAccountObjectIdentifier(parts[0]), nil
	case 2:
		return sdk.NewDatabaseObjectIdentifier(parts[0], parts[1]), nil
	case 3:
		return sdk.NewSchemaObjectIdentifier(parts[0], parts[1], parts[2]), nil
	case 4:
		return sdk.NewTableColumnIdentifier(parts[0], parts[1], parts[2], parts[3]), nil
	default:
		return nil, fmt.Errorf("unable to classify identifier: %s", identifier)
	}
}

// DecodeSnowflakeAccountIdentifier decodes account identifier (usually passed as one of the parameter in tf configuration) into sdk.AccountIdentifier.
// Check more in https://docs.snowflake.com/en/sql-reference/sql/create-account#required-parameters.
func DecodeSnowflakeAccountIdentifier(identifier string) (sdk.AccountIdentifier, error) {
	parts, err := ParseIdentifierString(identifier)
	if err != nil {
		return sdk.AccountIdentifier{}, err
	}
	switch len(parts) {
	case 1:
		return sdk.AccountIdentifier{}, fmt.Errorf("identifier: %s seems to be account locator and these are not allowed - please use <organization_name>.<account_name>", identifier)
	case 2:
		return sdk.NewAccountIdentifier(parts[0], parts[1]), nil
	default:
		return sdk.AccountIdentifier{}, fmt.Errorf("unable to classify account identifier: %s, expected format: <organization_name>.<account_name>", identifier)
	}
}

// TODO(SNOW-1479870): Test
// MergeMaps takes any number of maps (of the same type) and concatenates them.
// In case of key collision, the value will be selected from the map that is provided
// later in the src function parameter.
func MergeMaps[M ~map[K]V, K comparable, V any](src ...M) M {
	merged := make(M)
	for _, m := range src {
		for k, v := range m {
			merged[k] = v
		}
	}
	return merged
}

// TODO: use slices.Concat in Go 1.22
func ConcatSlices[T any](slices ...[]T) []T {
	var tmp []T
	for _, s := range slices {
		tmp = append(tmp, s...)
	}
	return tmp
}

<<<<<<< HEAD
// ContainsIdentifierIgnoringQuotes takes ids (a slice of Snowflake identifiers represented as strings), and
// id (a string representing Snowflake id). It checks if id is contained within ids ignoring quotes around identifier parts.
//
// The original quoting should be retrieved to avoid situations like "object" == "\"object\"" (true)
// where that should not be a truthful comparison (different ids). Right now, we assume this case won't happen because the quoting difference would only appear
// in cases where the identifier parts are upper-cased and returned without quotes by snowflake, e.g. "OBJECT" == "\"OBJECT\"" (true)
// which is correct (the same ids).
func ContainsIdentifierIgnoringQuotes(ids []string, id string) bool {
	if len(ids) == 0 || len(id) == 0 {
		return false
	}

	idToCompare, err := DecodeSnowflakeParameterID(id)
	if err != nil {
		return false
	}

	for _, stringId := range ids {
		objectIdentifier, err := DecodeSnowflakeParameterID(stringId)
		if err != nil {
			return false
		}
		if idToCompare.FullyQualifiedName() == objectIdentifier.FullyQualifiedName() {
			return true
		}
	}

	return false
=======
// TODO(SNOW-999049): address during identifiers rework
func ParseRootLocation(location string) (sdk.SchemaObjectIdentifier, string, error) {
	location = strings.TrimPrefix(location, "@")
	parts, err := parseIdentifierStringWithOpts(location, func(r *csv.Reader) {
		r.Comma = '.'
		r.LazyQuotes = true
	})
	if err != nil {
		return sdk.SchemaObjectIdentifier{}, "", err
	}
	if len(parts) < 3 {
		return sdk.SchemaObjectIdentifier{}, "", fmt.Errorf("expected 3 parts for location %s, got %d", location, len(parts))
	}
	parts[2] = strings.Join(parts[2:], ".")
	lastParts := strings.Split(parts[2], "/")
	return sdk.NewSchemaObjectIdentifier(parts[0], parts[1], lastParts[0]), path.Join(lastParts[1:]...), nil
>>>>>>> aa422601
}<|MERGE_RESOLUTION|>--- conflicted
+++ resolved
@@ -163,7 +163,24 @@
 	return tmp
 }
 
-<<<<<<< HEAD
+// TODO(SNOW-999049): address during identifiers rework
+func ParseRootLocation(location string) (sdk.SchemaObjectIdentifier, string, error) {
+	location = strings.TrimPrefix(location, "@")
+	parts, err := parseIdentifierStringWithOpts(location, func(r *csv.Reader) {
+		r.Comma = '.'
+		r.LazyQuotes = true
+	})
+	if err != nil {
+		return sdk.SchemaObjectIdentifier{}, "", err
+	}
+	if len(parts) < 3 {
+		return sdk.SchemaObjectIdentifier{}, "", fmt.Errorf("expected 3 parts for location %s, got %d", location, len(parts))
+	}
+	parts[2] = strings.Join(parts[2:], ".")
+	lastParts := strings.Split(parts[2], "/")
+	return sdk.NewSchemaObjectIdentifier(parts[0], parts[1], lastParts[0]), path.Join(lastParts[1:]...), nil
+}
+
 // ContainsIdentifierIgnoringQuotes takes ids (a slice of Snowflake identifiers represented as strings), and
 // id (a string representing Snowflake id). It checks if id is contained within ids ignoring quotes around identifier parts.
 //
@@ -192,22 +209,4 @@
 	}
 
 	return false
-=======
-// TODO(SNOW-999049): address during identifiers rework
-func ParseRootLocation(location string) (sdk.SchemaObjectIdentifier, string, error) {
-	location = strings.TrimPrefix(location, "@")
-	parts, err := parseIdentifierStringWithOpts(location, func(r *csv.Reader) {
-		r.Comma = '.'
-		r.LazyQuotes = true
-	})
-	if err != nil {
-		return sdk.SchemaObjectIdentifier{}, "", err
-	}
-	if len(parts) < 3 {
-		return sdk.SchemaObjectIdentifier{}, "", fmt.Errorf("expected 3 parts for location %s, got %d", location, len(parts))
-	}
-	parts[2] = strings.Join(parts[2:], ".")
-	lastParts := strings.Split(parts[2], "/")
-	return sdk.NewSchemaObjectIdentifier(parts[0], parts[1], lastParts[0]), path.Join(lastParts[1:]...), nil
->>>>>>> aa422601
 }