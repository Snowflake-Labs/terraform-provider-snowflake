--- conflicted
+++ resolved
@@ -225,85 +225,6 @@
 	})
 }
 
-<<<<<<< HEAD
-func Test_ContainsIdentifierIgnoreQuotes(t *testing.T) {
-	testCases := []struct {
-		Name          string
-		Ids           []string
-		Id            string
-		ShouldContain bool
-	}{
-		{
-			Name: "validation: nil Ids",
-			Id:   "id",
-		},
-		{
-			Name: "validation: empty Id",
-			Ids:  []string{"id"},
-			Id:   "",
-		},
-		{
-			Name: "validation: Ids with too many parts",
-			Ids:  []string{"this.id.has.too.many.parts"},
-			Id:   "id",
-		},
-		{
-			Name: "validation: Id with too many parts",
-			Ids:  []string{"id"},
-			Id:   "this.id.has.too.many.parts",
-		},
-		{
-			Name: "validation: account object identifier in Ids ignore quotes with upper cased Id",
-			Ids:  []string{"object", "db.schema", "db.schema.object"},
-			Id:   "\"OBJECT\"",
-		},
-		{
-			Name: "validation: account object identifier in Ids ignore quotes with upper cased id in Ids",
-			Ids:  []string{"OBJECT", "db.schema", "db.schema.object"},
-			Id:   "\"object\"",
-		},
-		{
-			Name:          "account object identifier in Ids",
-			Ids:           []string{"object", "db.schema", "db.schema.object"},
-			Id:            "\"object\"",
-			ShouldContain: true,
-		},
-		{
-			Name:          "database object identifier in Ids",
-			Ids:           []string{"OBJECT", "db.schema", "db.schema.object"},
-			Id:            "\"db\".\"schema\"",
-			ShouldContain: true,
-		},
-		{
-			Name:          "schema object identifier in Ids",
-			Ids:           []string{"OBJECT", "db.schema", "db.schema.object"},
-			Id:            "\"db\".\"schema\".\"object\"",
-			ShouldContain: true,
-		},
-		{
-			Name:          "account object identifier in Ids upper-cased",
-			Ids:           []string{"OBJECT", "db.schema", "db.schema.object"},
-			Id:            "\"OBJECT\"",
-			ShouldContain: true,
-		},
-		{
-			Name:          "database object identifier in Ids upper-cased",
-			Ids:           []string{"object", "DB.SCHEMA", "db.schema.object"},
-			Id:            "\"DB\".\"SCHEMA\"",
-			ShouldContain: true,
-		},
-		{
-			Name:          "schema object identifier in Ids upper-cased",
-			Ids:           []string{"object", "db.schema", "DB.SCHEMA.OBJECT"},
-			Id:            "\"DB\".\"SCHEMA\".\"OBJECT\"",
-			ShouldContain: true,
-		},
-	}
-
-	for _, tc := range testCases {
-		t.Run(tc.Name, func(t *testing.T) {
-			assert.Equal(t, tc.ShouldContain, ContainsIdentifierIgnoringQuotes(tc.Ids, tc.Id))
-=======
 func TestParseRootLocation(t *testing.T) {
 	tests := []struct {
 		name         string
@@ -384,7 +305,87 @@
 				assert.Equal(t, tt.expectedId, gotId.FullyQualifiedName())
 				assert.Equal(t, tt.expectedPath, gotPath)
 			}
->>>>>>> aa422601
+		})
+	}
+}
+
+func Test_ContainsIdentifierIgnoreQuotes(t *testing.T) {
+	testCases := []struct {
+		Name          string
+		Ids           []string
+		Id            string
+		ShouldContain bool
+	}{
+		{
+			Name: "validation: nil Ids",
+			Id:   "id",
+		},
+		{
+			Name: "validation: empty Id",
+			Ids:  []string{"id"},
+			Id:   "",
+		},
+		{
+			Name: "validation: Ids with too many parts",
+			Ids:  []string{"this.id.has.too.many.parts"},
+			Id:   "id",
+		},
+		{
+			Name: "validation: Id with too many parts",
+			Ids:  []string{"id"},
+			Id:   "this.id.has.too.many.parts",
+		},
+		{
+			Name: "validation: account object identifier in Ids ignore quotes with upper cased Id",
+			Ids:  []string{"object", "db.schema", "db.schema.object"},
+			Id:   "\"OBJECT\"",
+		},
+		{
+			Name: "validation: account object identifier in Ids ignore quotes with upper cased id in Ids",
+			Ids:  []string{"OBJECT", "db.schema", "db.schema.object"},
+			Id:   "\"object\"",
+		},
+		{
+			Name:          "account object identifier in Ids",
+			Ids:           []string{"object", "db.schema", "db.schema.object"},
+			Id:            "\"object\"",
+			ShouldContain: true,
+		},
+		{
+			Name:          "database object identifier in Ids",
+			Ids:           []string{"OBJECT", "db.schema", "db.schema.object"},
+			Id:            "\"db\".\"schema\"",
+			ShouldContain: true,
+		},
+		{
+			Name:          "schema object identifier in Ids",
+			Ids:           []string{"OBJECT", "db.schema", "db.schema.object"},
+			Id:            "\"db\".\"schema\".\"object\"",
+			ShouldContain: true,
+		},
+		{
+			Name:          "account object identifier in Ids upper-cased",
+			Ids:           []string{"OBJECT", "db.schema", "db.schema.object"},
+			Id:            "\"OBJECT\"",
+			ShouldContain: true,
+		},
+		{
+			Name:          "database object identifier in Ids upper-cased",
+			Ids:           []string{"object", "DB.SCHEMA", "db.schema.object"},
+			Id:            "\"DB\".\"SCHEMA\"",
+			ShouldContain: true,
+		},
+		{
+			Name:          "schema object identifier in Ids upper-cased",
+			Ids:           []string{"object", "db.schema", "DB.SCHEMA.OBJECT"},
+			Id:            "\"DB\".\"SCHEMA\".\"OBJECT\"",
+			ShouldContain: true,
+		},
+	}
+
+	for _, tc := range testCases {
+		t.Run(tc.Name, func(t *testing.T) {
+			assert.Equal(t, tc.ShouldContain, ContainsIdentifierIgnoringQuotes(tc.Ids, tc.Id))
 		})
 	}
 }