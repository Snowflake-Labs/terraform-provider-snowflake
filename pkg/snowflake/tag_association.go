package snowflake

import (
	"database/sql"
	"fmt"
	"log"

	"github.com/Snowflake-Labs/terraform-provider-snowflake/pkg/validation"
	"github.com/jmoiron/sqlx"
	"github.com/pkg/errors"
)

// TagAssociationBuilder abstracts the creation of SQL queries for a Snowflake tag.
type TagAssociationBuilder struct {
	databaseName string
	objectName   string
	objectType   string
	schemaName   string
	tagName      string
	tagValue     string
}

type tagAssociation struct {
<<<<<<< HEAD
	TagValue sql.NullString `db:"TAG_VALUE"`
=======
	ColumnID       sql.NullString `db:"COLUMN_ID"`
	ColumnName     sql.NullString `db:"COLUMN_NAME"`
	Domain         sql.NullString `db:"DOMAIN"`
	ObjectDatabase sql.NullString `db:"OBJECT_DATABASE"`
	ObjectDeleted  sql.NullString `db:"OBJECT_DELETED"`
	ObjectID       sql.NullString `db:"OBJECT_ID"`
	ObjectName     sql.NullString `db:"OBJECT_NAME"`
	ObjectSchema   sql.NullString `db:"OBJECT_SCHEMA"`
	TagDatabase    sql.NullString `db:"TAG_DATABASE"`
	TagID          sql.NullString `db:"TAG_ID"`
	TagName        sql.NullString `db:"TAG_NAME"`
	TagSchema      sql.NullString `db:"TAG_SCHEMA"`
	TagValue       sql.NullString `db:"TAG_VALUE"`
>>>>>>> aede29f2
}

// WithObjectId adds the name of the schema to the TagAssociationBuilder.
func (tb *TagAssociationBuilder) WithObjectName(objectName string) *TagAssociationBuilder {
	tb.objectName = objectName
	return tb
}

// WithObjectType adds the object type of the resource to add tag attachement to the TagAssociationBuilder.
func (tb *TagAssociationBuilder) WithObjectType(objectType string) *TagAssociationBuilder {
	tb.objectType = objectType
	return tb
}

// WithTagValue adds the name of the tag value to the TagAssociationBuilder.
func (tb *TagAssociationBuilder) WithTagValue(tagValue string) *TagAssociationBuilder {
	tb.tagValue = tagValue
	return tb
}

// GetTagDatabase returns the value of the tag database of TagAssociationBuilder.
func (tb *TagAssociationBuilder) GetTagDatabase() string {
	return tb.databaseName
}

// GetTagName returns the value of the tag name of TagAssociationBuilder.
func (tb *TagAssociationBuilder) GetTagName() string {
	return tb.schemaName
}

// GetTagSchema returns the value of the tag schema of TagAssociationBuilder.
func (tb *TagAssociationBuilder) GetTagSchema() string {
	return tb.schemaName
}

// TagAssociation returns a pointer to a Builder that abstracts the DDL operations for a tag sssociation.
//
// Supported DDL operations are:
//   - ALTER <object_type> SET TAG
//   - ALTER <object_type> UNSET TAG
//	 - SYSTEM$GET_TAG (get current tag value)
//
// [Snowflake Reference](https://docs.snowflake.com/en/user-guide/object-tagging.html)
func TagAssociation(tagID string) *TagAssociationBuilder {
	databaseName, schemaName, tagName := validation.ParseFullyQualifiedObjectID(tagID)
	return &TagAssociationBuilder{
		databaseName: databaseName,
		schemaName:   schemaName,
		tagName:      tagName,
	}
}

// Create returns the SQL query that will set the tag on an object.
func (tb *TagAssociationBuilder) Create() string {
	return fmt.Sprintf(`ALTER %v "%v" SET TAG "%v"."%v"."%v" = '%v'`, tb.objectType, tb.objectName, tb.databaseName, tb.schemaName, tb.tagName, tb.tagValue)
}

// Drop returns the SQL query that will remove a tag from an object.
func (tb *TagAssociationBuilder) Drop() string {
	return fmt.Sprintf(`ALTER %v "%v" UNSET TAG "%v"."%v"."%v"`, tb.objectType, tb.objectName, tb.databaseName, tb.schemaName, tb.tagName)
}

func ListTagAssociations(tb *TagAssociationBuilder, db *sql.DB) ([]tagAssociation, error) {
	stmt := fmt.Sprintf(`SELECT SYSTEM$GET_TAG('"%v"."%v"."%v"', '%v', '%v') TAG_VALUE WHERE TAG_VALUE IS NOT NULL`, tb.databaseName, tb.schemaName, tb.tagName, tb.objectName, tb.objectType)
	rows, err := db.Query(stmt)
	if err != nil {
		return nil, err
	}
	defer rows.Close()
	tagAssociations := []tagAssociation{}
	err = sqlx.StructScan(rows, &tagAssociations)
	log.Printf("[DEBUG] tagAssociations is %v", tagAssociations)

	if err == sql.ErrNoRows {
		log.Printf("[DEBUG] no tag associations found for tag %s", tb.tagName)
		return nil, err
	}
	return tagAssociations, errors.Wrapf(err, "unable to scan row for %s", stmt)
}<|MERGE_RESOLUTION|>--- conflicted
+++ resolved
@@ -21,23 +21,7 @@
 }
 
 type tagAssociation struct {
-<<<<<<< HEAD
 	TagValue sql.NullString `db:"TAG_VALUE"`
-=======
-	ColumnID       sql.NullString `db:"COLUMN_ID"`
-	ColumnName     sql.NullString `db:"COLUMN_NAME"`
-	Domain         sql.NullString `db:"DOMAIN"`
-	ObjectDatabase sql.NullString `db:"OBJECT_DATABASE"`
-	ObjectDeleted  sql.NullString `db:"OBJECT_DELETED"`
-	ObjectID       sql.NullString `db:"OBJECT_ID"`
-	ObjectName     sql.NullString `db:"OBJECT_NAME"`
-	ObjectSchema   sql.NullString `db:"OBJECT_SCHEMA"`
-	TagDatabase    sql.NullString `db:"TAG_DATABASE"`
-	TagID          sql.NullString `db:"TAG_ID"`
-	TagName        sql.NullString `db:"TAG_NAME"`
-	TagSchema      sql.NullString `db:"TAG_SCHEMA"`
-	TagValue       sql.NullString `db:"TAG_VALUE"`
->>>>>>> aede29f2
 }
 
 // WithObjectId adds the name of the schema to the TagAssociationBuilder.
