package snowflake

import (
	"database/sql"
	"errors"
	"fmt"
	"log"

	"github.com/Snowflake-Labs/terraform-provider-snowflake/pkg/validation"
	"github.com/jmoiron/sqlx"
)

// TagAssociationBuilder abstracts the creation of SQL queries for a Snowflake tag.
type TagAssociationBuilder struct {
	databaseName     string
	objectIdentifier string
	objectType       string
	schemaName       string
	tagName          string
	tagValue         string
}

type tagAssociation struct {
	TagValue sql.NullString `db:"TAG_VALUE"`
}

// WithObjectIdentifier adds the name of the schema to the TagAssociationBuilder.
func (tb *TagAssociationBuilder) WithObjectIdentifier(objectIdentifier string) *TagAssociationBuilder {
	tb.objectIdentifier = objectIdentifier
	return tb
}

// WithObjectType adds the object type of the resource to add tag attachement to the TagAssociationBuilder.
func (tb *TagAssociationBuilder) WithObjectType(objectType string) *TagAssociationBuilder {
	tb.objectType = objectType
	return tb
}

// WithTagValue adds the name of the tag value to the TagAssociationBuilder.
func (tb *TagAssociationBuilder) WithTagValue(tagValue string) *TagAssociationBuilder {
	tb.tagValue = tagValue
	return tb
}

// GetTagDatabase returns the value of the tag database of TagAssociationBuilder.
func (tb *TagAssociationBuilder) GetTagDatabase() string {
	return tb.databaseName
}

// GetTagName returns the value of the tag name of TagAssociationBuilder.
func (tb *TagAssociationBuilder) GetTagName() string {
	return tb.schemaName
}

// GetTagSchema returns the value of the tag schema of TagAssociationBuilder.
func (tb *TagAssociationBuilder) GetTagSchema() string {
	return tb.schemaName
}

// TagAssociation returns a pointer to a Builder that abstracts the DDL operations for a tag sssociation.
//
// Supported DDL operations are:
//   - ALTER <object_type> SET TAG
//   - ALTER <object_type> UNSET TAG
//   - SYSTEM$GET_TAG (get current tag value)
//
// [Snowflake Reference](https://docs.snowflake.com/en/user-guide/object-tagging.html)
func TagAssociation(tagID string) *TagAssociationBuilder {
	databaseName, schemaName, tagName := validation.ParseFullyQualifiedObjectID(tagID)
	return &TagAssociationBuilder{
		databaseName: databaseName,
		schemaName:   schemaName,
		tagName:      tagName,
	}
}

// Create returns the SQL query that will set the tag on an object.
func (tb *TagAssociationBuilder) Create() string {
	return fmt.Sprintf(`ALTER %v %v SET TAG "%v"."%v"."%v" = '%v'`, tb.objectType, tb.objectIdentifier, tb.databaseName, tb.schemaName, tb.tagName, EscapeString(tb.tagValue))
}

// Drop returns the SQL query that will remove a tag from an object.
func (tb *TagAssociationBuilder) Drop() string {
	return fmt.Sprintf(`ALTER %v %v UNSET TAG "%v"."%v"."%v"`, tb.objectType, tb.objectIdentifier, tb.databaseName, tb.schemaName, tb.tagName)
}

// Show returns the SQL query that will show the current tag value on an object.
func (tb *TagAssociationBuilder) Show() string {
	return fmt.Sprintf(`SELECT SYSTEM$GET_TAG('"%v"."%v"."%v"', '%v', '%v') TAG_VALUE WHERE TAG_VALUE IS NOT NULL`, tb.databaseName, tb.schemaName, tb.tagName, tb.objectIdentifier, tb.objectType)
}

func ScanTagAssociation(row *sqlx.Row) (*tagAssociation, error) {
	r := &tagAssociation{}
	err := row.StructScan(r)
	return r, err
}

func ListTagAssociations(tb *TagAssociationBuilder, db *sql.DB) ([]tagAssociation, error) {
	rows, err := db.Query(`SELECT SYSTEM$GET_TAG('"?"."?"."?"', '?', '?') TAG_VALUE WHERE TAG_VALUE IS NOT NULL`,
		tb.databaseName, tb.schemaName, tb.tagName, tb.objectIdentifier, tb.objectType)
	if err != nil {
		return nil, err
	}
	defer rows.Close()
	tagAssociations := []tagAssociation{}
	log.Printf("[DEBUG] tagAssociations is %v", tagAssociations)
	if err := sqlx.StructScan(rows, &tagAssociations); err != nil {
		if errors.Is(err, sql.ErrNoRows) {
			log.Printf("[DEBUG] no tag associations found for tag %s", tb.tagName)
			return nil, err
		}
		return nil, fmt.Errorf("unable to scan row for %s err = %w", stmt, err)
	}
<<<<<<< HEAD

	return tagAssociations, nil
=======
	return tagAssociations, errors.Wrapf(err, "unable to scan row")
>>>>>>> b5bedf90
}<|MERGE_RESOLUTION|>--- conflicted
+++ resolved
@@ -111,10 +111,6 @@
 		}
 		return nil, fmt.Errorf("unable to scan row for %s err = %w", stmt, err)
 	}
-<<<<<<< HEAD
 
 	return tagAssociations, nil
-=======
-	return tagAssociations, errors.Wrapf(err, "unable to scan row")
->>>>>>> b5bedf90
 }