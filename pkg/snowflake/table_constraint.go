--- conflicted
+++ resolved
@@ -236,9 +236,5 @@
 		}
 		return nil, fmt.Errorf("unable to scan row for %s err = %w", stmt, err)
 	}
-<<<<<<< HEAD
 	return &tableConstraints[0], nil
-=======
-	return &tableConstraints[0], errors.Wrapf(err, "unable to scan row")
->>>>>>> b5bedf90
 }