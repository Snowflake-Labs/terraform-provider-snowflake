--- conflicted
+++ resolved
@@ -6,6 +6,7 @@
 	"net/url"
 	"os"
 	"regexp"
+	"strings"
 	"testing"
 	"time"
 
@@ -35,18 +36,9 @@
 	acc.TestAccPreCheck(t)
 	t.Setenv(string(testenvs.ConfigureClientOnce), "")
 
-<<<<<<< HEAD
-	user := acc.DefaultConfig(t).User
-	pass := acc.DefaultConfig(t).Password
-	role := acc.DefaultConfig(t).Role
-	host := acc.DefaultConfig(t).Host
-
-	nonExistingUser := "non-existing-user"
-=======
 	tmpServiceUser := acc.TestClient().SetUpTemporaryServiceUser(t)
 	tmpServiceUserConfig := acc.TestClient().TempTomlConfigForServiceUser(t, tmpServiceUser)
 	incorrectConfig := acc.TestClient().TempIncorrectTomlConfigForServiceUser(t, tmpServiceUser)
->>>>>>> 425787c5
 
 	resource.Test(t, resource.TestCase{
 		ProtoV6ProviderFactories: acc.TestAccProtoV6ProviderFactories,
@@ -153,23 +145,11 @@
 			{
 				PreConfig: func() {
 					testenvs.AssertEnvSet(t, snowflakeenvs.ConfigPath)
-<<<<<<< HEAD
-					t.Setenv(snowflakeenvs.User, user)
-					t.Setenv(snowflakeenvs.Password, pass)
-
-					accountId := configAccountId(t, acc.DefaultConfig(t))
-					t.Setenv(snowflakeenvs.OrganizationName, accountId.OrganizationName())
-					t.Setenv(snowflakeenvs.AccountName, accountId.AccountName())
-
-					t.Setenv(snowflakeenvs.Role, role)
-					t.Setenv(snowflakeenvs.Host, host)
-=======
 					t.Setenv(snowflakeenvs.User, tmpServiceUser.UserId.Name())
 					t.Setenv(snowflakeenvs.PrivateKey, tmpServiceUser.PrivateKey)
 					t.Setenv(snowflakeenvs.AccountName, tmpServiceUser.AccountId.AccountName())
 					t.Setenv(snowflakeenvs.OrganizationName, tmpServiceUser.AccountId.OrganizationName())
 					t.Setenv(snowflakeenvs.Role, tmpServiceUser.RoleId.Name())
->>>>>>> 425787c5
 				},
 				Config:      config.FromModels(t, providermodel.SnowflakeProvider().WithAuthenticatorType(sdk.AuthenticationTypeJwt).WithProfile(testprofiles.Default).WithUserId(ids.NonExistingAccountObjectIdentifier), datasourceModel()),
 				ExpectError: regexp.MustCompile("JWT token is invalid"),
@@ -179,15 +159,9 @@
 				PreConfig: func() {
 					testenvs.AssertEnvSet(t, snowflakeenvs.ConfigPath)
 					testenvs.AssertEnvSet(t, snowflakeenvs.User)
-<<<<<<< HEAD
-					testenvs.AssertEnvSet(t, snowflakeenvs.Password)
-					testenvs.AssertEnvSet(t, snowflakeenvs.OrganizationName)
-					testenvs.AssertEnvSet(t, snowflakeenvs.AccountName)
-=======
 					testenvs.AssertEnvSet(t, snowflakeenvs.PrivateKey)
 					testenvs.AssertEnvSet(t, snowflakeenvs.AccountName)
 					testenvs.AssertEnvSet(t, snowflakeenvs.OrganizationName)
->>>>>>> 425787c5
 					testenvs.AssertEnvSet(t, snowflakeenvs.Role)
 				},
 				Config: config.FromModels(t, providermodel.SnowflakeProvider().WithAuthenticatorType(sdk.AuthenticationTypeJwt), datasourceModel()),
@@ -342,7 +316,6 @@
 		PreCheck: func() {
 			testenvs.AssertEnvNotSet(t, snowflakeenvs.User)
 			testenvs.AssertEnvNotSet(t, snowflakeenvs.Password)
-			testenvs.AssertEnvNotSet(t, snowflakeenvs.Account)
 			testenvs.AssertEnvNotSet(t, snowflakeenvs.ConfigPath)
 
 			t.Setenv(snowflakeenvs.ConfigPath, tmpServiceUserConfig.Path)
@@ -704,13 +677,6 @@
 				},
 				Config: config.FromModels(t, providermodel.SnowflakeProvider().WithProfile(tmpServiceUserConfig.Profile).WithAuthenticatorType(sdk.AuthenticationTypeJwt), datasourceModel()),
 			},
-<<<<<<< HEAD
-=======
-			// authenticate with unencrypted private key with a legacy authenticator value
-			// solves https://github.com/Snowflake-Labs/terraform-provider-snowflake/issues/2983
-			{
-				Config: config.FromModels(t, providermodel.SnowflakeProvider().WithProfile(tmpServiceUserConfig.Profile).WithAuthenticatorType(sdk.AuthenticationTypeJwtLegacy), datasourceModel()),
-			},
 			// check encrypted private key with incorrect password
 			{
 				PreConfig: func() {
@@ -719,7 +685,6 @@
 				Config:      config.FromModels(t, providermodel.SnowflakeProvider().WithProfile(tmpIncorrectServiceUserWithEncryptedKeyConfig.Profile).WithAuthenticatorType(sdk.AuthenticationTypeJwt), datasourceModel()),
 				ExpectError: regexp.MustCompile("pkcs8: incorrect password"),
 			},
->>>>>>> 425787c5
 			// authenticate with encrypted private key
 			{
 				PreConfig: func() {
@@ -844,6 +809,9 @@
 	t.Setenv(string(testenvs.ConfigureClientOnce), "")
 	t.Setenv(string(testenvs.EnableAllPreviewFeatures), "")
 
+	tmpServiceUser := acc.TestClient().SetUpTemporaryServiceUser(t)
+	tmpServiceUserConfig := acc.TestClient().TempTomlConfigForServiceUser(t, tmpServiceUser)
+
 	resource.Test(t, resource.TestCase{
 		ProtoV6ProviderFactories: acc.TestAccProtoV6ProviderFactories,
 		PreCheck:                 func() { acc.TestAccPreCheck(t) },
@@ -852,7 +820,8 @@
 		},
 		Steps: []resource.TestStep{
 			{
-				Config: providerConfigWithDatasourcePreviewFeatureEnabled(testprofiles.Default, "snowflake_current_account"),
+				// Config: providerConfigWithDatasourcePreviewFeatureEnabled(testprofiles.Default, "snowflake_current_account"),
+				Config: config.FromModels(t, providermodel.SnowflakeProvider().WithProfile(tmpServiceUserConfig.Profile), datasourceModel()),
 				Check: resource.ComposeTestCheckFunc(
 					resource.TestCheckResourceAttrSet("data.snowflake_current_account.t", "account"),
 				),
@@ -861,7 +830,6 @@
 	})
 }
 
-<<<<<<< HEAD
 func TestAcc_Provider_PreviewFeaturesDisabled(t *testing.T) {
 	t.Setenv(string(testenvs.ConfigureClientOnce), "")
 	t.Setenv(string(testenvs.EnableAllPreviewFeatures), "")
@@ -900,248 +868,8 @@
 `, profile, feature)
 }
 
-func providerConfigWithAuthenticator(profile string, authenticator sdk.AuthenticationType) string {
-	return fmt.Sprintf(`
-provider "snowflake" {
-	profile = "%[1]s"
-	authenticator    = "%[2]s"
-}
-`, profile, authenticator) + datasourceConfig()
-}
-
-func emptyProviderConfig() string {
-	return `
-provider "snowflake" {
-}` + datasourceConfig()
-}
-
-func providerConfig(profile string) string {
-	return fmt.Sprintf(`
-provider "snowflake" {
-	profile = "%[1]s"
-}
-`, profile) + datasourceConfig()
-}
-
-func providerConfigWithRole(profile, role string) string {
-	return fmt.Sprintf(`
-provider "snowflake" {
-	profile = "%[1]s"
-	role    = "%[2]s"
-}
-`, profile, role) + datasourceConfig()
-}
-
-func providerConfigWithWarehouse(profile, warehouse string) string {
-	return fmt.Sprintf(`
-provider "snowflake" {
-	profile = "%[1]s"
-	warehouse    = "%[2]s"
-}
-`, profile, warehouse) + datasourceConfig()
-}
-
-func providerConfigWithClientStoreTemporaryCredential(profile, clientStoreTemporaryCredential string) string {
-	return fmt.Sprintf(`
-provider "snowflake" {
-	profile = "%[1]s"
-	client_store_temporary_credential    = %[2]s
-}
-`, profile, clientStoreTemporaryCredential) + datasourceConfig()
-}
-
-func providerConfigWithWarehouseAndDisabledValidation(profile, warehouse string) string {
-	return fmt.Sprintf(`
-provider "snowflake" {
-	profile = "%[1]s"
-	warehouse    = "%[2]s"
-	validate_default_parameters = "false"
-}
-`, profile, warehouse) + datasourceConfig()
-}
-
-func providerConfigWithProtocol(profile, protocol string) string {
-	return fmt.Sprintf(`
-provider "snowflake" {
-	profile = "%[1]s"
-	protocol    = "%[2]s"
-}
-`, profile, protocol) + datasourceConfig()
-}
-
-func providerConfigWithPort(profile string, port int) string {
-	return fmt.Sprintf(`
-provider "snowflake" {
-	profile = "%[1]s"
-	port    = %[2]d
-}
-`, profile, port) + datasourceConfig()
-}
-
-func providerConfigWithAuthType(profile, authType string) string {
-	return fmt.Sprintf(`
-provider "snowflake" {
-	profile = "%[1]s"
-	authenticator    = "%[2]s"
-}
-`, profile, authType) + datasourceConfig()
-}
-
-func providerConfigWithOktaUrl(profile, oktaUrl string) string {
-	return fmt.Sprintf(`
-provider "snowflake" {
-	profile = "%[1]s"
-	okta_url    = "%[2]s"
-}
-`, profile, oktaUrl) + datasourceConfig()
-}
-
-func providerConfigWithTimeout(profile, timeoutName string, timeoutSeconds int) string {
-	return fmt.Sprintf(`
-provider "snowflake" {
-	profile = "%[1]s"
-	%[2]s    = %[3]d
-}
-`, profile, timeoutName, timeoutSeconds) + datasourceConfig()
-}
-
-func providerConfigWithTokenEndpoint(profile, tokenEndpoint string) string {
-	return fmt.Sprintf(`
-provider "snowflake" {
-	profile = "%[1]s"
-	token_accessor {
-		token_endpoint = "%[2]s"
-		refresh_token = "refresh_token"
-		client_id = "client_id"
-		client_secret = "client_secret"
-		redirect_uri = "redirect_uri"
-	}
-}
-`, profile, tokenEndpoint) + datasourceConfig()
-}
-
-func providerConfigWithLogLevel(profile, logLevel string) string {
-	return fmt.Sprintf(`
-provider "snowflake" {
-	profile = "%[1]s"
-	driver_tracing    = "%[2]s"
-}
-`, profile, logLevel) + datasourceConfig()
-}
-
-func providerConfigWithClientIp(profile, clientIp string) string {
-	return fmt.Sprintf(`
-provider "snowflake" {
-	profile = "%[1]s"
-	client_ip    = "%[2]s"
-}
-`, profile, clientIp) + datasourceConfig()
-}
-
-func providerConfigWithUser(user string, profile string) string {
-	return fmt.Sprintf(`
-provider "snowflake" {
-	user = "%[1]s"
-	profile = "%[2]s"
-}
-`, user, profile) + datasourceConfig()
-}
-
-func providerConfigWithUserAndPassword(user string, pass string, profile string) string {
-	return fmt.Sprintf(`
-provider "snowflake" {
-	user = "%[1]s"
-	password = "%[2]s"
-	profile = "%[3]s"
-}
-`, user, pass, profile) + datasourceConfig()
-}
-
-func providerConfigWithNewAccountId(profile, orgName, accountName string) string {
-	return fmt.Sprintf(`
-provider "snowflake" {
-	profile = "%[1]s"
-	account_name    = "%[2]s"
-	organization_name    = "%[3]s"
-}
-`, profile, accountName, orgName) + datasourceConfig()
-}
-
-func providerConfigComplete(profile, user, password, orgName, accountName string) string {
-	return fmt.Sprintf(`
-provider "snowflake" {
-	profile = "%[1]s"
-	user = "%[2]s"
-	password = "%[3]s"
-	organization_name = "%[4]s"
-	account_name = "%[5]s"
-	warehouse    = "SNOWFLAKE"
-}
-`, profile, user, password, orgName, accountName) + datasourceConfig()
-}
-
-func datasourceConfig() string {
-	return fmt.Sprintf(`
-data snowflake_database "t" {
-	name = "%s"
-}`, acc.TestDatabaseName)
-}
-
-func providerConfigAllFields(profile, orgName, accountName, user, password string) string {
-	return fmt.Sprintf(`
-provider "snowflake" {
-	profile = "%[1]s"
-	organization_name = "%[2]s"
-	account_name = "%[3]s"
-	user = "%[4]s"
-	password = "%[5]s"
-	warehouse = "SNOWFLAKE"
-	protocol = "https"
-	port = "443"
-	role = "ACCOUNTADMIN"
-	validate_default_parameters = true
-	client_ip = "3.3.3.3"
-	authenticator = "snowflake"
-	okta_url = "https://example-tf.com"
-	login_timeout = 101
-	request_timeout = 201
-	jwt_expire_timeout = 301
-	client_timeout = 401
-	jwt_client_timeout = 501
-	external_browser_timeout = 601
-	insecure_mode = true
-	ocsp_fail_open = true
-	keep_session_alive = true
-	disable_telemetry = true
-	client_request_mfa_token = true
-	client_store_temporary_credential = true
-	disable_query_context_cache = true
-	include_retry_reason = true
-	max_retry_count = 3
-	driver_tracing = "info"
-	tmp_directory_path = "../../"
-	disable_console_login = true
-	params = {
-		foo = "piyo"
-	}
-}
-`, profile, orgName, accountName, user, password) + datasourceConfig()
-}
-
-// TODO(SNOW-1348325): Use parameter data source with `IN SESSION` filtering.
-func providerWithParamsConfig(profile string, statementTimeoutInSeconds int) string {
-	return fmt.Sprintf(`
-provider "snowflake" {
-    profile = "%[1]s"
-    params = {
-        statement_timeout_in_seconds = %[2]d
-    }
-}
-`, profile, statementTimeoutInSeconds) + unsafeExecuteShowSessionParameter()
-=======
 func datasourceModel() config.DatasourceModel {
 	return datasourcemodel.Database("t", acc.TestDatabaseName)
->>>>>>> 425787c5
 }
 
 func unsafeExecuteShowSessionParameter() string {
