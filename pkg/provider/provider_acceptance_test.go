--- conflicted
+++ resolved
@@ -338,10 +338,7 @@
 	permissions := fs.FileMode(0o755)
 
 	configPath := testhelpers.TestFileWithCustomPermissions(t, random.AlphaN(10), random.Bytes(), permissions)
-<<<<<<< HEAD
-=======
 	providerModel := providermodel.SnowflakeProvider().WithProfile(configPath)
->>>>>>> d6f794ce
 
 	resource.Test(t, resource.TestCase{
 		ProtoV6ProviderFactories: acc.TestAccProtoV6ProviderFactories,
@@ -353,11 +350,7 @@
 				PreConfig: func() {
 					t.Setenv(snowflakeenvs.ConfigPath, configPath)
 				},
-<<<<<<< HEAD
-				Config:      config.FromModels(t, providermodel.SnowflakeProvider().WithProfile(configPath), datasourceModel()),
-=======
 				Config:      config.FromModels(t, providerModel, datasourceModel()),
->>>>>>> d6f794ce
 				ExpectError: regexp.MustCompile(fmt.Sprintf("could not load config file: config file %s has unsafe permissions - %#o", configPath, permissions)),
 			},
 		},
@@ -373,36 +366,21 @@
 	t.Setenv(string(testenvs.ConfigureClientOnce), "")
 
 	tmpServiceUser := acc.TestClient().SetUpTemporaryServiceUser(t)
-<<<<<<< HEAD
-	profile := random.AlphaN(6)
-	tomlConfig := helpers.FullTomlConfigForServiceUser(t, profile, tmpServiceUser.UserId, tmpServiceUser.RoleId, tmpServiceUser.WarehouseId, tmpServiceUser.AccountId, tmpServiceUser.PrivateKey)
-
-	permissions := fs.FileMode(0o755)
-
-	configPath := testhelpers.TestFileWithCustomPermissions(t, random.AlphaN(10), []byte(tomlConfig), permissions)
-=======
 	tmpServiceUserConfig := acc.TestClient().TempTomlConfigWithCustomPermissionsForServiceUser(t, tmpServiceUser, fs.FileMode(0o755))
 
 	providerModelWithSkippedPermissionVerification := providermodel.SnowflakeProvider().WithProfile(tmpServiceUserConfig.Profile).WithSkipTomlFilePermissionVerification(true)
->>>>>>> d6f794ce
-
-	resource.Test(t, resource.TestCase{
-		ProtoV6ProviderFactories: acc.TestAccProtoV6ProviderFactories,
-		TerraformVersionChecks: []tfversion.TerraformVersionCheck{
-			tfversion.RequireAbove(tfversion.Version1_5_0),
-		},
-		Steps: []resource.TestStep{
-			{
-				PreConfig: func() {
-<<<<<<< HEAD
-					t.Setenv(snowflakeenvs.ConfigPath, configPath)
-				},
-				Config: config.FromModels(t, providermodel.SnowflakeProvider().WithProfile(profile).WithSkipTomlFilePermissionVerification(true), datasourceModel()),
-=======
+
+	resource.Test(t, resource.TestCase{
+		ProtoV6ProviderFactories: acc.TestAccProtoV6ProviderFactories,
+		TerraformVersionChecks: []tfversion.TerraformVersionCheck{
+			tfversion.RequireAbove(tfversion.Version1_5_0),
+		},
+		Steps: []resource.TestStep{
+			{
+				PreConfig: func() {
 					t.Setenv(snowflakeenvs.ConfigPath, tmpServiceUserConfig.Path)
 				},
 				Config: config.FromModels(t, providerModelWithSkippedPermissionVerification, datasourceModel()),
->>>>>>> d6f794ce
 				Check: resource.ComposeTestCheckFunc(
 					resource.TestCheckResourceAttr("data.snowflake_database.t", "name", acc.TestDatabaseName),
 				),
