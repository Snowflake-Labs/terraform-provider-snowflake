package provider

import (
	"crypto/rsa"
	"encoding/json"
	"io"
	"io/ioutil"

	"github.com/chanzuckerberg/terraform-provider-snowflake/pkg/datasources"
	"github.com/chanzuckerberg/terraform-provider-snowflake/pkg/db"
	"github.com/chanzuckerberg/terraform-provider-snowflake/pkg/resources"
	"github.com/hashicorp/terraform-plugin-sdk/v2/helper/schema"
	homedir "github.com/mitchellh/go-homedir"
	"github.com/pkg/errors"
	"github.com/snowflakedb/gosnowflake"
	"golang.org/x/crypto/ssh"

	"fmt"
	"net/http"
	"net/url"
	"strconv"
	"strings"
)

// Provider is a provider
func Provider() *schema.Provider {
	return &schema.Provider{
		Schema: map[string]*schema.Schema{
			"account": {
				Type:        schema.TypeString,
				Required:    true,
				DefaultFunc: schema.EnvDefaultFunc("SNOWFLAKE_ACCOUNT", nil),
			},
			"username": {
				Type:        schema.TypeString,
				Required:    true,
				DefaultFunc: schema.EnvDefaultFunc("SNOWFLAKE_USER", nil),
			},
			"password": {
				Type:          schema.TypeString,
				Optional:      true,
				DefaultFunc:   schema.EnvDefaultFunc("SNOWFLAKE_PASSWORD", nil),
				Sensitive:     true,
				ConflictsWith: []string{"browser_auth", "private_key_path", "private_key", "oauth_access_token", "oauth_refresh_token"},
			},
			"oauth_access_token": {
				Type:          schema.TypeString,
				Optional:      true,
				DefaultFunc:   schema.EnvDefaultFunc("SNOWFLAKE_OAUTH_ACCESS_TOKEN", nil),
				Sensitive:     true,
				ConflictsWith: []string{"browser_auth", "private_key_path", "private_key", "password", "oauth_refresh_token"},
			},
			"oauth_refresh_token": {
				Type:          schema.TypeString,
				Optional:      true,
				DefaultFunc:   schema.EnvDefaultFunc("SNOWFLAKE_OAUTH_REFRESH_TOKEN", nil),
				Sensitive:     true,
				ConflictsWith: []string{"browser_auth", "private_key_path", "private_key", "password", "oauth_access_token"},
				RequiredWith:  []string{"oauth_client_id", "oauth_client_secret", "oauth_endpoint", "oauth_redirect_url"},
			},
			"oauth_client_id": {
				Type:          schema.TypeString,
				Optional:      true,
				DefaultFunc:   schema.EnvDefaultFunc("SNOWFLAKE_OAUTH_CLIENT_ID", nil),
				Sensitive:     true,
				ConflictsWith: []string{"browser_auth", "private_key_path", "private_key", "password", "oauth_access_token"},
				RequiredWith:  []string{"oauth_refresh_token", "oauth_client_secret", "oauth_endpoint", "oauth_redirect_url"},
			},
			"oauth_client_secret": {
				Type:          schema.TypeString,
				Optional:      true,
				DefaultFunc:   schema.EnvDefaultFunc("SNOWFLAKE_OAUTH_CLIENT_SECRET", nil),
				Sensitive:     true,
				ConflictsWith: []string{"browser_auth", "private_key_path", "private_key", "password", "oauth_access_token"},
				RequiredWith:  []string{"oauth_client_id", "oauth_refresh_token", "oauth_endpoint", "oauth_redirect_url"},
			},
			"oauth_endpoint": {
				Type:          schema.TypeString,
				Optional:      true,
				DefaultFunc:   schema.EnvDefaultFunc("SNOWFLAKE_OAUTH_ENDPOINT", nil),
				Sensitive:     true,
				ConflictsWith: []string{"browser_auth", "private_key_path", "private_key", "password", "oauth_access_token"},
				RequiredWith:  []string{"oauth_client_id", "oauth_client_secret", "oauth_refresh_token", "oauth_redirect_url"},
			},
			"oauth_redirect_url": {
				Type:          schema.TypeString,
				Optional:      true,
				DefaultFunc:   schema.EnvDefaultFunc("SNOWFLAKE_OAUTH_REDIRECT_URL", nil),
				Sensitive:     true,
				ConflictsWith: []string{"browser_auth", "private_key_path", "private_key", "password", "oauth_access_token"},
				RequiredWith:  []string{"oauth_client_id", "oauth_client_secret", "oauth_endpoint", "oauth_refresh_token"},
			},
			"browser_auth": {
				Type:          schema.TypeBool,
				Optional:      true,
				DefaultFunc:   schema.EnvDefaultFunc("SNOWFLAKE_USE_BROWSER_AUTH", nil),
				Sensitive:     false,
				ConflictsWith: []string{"password", "private_key_path", "private_key", "oauth_access_token", "oauth_refresh_token"},
			},
			"private_key_path": {
				Type:          schema.TypeString,
				Optional:      true,
				DefaultFunc:   schema.EnvDefaultFunc("SNOWFLAKE_PRIVATE_KEY_PATH", nil),
				Sensitive:     true,
				ConflictsWith: []string{"browser_auth", "password", "oauth_access_token", "private_key"},
			},
			"private_key": &schema.Schema{
				Type:          schema.TypeString,
				Optional:      true,
				DefaultFunc:   schema.EnvDefaultFunc("SNOWFLAKE_PRIVATE_KEY", nil),
				Sensitive:     true,
				ConflictsWith: []string{"browser_auth", "password", "oauth_access_token", "private_key_path", "oauth_refresh_token"},
			},
			"role": {
				Type:        schema.TypeString,
				Optional:    true,
				DefaultFunc: schema.EnvDefaultFunc("SNOWFLAKE_ROLE", nil),
			},
			"region": {
				Type:        schema.TypeString,
				Required:    true,
				DefaultFunc: schema.EnvDefaultFunc("SNOWFLAKE_REGION", "us-west-2"),
			},
		},
		ResourcesMap:   getResources(),
		DataSourcesMap: getDataSources(),
		ConfigureFunc:  ConfigureProvider,
	}
}

func GetGrantResources() resources.TerraformGrantResources {
	grants := resources.TerraformGrantResources{
		"snowflake_account_grant":           resources.AccountGrant(),
		"snowflake_database_grant":          resources.DatabaseGrant(),
		"snowflake_external_table_grant":    resources.ExternalTableGrant(),
		"snowflake_file_format_grant":       resources.FileFormatGrant(),
		"snowflake_function_grant":          resources.FunctionGrant(),
		"snowflake_integration_grant":       resources.IntegrationGrant(),
		"snowflake_masking_policy_grant":    resources.MaskingPolicyGrant(),
		"snowflake_materialized_view_grant": resources.MaterializedViewGrant(),
		"snowflake_pipe_grant":              resources.PipeGrant(),
		"snowflake_procedure_grant":         resources.ProcedureGrant(),
		"snowflake_resource_monitor_grant":  resources.ResourceMonitorGrant(),
		"snowflake_row_access_policy_grant": resources.RowAccessPolicyGrant(),
		"snowflake_schema_grant":            resources.SchemaGrant(),
		"snowflake_sequence_grant":          resources.SequenceGrant(),
		"snowflake_stage_grant":             resources.StageGrant(),
		"snowflake_stream_grant":            resources.StreamGrant(),
		"snowflake_table_grant":             resources.TableGrant(),
		"snowflake_task_grant":              resources.TaskGrant(),
		"snowflake_view_grant":              resources.ViewGrant(),
		"snowflake_warehouse_grant":         resources.WarehouseGrant(),
	}
	return grants
}

func getResources() map[string]*schema.Resource {
	// NOTE(): do not add grant resources here
	others := map[string]*schema.Resource{
		"snowflake_api_integration":           resources.APIIntegration(),
		"snowflake_database":                  resources.Database(),
		"snowflake_external_function":         resources.ExternalFunction(),
		"snowflake_file_format":               resources.FileFormat(),
		"snowflake_managed_account":           resources.ManagedAccount(),
		"snowflake_masking_policy":            resources.MaskingPolicy(),
		"snowflake_materialized_view":         resources.MaterializedView(),
		"snowflake_network_policy_attachment": resources.NetworkPolicyAttachment(),
		"snowflake_network_policy":            resources.NetworkPolicy(),
		"snowflake_pipe":                      resources.Pipe(),
		"snowflake_resource_monitor":          resources.ResourceMonitor(),
		"snowflake_role":                      resources.Role(),
		"snowflake_role_grants":               resources.RoleGrants(),
		"snowflake_row_access_policy":         resources.RowAccessPolicy(),
		"snowflake_schema":                    resources.Schema(),
		"snowflake_scim_integration":          resources.SCIMIntegration(),
		"snowflake_sequence":                  resources.Sequence(),
		"snowflake_share":                     resources.Share(),
		"snowflake_stage":                     resources.Stage(),
		"snowflake_storage_integration":       resources.StorageIntegration(),
		"snowflake_notification_integration":  resources.NotificationIntegration(),
		"snowflake_stream":                    resources.Stream(),
		"snowflake_table":                     resources.Table(),
		"snowflake_external_table":            resources.ExternalTable(),
		"snowflake_task":                      resources.Task(),
		"snowflake_user":                      resources.User(),
		"snowflake_user_public_keys":          resources.UserPublicKeys(),
		"snowflake_view":                      resources.View(),
		"snowflake_warehouse":                 resources.Warehouse(),
	}

	return mergeSchemas(
		others,
		GetGrantResources().GetTfSchemas(),
	)
}

func getDataSources() map[string]*schema.Resource {
	dataSources := map[string]*schema.Resource{
		"snowflake_current_account":                    datasources.CurrentAccount(),
		"snowflake_system_generate_scim_access_token":  datasources.SystemGenerateSCIMAccessToken(),
		"snowflake_system_get_aws_sns_iam_policy":      datasources.SystemGetAWSSNSIAMPolicy(),
		"snowflake_system_get_privatelink_config":      datasources.SystemGetPrivateLinkConfig(),
		"snowflake_system_get_snowflake_platform_info": datasources.SystemGetSnowflakePlatformInfo(),
		"snowflake_schemas":                            datasources.Schemas(),
		"snowflake_tables":                             datasources.Tables(),
		"snowflake_views":                              datasources.Views(),
		"snowflake_materialized_views":                 datasources.MaterializedViews(),
<<<<<<< HEAD
		"snowflake_row_access_policies":                datasources.RowAccessPolicies(),
=======
		"snowflake_stages":                             datasources.Stages(),
		"snowflake_file_formats":                       datasources.FileFormats(),
		"snowflake_sequences":                          datasources.Sequences(),
		"snowflake_streams":                            datasources.Streams(),
		"snowflake_tasks":                              datasources.Tasks(),
		"snowflake_pipes":                              datasources.Pipes(),
		"snowflake_masking_policies":                   datasources.MaskingPolicies(),
		"snowflake_external_functions":                 datasources.ExternalFunctions(),
		"snowflake_external_tables":                    datasources.ExternalTables(),
		"snowflake_warehouses":                         datasources.Warehouses(),
		"snowflake_resource_monitors":                  datasources.ResourceMonitors(),
		"snowflake_storage_integrations":               datasources.StorageIntegrations(),
>>>>>>> 2a99ea97
	}

	return dataSources
}

func ConfigureProvider(s *schema.ResourceData) (interface{}, error) {
	account := s.Get("account").(string)
	user := s.Get("username").(string)
	password := s.Get("password").(string)
	browserAuth := s.Get("browser_auth").(bool)
	privateKeyPath := s.Get("private_key_path").(string)
	privateKey := s.Get("private_key").(string)
	oauthAccessToken := s.Get("oauth_access_token").(string)
	region := s.Get("region").(string)
	role := s.Get("role").(string)
	oauthRefreshToken := s.Get("oauth_refresh_token").(string)
	oauthClientID := s.Get("oauth_client_id").(string)
	oauthClientSecret := s.Get("oauth_client_secret").(string)
	oauthEndpoint := s.Get("oauth_endpoint").(string)
	oauthRedirectURL := s.Get("oauth_redirect_url").(string)

	if oauthRefreshToken != "" {
		accessToken, err := GetOauthAccessToken(oauthEndpoint, oauthClientID, oauthClientSecret, GetOauthData(oauthRefreshToken, oauthRedirectURL))
		if err != nil {
			return nil, errors.Wrap(err, "could not retreive access token from refresh token")
		}
		oauthAccessToken = accessToken
	}

	dsn, err := DSN(
		account,
		user,
		password,
		browserAuth,
		privateKeyPath,
		privateKey,
		oauthAccessToken,
		region,
		role,
	)
	if err != nil {
		return nil, errors.Wrap(err, "could not build dsn for snowflake connection")
	}

	db, err := db.Open(dsn)
	if err != nil {
		return nil, errors.Wrap(err, "Could not open snowflake database.")
	}

	return db, nil
}

func DSN(
	account,
	user,
	password string,
	browserAuth bool,
	privateKeyPath,
	privateKey,
	oauthAccessToken,
	region,
	role string) (string, error) {

	// us-west-2 is their default region, but if you actually specify that it won't trigger their default code
	//  https://github.com/snowflakedb/gosnowflake/blob/52137ce8c32eaf93b0bd22fc5c7297beff339812/dsn.go#L61
	if region == "us-west-2" {
		region = ""
	}

	config := gosnowflake.Config{
		Account: account,
		User:    user,
		Region:  region,
		Role:    role,
	}

	if privateKeyPath != "" {
		privateKeyBytes, err := ReadPrivateKeyFile(privateKeyPath)
		if err != nil {
			return "", errors.Wrap(err, "Private Key file could not be read")
		}
		rsaPrivateKey, err := ParsePrivateKey(privateKeyBytes)
		if err != nil {
			return "", errors.Wrap(err, "Private Key could not be parsed")
		}
		config.PrivateKey = rsaPrivateKey
		config.Authenticator = gosnowflake.AuthTypeJwt
	} else if privateKey != "" {
		rsaPrivateKey, err := ParsePrivateKey([]byte(privateKey))
		if err != nil {
			return "", errors.Wrap(err, "Private Key could not be parsed")
		}
		config.PrivateKey = rsaPrivateKey
		config.Authenticator = gosnowflake.AuthTypeJwt
	} else if browserAuth {
		config.Authenticator = gosnowflake.AuthTypeExternalBrowser
	} else if oauthAccessToken != "" {
		config.Authenticator = gosnowflake.AuthTypeOAuth
		config.Token = oauthAccessToken
	} else if password != "" {
		config.Password = password
	} else {
		return "", errors.New("no authentication method provided")
	}

	return gosnowflake.DSN(&config)
}

func ReadPrivateKeyFile(privateKeyPath string) ([]byte, error) {
	expandedPrivateKeyPath, err := homedir.Expand(privateKeyPath)
	if err != nil {
		return nil, errors.Wrap(err, "Invalid Path to private key")
	}

	privateKeyBytes, err := ioutil.ReadFile(expandedPrivateKeyPath)
	if err != nil {
		return nil, errors.Wrap(err, "Could not read private key")
	}

	if len(privateKeyBytes) == 0 {
		return nil, errors.New("Private key is empty")
	}

	return privateKeyBytes, nil
}

func ParsePrivateKey(privateKeyBytes []byte) (*rsa.PrivateKey, error) {
	privateKey, err := ssh.ParseRawPrivateKey(privateKeyBytes)
	if err != nil {
		return nil, errors.Wrap(err, "Could not parse private key")
	}

	rsaPrivateKey, ok := privateKey.(*rsa.PrivateKey)
	if !ok {
		return nil, errors.New("privateKey not of type RSA")
	}
	return rsaPrivateKey, nil
}

type Result struct {
	AccessToken string `json:"access_token"`
	TokenType   string `json:"token_type"`
	ExpiresIn   int    `json:"expires_in"`
}

func GetOauthData(refreshToken, redirectUrl string) url.Values {
	data := url.Values{}
	data.Set("grant_type", "refresh_token")
	data.Set("refresh_token", refreshToken)
	data.Set("redirect_uri", redirectUrl)
	return data
}

func GetOauthRequest(dataContent io.Reader, endPoint, clientId, clientSecret string) (*http.Request, error) {
	request, err := http.NewRequest("POST", endPoint, dataContent)
	if err != nil {
		return nil, errors.Wrap(err, "Request to the endpoint could not be completed")
	}
	request.SetBasicAuth(clientId, clientSecret)
	request.Header.Set("Content-Type", "application/x-www-form-urlencoded;charset=UTF-8")
	return request, nil

}

func GetOauthAccessToken(
	endPoint,
	client_id,
	client_secret string,
	data url.Values) (string, error) {

	client := &http.Client{}
	request, err := GetOauthRequest(strings.NewReader(data.Encode()), endPoint, client_id, client_secret)
	if err != nil {
		return "", errors.Wrap(err, "Oauth request returned an error:")
	}

	var result Result

	response, err := client.Do(request)
	if err != nil {
		return "", errors.Wrap(err, "Response status returned an error:")
	}
	if response.StatusCode != 200 {
		return "", errors.New(fmt.Sprintf("Response status code: %s: %s", strconv.Itoa(response.StatusCode), http.StatusText(response.StatusCode)))
	}
	defer response.Body.Close()
	body, err := ioutil.ReadAll(response.Body)
	if err != nil {
		return "", errors.Wrap(err, "Response body was not able to be parsed")
	}
	err = json.Unmarshal(body, &result)
	if err != nil {
		return "", errors.Wrap(err, "Error parsing JSON from Snowflake")
	}
	return result.AccessToken, nil
}<|MERGE_RESOLUTION|>--- conflicted
+++ resolved
@@ -205,9 +205,6 @@
 		"snowflake_tables":                             datasources.Tables(),
 		"snowflake_views":                              datasources.Views(),
 		"snowflake_materialized_views":                 datasources.MaterializedViews(),
-<<<<<<< HEAD
-		"snowflake_row_access_policies":                datasources.RowAccessPolicies(),
-=======
 		"snowflake_stages":                             datasources.Stages(),
 		"snowflake_file_formats":                       datasources.FileFormats(),
 		"snowflake_sequences":                          datasources.Sequences(),
@@ -220,7 +217,7 @@
 		"snowflake_warehouses":                         datasources.Warehouses(),
 		"snowflake_resource_monitors":                  datasources.ResourceMonitors(),
 		"snowflake_storage_integrations":               datasources.StorageIntegrations(),
->>>>>>> 2a99ea97
+    "snowflake_row_access_policies":                datasources.RowAccessPolicies(),
 	}
 
 	return dataSources
