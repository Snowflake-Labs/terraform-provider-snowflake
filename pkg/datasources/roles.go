--- conflicted
+++ resolved
@@ -49,16 +49,10 @@
 
 func Roles() *schema.Resource {
 	return &schema.Resource{
-<<<<<<< HEAD
 		ReadContext:        TrackingReadWrapper(datasources.Roles, ReadRoles),
 		Schema:             rolesSchema,
-		Description:        "Datasource used to get details of filtered roles. Filtering is aligned with the current possibilities for [SHOW ROLES](https://docs.snowflake.com/en/sql-reference/sql/show-roles) query (`like` and `in_class` are all supported). The results of SHOW are encapsulated in one output collection.",
 		DeprecationMessage: "This resource is deprecated and will be removed in a future major version release. Please use snowflake_account_roles instead.",
-=======
-		ReadContext: TrackingReadWrapper(datasources.Roles, ReadRoles),
-		Schema:      rolesSchema,
-		Description: "Data source used to get details of filtered roles. Filtering is aligned with the current possibilities for [SHOW ROLES](https://docs.snowflake.com/en/sql-reference/sql/show-roles) query (`like` and `in_class` are all supported). The results of SHOW are encapsulated in one output collection.",
->>>>>>> 73b7e74b
+		Description:        "Data source used to get details of filtered roles. Filtering is aligned with the current possibilities for [SHOW ROLES](https://docs.snowflake.com/en/sql-reference/sql/show-roles) query (`like` and `in_class` are all supported). The results of SHOW are encapsulated in one output collection.",
 	}
 }
 
