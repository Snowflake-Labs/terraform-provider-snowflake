--- conflicted
+++ resolved
@@ -12,23 +12,9 @@
 	"github.com/stretchr/testify/require"
 )
 
-<<<<<<< HEAD
-func TestReadFileSkipPermissionsCheckFailsForFileThatIsTooBig(t *testing.T) {
-	exp := make([]byte, 11*1024*1024)
-	configPath := testhelpers.TestFile(t, "config", exp)
-
-	_, err := oswrapper.ReadFileSkipPermissionsCheck(configPath)
-	require.ErrorContains(t, err, fmt.Sprintf("config file %s is too big - maximum allowed size is 10MB", configPath))
-}
-
-func TestReadFileSkipPermissionsCheckWorksForFileWithTooWidePermissions(t *testing.T) {
-	exp := random.Bytes()
-	path := testhelpers.TestFileWithCustomPermissions(t, "config", exp, 0o755)
-	act, err := oswrapper.ReadFileSkipPermissionsCheck(path)
-=======
 func TestReadFileSafeFailsForFileThatIsTooBig(t *testing.T) {
-	exp := make([]byte, 11*1024*1024)
-	configPath := testhelpers.TestFile(t, "config", exp)
+	c := make([]byte, 11*1024*1024)
+	configPath := testhelpers.TestFile(t, "config", c)
 
 	_, err := oswrapper.ReadFileSafe(configPath, false)
 	require.ErrorContains(t, err, fmt.Sprintf("config file %s is too big - maximum allowed size is 10MB", configPath))
@@ -38,16 +24,11 @@
 	exp := random.Bytes()
 	path := testhelpers.TestFileWithCustomPermissions(t, "config", exp, 0o755)
 	act, err := oswrapper.ReadFileSafe(path, false)
->>>>>>> d6f794ce
 	require.NoError(t, err)
 	require.Equal(t, exp, act)
 }
 
-<<<<<<< HEAD
-func TestReadFileSafeFailsForFileThatIsTooBig(t *testing.T) {
-=======
 func TestReadFileSafeWithPermissionVerificationFailsForFileThatIsTooBig(t *testing.T) {
->>>>>>> d6f794ce
 	c := make([]byte, 11*1024*1024)
 	configPath := testhelpers.TestFile(t, "config", c)
 
@@ -87,11 +68,7 @@
 	for _, tt := range tests {
 		t.Run(fmt.Sprintf("reading file with too wide permissions %#o", tt.permissions), func(t *testing.T) {
 			path := testhelpers.TestFileWithCustomPermissions(t, "config", random.Bytes(), tt.permissions)
-<<<<<<< HEAD
-			_, err := oswrapper.ReadFileSafe(path)
-=======
 			_, err := oswrapper.ReadFileSafe(path, true)
->>>>>>> d6f794ce
 			require.ErrorContains(t, err, fmt.Sprintf("config file %s has unsafe permissions", path))
 		})
 	}
@@ -112,11 +89,7 @@
 	for _, tt := range tests {
 		t.Run(fmt.Sprintf("reading file with too restrictive permissions %#o", tt.permissions), func(t *testing.T) {
 			path := testhelpers.TestFileWithCustomPermissions(t, "config", random.Bytes(), tt.permissions)
-<<<<<<< HEAD
-			_, err := oswrapper.ReadFileSafe(path)
-=======
 			_, err := oswrapper.ReadFileSafe(path, true)
->>>>>>> d6f794ce
 			require.ErrorContains(t, err, fmt.Sprintf("open %s: permission denied", path))
 		})
 	}
@@ -138,11 +111,7 @@
 	for _, tt := range tests {
 		t.Run(fmt.Sprintf("reading file with correct permissions %#o", tt.permissions), func(t *testing.T) {
 			path := testhelpers.TestFileWithCustomPermissions(t, "config", random.Bytes(), tt.permissions)
-<<<<<<< HEAD
-			_, err := oswrapper.ReadFileSafe(path)
-=======
 			_, err := oswrapper.ReadFileSafe(path, true)
->>>>>>> d6f794ce
 			require.NoError(t, err)
 		})
 	}
@@ -168,7 +137,6 @@
 	require.Equal(t, os.Getenv(env), oswrapper.Getenv(env))
 }
 
-<<<<<<< HEAD
 func TestGetenvBool(t *testing.T) {
 	tests := []struct {
 		value    string
@@ -215,8 +183,6 @@
 	require.ErrorContains(t, err, "strconv.ParseBool: parsing \"invalid\": invalid syntax")
 }
 
-=======
->>>>>>> d6f794ce
 func TestLookupEnvOnSetVariable(t *testing.T) {
 	env := random.AlphaN(10)
 	t.Setenv(env, "test")
