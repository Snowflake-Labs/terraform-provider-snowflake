--- conflicted
+++ resolved
@@ -58,24 +58,7 @@
 	return readFile(path)
 }
 
-<<<<<<< HEAD
-// ReadFileSkipPermissionsCheck reads a file without checking its permissions.
-func ReadFileSkipPermissionsCheck(path string) ([]byte, error) {
-	if err := fileIsTooBig(path); err != nil {
-		return nil, err
-	}
-	return readFile(path)
-}
-
-func readFile(path string) ([]byte, error) {
-	log.Printf("[DEBUG] Reading the %s file", path)
-	return os.ReadFile(path)
-}
-
-func fileIsSafeToRead(path string) error {
-=======
 func fileIsSafeToRead(path string, verifyPermissions bool) error {
->>>>>>> d6f794ce
 	fileInfo, err := Stat(path)
 	if err != nil {
 		return fmt.Errorf("reading information about the config file: %w", err)
@@ -83,11 +66,7 @@
 	if fileInfo.Size() > maxFileSizeInMb*1024*1024 {
 		return fmt.Errorf("config file %s is too big - maximum allowed size is %dMB", path, maxFileSizeInMb)
 	}
-<<<<<<< HEAD
-	if !IsRunningOnWindows() {
-=======
 	if !IsRunningOnWindows() && verifyPermissions {
->>>>>>> d6f794ce
 		if !unixFilePermissionsAreStrict(fileInfo.Mode().Perm()) {
 			return fmt.Errorf("config file %s has unsafe permissions - %#o", path, fileInfo.Mode().Perm())
 		}
@@ -97,34 +76,15 @@
 	return nil
 }
 
-<<<<<<< HEAD
-func fileIsTooBig(path string) error {
-	fileInfo, err := Stat(path)
-	if err != nil {
-		return fmt.Errorf("reading information about the config file: %w", err)
-	}
-	if fileInfo.Size() > maxFileSizeInMb*1024*1024 {
-		return fmt.Errorf("config file %s is too big - maximum allowed size is %dMB", path, maxFileSizeInMb)
-	}
-	return nil
-=======
 func readFile(path string) ([]byte, error) {
 	log.Printf("[DEBUG] Reading the %s file", path)
 	return os.ReadFile(path)
->>>>>>> d6f794ce
 }
 
 func unixFilePermissionsAreStrict(perm fs.FileMode) bool {
 	log.Println("[DEBUG] Checking file permissions on a Unix system...")
-<<<<<<< HEAD
-	unsafeBits := os.FileMode(
-		0o070 | // group has any access
-			0o007, // others have any access
-	)
-=======
 	// group or others have any access
 	unsafeBits := os.FileMode(0o077)
->>>>>>> d6f794ce
 	return perm&unsafeBits == 0
 }
 
