package schemas

import (
	"strings"

	"github.com/Snowflake-Labs/terraform-provider-snowflake/pkg/sdk"
	"github.com/hashicorp/terraform-plugin-sdk/v2/helper/schema"
)

// ShowWarehouseParametersSchema contains all Snowflake parameters for the warehouses.
// TODO [SNOW-1473425]: descriptions (take from .Description; tool to validate changes later)
// TODO [SNOW-1473425]: should be generated later based on sdk.WarehouseParameters
var ShowWarehouseParametersSchema = map[string]*schema.Schema{
<<<<<<< HEAD
	"max_concurrency_level": {
		Type:     schema.TypeList,
		Computed: true,
		Elem: &schema.Resource{
			Schema: ShowParameterSchema,
		},
	},
	"statement_queued_timeout_in_seconds": {
		Type:     schema.TypeList,
		Computed: true,
		Elem: &schema.Resource{
			Schema: ShowParameterSchema,
		},
	},
	"statement_timeout_in_seconds": {
		Type:     schema.TypeList,
		Computed: true,
		Elem: &schema.Resource{
			Schema: ShowParameterSchema,
		},
	},
=======
	"max_concurrency_level":               ParameterSchema,
	"statement_queued_timeout_in_seconds": ParameterSchema,
	"statement_timeout_in_seconds":        ParameterSchema,
>>>>>>> 6ccac596
}

// TODO [SNOW-1473425]: validate all present?
func WarehouseParametersToSchema(parameters []*sdk.Parameter) map[string]any {
	warehouseParameters := make(map[string]any)
	for _, param := range parameters {
		parameterSchema := ParameterToSchema(param)
		switch key := strings.ToUpper(param.Key); key {
		case string(sdk.ObjectParameterMaxConcurrencyLevel),
			string(sdk.ObjectParameterStatementQueuedTimeoutInSeconds),
			string(sdk.ObjectParameterStatementTimeoutInSeconds):
			warehouseParameters[strings.ToLower(key)] = []map[string]any{parameterSchema}
		}
	}
	return warehouseParameters
}<|MERGE_RESOLUTION|>--- conflicted
+++ resolved
@@ -11,7 +11,6 @@
 // TODO [SNOW-1473425]: descriptions (take from .Description; tool to validate changes later)
 // TODO [SNOW-1473425]: should be generated later based on sdk.WarehouseParameters
 var ShowWarehouseParametersSchema = map[string]*schema.Schema{
-<<<<<<< HEAD
 	"max_concurrency_level": {
 		Type:     schema.TypeList,
 		Computed: true,
@@ -33,11 +32,9 @@
 			Schema: ShowParameterSchema,
 		},
 	},
-=======
-	"max_concurrency_level":               ParameterSchema,
-	"statement_queued_timeout_in_seconds": ParameterSchema,
-	"statement_timeout_in_seconds":        ParameterSchema,
->>>>>>> 6ccac596
+	//"max_concurrency_level":               ParameterSchema,
+	//"statement_queued_timeout_in_seconds": ParameterSchema,
+	//"statement_timeout_in_seconds":        ParameterSchema,
 }
 
 // TODO [SNOW-1473425]: validate all present?
