package helpers

import (
	"github.com/Snowflake-Labs/terraform-provider-snowflake/pkg/sdk"
)

type TestClient struct {
	context *TestClientContext

	Ids *IdsGenerator

<<<<<<< HEAD
	Account              *AccountClient
	Alert                *AlertClient
	ApiIntegration       *ApiIntegrationClient
	Application          *ApplicationClient
	ApplicationPackage   *ApplicationPackageClient
	AuthenticationPolicy *AuthenticationPolicyClient
	Context              *ContextClient
	CortexSearchService  *CortexSearchServiceClient
	CatalogIntegration   *CatalogIntegrationClient
	Database             *DatabaseClient
	DatabaseRole         *DatabaseRoleClient
	DynamicTable         *DynamicTableClient
	ExternalVolume       *ExternalVolumeClient
	FailoverGroup        *FailoverGroupClient
	FileFormat           *FileFormatClient
	MaskingPolicy        *MaskingPolicyClient
	MaterializedView     *MaterializedViewClient
	NetworkPolicy        *NetworkPolicyClient
	Parameter            *ParameterClient
	PasswordPolicy       *PasswordPolicyClient
	Pipe                 *PipeClient
	ResourceMonitor      *ResourceMonitorClient
	Role                 *RoleClient
	RowAccessPolicy      *RowAccessPolicyClient
	Schema               *SchemaClient
	SecurityIntegration  *SecurityIntegrationClient
	SessionPolicy        *SessionPolicyClient
	Share                *ShareClient
	Stage                *StageClient
	Table                *TableClient
	Tag                  *TagClient
	Task                 *TaskClient
	User                 *UserClient
	View                 *ViewClient
	Warehouse            *WarehouseClient
=======
	Account                      *AccountClient
	AggregationPolicy            *AggregationPolicyClient
	Alert                        *AlertClient
	ApiIntegration               *ApiIntegrationClient
	Application                  *ApplicationClient
	ApplicationPackage           *ApplicationPackageClient
	BcrBundles                   *BcrBundlesClient
	Context                      *ContextClient
	CortexSearchService          *CortexSearchServiceClient
	CatalogIntegration           *CatalogIntegrationClient
	Database                     *DatabaseClient
	DatabaseRole                 *DatabaseRoleClient
	DataMetricFunctionClient     *DataMetricFunctionClient
	DataMetricFunctionReferences *DataMetricFunctionReferencesClient
	DynamicTable                 *DynamicTableClient
	ExternalAccessIntegration    *ExternalAccessIntegrationClient
	ExternalFunction             *ExternalFunctionClient
	ExternalTable                *ExternalTableClient
	ExternalVolume               *ExternalVolumeClient
	FailoverGroup                *FailoverGroupClient
	FileFormat                   *FileFormatClient
	Function                     *FunctionClient
	Grant                        *GrantClient
	MaskingPolicy                *MaskingPolicyClient
	MaterializedView             *MaterializedViewClient
	NetworkPolicy                *NetworkPolicyClient
	NetworkRule                  *NetworkRuleClient
	Parameter                    *ParameterClient
	PasswordPolicy               *PasswordPolicyClient
	Pipe                         *PipeClient
	Procedure                    *ProcedureClient
	ProjectionPolicy             *ProjectionPolicyClient
	PolicyReferences             *PolicyReferencesClient
	ResourceMonitor              *ResourceMonitorClient
	Role                         *RoleClient
	RowAccessPolicy              *RowAccessPolicyClient
	Schema                       *SchemaClient
	SecurityIntegration          *SecurityIntegrationClient
	SessionPolicy                *SessionPolicyClient
	Share                        *ShareClient
	Stage                        *StageClient
	Streamlit                    *StreamlitClient
	Table                        *TableClient
	Tag                          *TagClient
	Task                         *TaskClient
	User                         *UserClient
	View                         *ViewClient
	Warehouse                    *WarehouseClient
>>>>>>> 6dd586bb
}

func NewTestClient(c *sdk.Client, database string, schema string, warehouse string, testObjectSuffix string) *TestClient {
	context := &TestClientContext{
		client:           c,
		database:         database,
		schema:           schema,
		warehouse:        warehouse,
		testObjectSuffix: testObjectSuffix,
	}
	idsGenerator := NewIdsGenerator(context)
	return &TestClient{
		context: context,

		Ids: idsGenerator,

<<<<<<< HEAD
		Account:               NewAccountClient(context),
		Alert:                 NewAlertClient(context, idsGenerator),
		ApiIntegration:        NewApiIntegrationClient(context, idsGenerator),
		Application:           NewApplicationClient(context, idsGenerator),
		ApplicationPackage:    NewApplicationPackageClient(context, idsGenerator),
		AuthenticationPolicy:  NewAuthenticationPolicyClient(context, idsGenerator),
		Context:               NewContextClient(context),
		CortexSearchService:   NewCortexSearchServiceClient(context, idsGenerator),
		CatalogIntegration:    NewCatalogIntegrationClient(context, idsGenerator),
		Database:              NewDatabaseClient(context, idsGenerator),
		DatabaseRole:          NewDatabaseRoleClient(context, idsGenerator),
		DynamicTable:          NewDynamicTableClient(context, idsGenerator),
		ExternalVolume:        NewExternalVolumeClient(context, idsGenerator),
		FailoverGroup:         NewFailoverGroupClient(context, idsGenerator),
		FileFormat:            NewFileFormatClient(context, idsGenerator),
		MaskingPolicy:         NewMaskingPolicyClient(context, idsGenerator),
		MaterializedView:      NewMaterializedViewClient(context, idsGenerator),
		NetworkPolicy:         NewNetworkPolicyClient(context, idsGenerator),
		Parameter:             NewParameterClient(context),
		PasswordPolicy:        NewPasswordPolicyClient(context, idsGenerator),
		Pipe:                  NewPipeClient(context, idsGenerator),
		ResourceMonitor:       NewResourceMonitorClient(context, idsGenerator),
		Role:                  NewRoleClient(context, idsGenerator),
		RowAccessPolicy:       NewRowAccessPolicyClient(context, idsGenerator),
		Schema:                NewSchemaClient(context, idsGenerator),
		SecurityIntegration:   NewSecurityIntegrationClient(context, idsGenerator),
		SessionPolicy:         NewSessionPolicyClient(context, idsGenerator),
		Share:                 NewShareClient(context, idsGenerator),
		Stage:                 NewStageClient(context, idsGenerator),
		Table:                 NewTableClient(context, idsGenerator),
		Tag:                   NewTagClient(context, idsGenerator),
		Task:                  NewTaskClient(context, idsGenerator),
		User:                  NewUserClient(context, idsGenerator),
		View:                  NewViewClient(context, idsGenerator),
		Warehouse:             NewWarehouseClient(context, idsGenerator),
=======
		Account:                      NewAccountClient(context),
		AggregationPolicy:            NewAggregationPolicyClient(context, idsGenerator),
		Alert:                        NewAlertClient(context, idsGenerator),
		ApiIntegration:               NewApiIntegrationClient(context, idsGenerator),
		Application:                  NewApplicationClient(context, idsGenerator),
		ApplicationPackage:           NewApplicationPackageClient(context, idsGenerator),
		BcrBundles:                   NewBcrBundlesClient(context),
		Context:                      NewContextClient(context),
		CortexSearchService:          NewCortexSearchServiceClient(context, idsGenerator),
		CatalogIntegration:           NewCatalogIntegrationClient(context, idsGenerator),
		Database:                     NewDatabaseClient(context, idsGenerator),
		DatabaseRole:                 NewDatabaseRoleClient(context, idsGenerator),
		DataMetricFunctionClient:     NewDataMetricFunctionClient(context, idsGenerator),
		DataMetricFunctionReferences: NewDataMetricFunctionReferencesClient(context),
		DynamicTable:                 NewDynamicTableClient(context, idsGenerator),
		ExternalAccessIntegration:    NewExternalAccessIntegrationClient(context, idsGenerator),
		ExternalFunction:             NewExternalFunctionClient(context, idsGenerator),
		ExternalTable:                NewExternalTableClient(context, idsGenerator),
		ExternalVolume:               NewExternalVolumeClient(context, idsGenerator),
		FailoverGroup:                NewFailoverGroupClient(context, idsGenerator),
		FileFormat:                   NewFileFormatClient(context, idsGenerator),
		Function:                     NewFunctionClient(context, idsGenerator),
		Grant:                        NewGrantClient(context, idsGenerator),
		MaskingPolicy:                NewMaskingPolicyClient(context, idsGenerator),
		MaterializedView:             NewMaterializedViewClient(context, idsGenerator),
		NetworkPolicy:                NewNetworkPolicyClient(context, idsGenerator),
		NetworkRule:                  NewNetworkRuleClient(context, idsGenerator),
		Parameter:                    NewParameterClient(context),
		PasswordPolicy:               NewPasswordPolicyClient(context, idsGenerator),
		Pipe:                         NewPipeClient(context, idsGenerator),
		Procedure:                    NewProcedureClient(context, idsGenerator),
		ProjectionPolicy:             NewProjectionPolicyClient(context, idsGenerator),
		PolicyReferences:             NewPolicyReferencesClient(context),
		ResourceMonitor:              NewResourceMonitorClient(context, idsGenerator),
		Role:                         NewRoleClient(context, idsGenerator),
		RowAccessPolicy:              NewRowAccessPolicyClient(context, idsGenerator),
		Schema:                       NewSchemaClient(context, idsGenerator),
		SecurityIntegration:          NewSecurityIntegrationClient(context, idsGenerator),
		SessionPolicy:                NewSessionPolicyClient(context, idsGenerator),
		Share:                        NewShareClient(context, idsGenerator),
		Streamlit:                    NewStreamlitClient(context, idsGenerator),
		Stage:                        NewStageClient(context, idsGenerator),
		Table:                        NewTableClient(context, idsGenerator),
		Tag:                          NewTagClient(context, idsGenerator),
		Task:                         NewTaskClient(context, idsGenerator),
		User:                         NewUserClient(context, idsGenerator),
		View:                         NewViewClient(context, idsGenerator),
		Warehouse:                    NewWarehouseClient(context, idsGenerator),
>>>>>>> 6dd586bb
	}
}

type TestClientContext struct {
	client           *sdk.Client
	database         string
	schema           string
	warehouse        string
	testObjectSuffix string
}

func (c *TestClient) GetAccountLocator() string {
	return c.context.client.GetAccountLocator()
}<|MERGE_RESOLUTION|>--- conflicted
+++ resolved
@@ -9,49 +9,13 @@
 
 	Ids *IdsGenerator
 
-<<<<<<< HEAD
-	Account              *AccountClient
-	Alert                *AlertClient
-	ApiIntegration       *ApiIntegrationClient
-	Application          *ApplicationClient
-	ApplicationPackage   *ApplicationPackageClient
-	AuthenticationPolicy *AuthenticationPolicyClient
-	Context              *ContextClient
-	CortexSearchService  *CortexSearchServiceClient
-	CatalogIntegration   *CatalogIntegrationClient
-	Database             *DatabaseClient
-	DatabaseRole         *DatabaseRoleClient
-	DynamicTable         *DynamicTableClient
-	ExternalVolume       *ExternalVolumeClient
-	FailoverGroup        *FailoverGroupClient
-	FileFormat           *FileFormatClient
-	MaskingPolicy        *MaskingPolicyClient
-	MaterializedView     *MaterializedViewClient
-	NetworkPolicy        *NetworkPolicyClient
-	Parameter            *ParameterClient
-	PasswordPolicy       *PasswordPolicyClient
-	Pipe                 *PipeClient
-	ResourceMonitor      *ResourceMonitorClient
-	Role                 *RoleClient
-	RowAccessPolicy      *RowAccessPolicyClient
-	Schema               *SchemaClient
-	SecurityIntegration  *SecurityIntegrationClient
-	SessionPolicy        *SessionPolicyClient
-	Share                *ShareClient
-	Stage                *StageClient
-	Table                *TableClient
-	Tag                  *TagClient
-	Task                 *TaskClient
-	User                 *UserClient
-	View                 *ViewClient
-	Warehouse            *WarehouseClient
-=======
 	Account                      *AccountClient
 	AggregationPolicy            *AggregationPolicyClient
 	Alert                        *AlertClient
 	ApiIntegration               *ApiIntegrationClient
 	Application                  *ApplicationClient
 	ApplicationPackage           *ApplicationPackageClient
+	AuthenticationPolicy *AuthenticationPolicyClient
 	BcrBundles                   *BcrBundlesClient
 	Context                      *ContextClient
 	CortexSearchService          *CortexSearchServiceClient
@@ -94,7 +58,6 @@
 	User                         *UserClient
 	View                         *ViewClient
 	Warehouse                    *WarehouseClient
->>>>>>> 6dd586bb
 }
 
 func NewTestClient(c *sdk.Client, database string, schema string, warehouse string, testObjectSuffix string) *TestClient {
@@ -111,49 +74,13 @@
 
 		Ids: idsGenerator,
 
-<<<<<<< HEAD
-		Account:               NewAccountClient(context),
-		Alert:                 NewAlertClient(context, idsGenerator),
-		ApiIntegration:        NewApiIntegrationClient(context, idsGenerator),
-		Application:           NewApplicationClient(context, idsGenerator),
-		ApplicationPackage:    NewApplicationPackageClient(context, idsGenerator),
-		AuthenticationPolicy:  NewAuthenticationPolicyClient(context, idsGenerator),
-		Context:               NewContextClient(context),
-		CortexSearchService:   NewCortexSearchServiceClient(context, idsGenerator),
-		CatalogIntegration:    NewCatalogIntegrationClient(context, idsGenerator),
-		Database:              NewDatabaseClient(context, idsGenerator),
-		DatabaseRole:          NewDatabaseRoleClient(context, idsGenerator),
-		DynamicTable:          NewDynamicTableClient(context, idsGenerator),
-		ExternalVolume:        NewExternalVolumeClient(context, idsGenerator),
-		FailoverGroup:         NewFailoverGroupClient(context, idsGenerator),
-		FileFormat:            NewFileFormatClient(context, idsGenerator),
-		MaskingPolicy:         NewMaskingPolicyClient(context, idsGenerator),
-		MaterializedView:      NewMaterializedViewClient(context, idsGenerator),
-		NetworkPolicy:         NewNetworkPolicyClient(context, idsGenerator),
-		Parameter:             NewParameterClient(context),
-		PasswordPolicy:        NewPasswordPolicyClient(context, idsGenerator),
-		Pipe:                  NewPipeClient(context, idsGenerator),
-		ResourceMonitor:       NewResourceMonitorClient(context, idsGenerator),
-		Role:                  NewRoleClient(context, idsGenerator),
-		RowAccessPolicy:       NewRowAccessPolicyClient(context, idsGenerator),
-		Schema:                NewSchemaClient(context, idsGenerator),
-		SecurityIntegration:   NewSecurityIntegrationClient(context, idsGenerator),
-		SessionPolicy:         NewSessionPolicyClient(context, idsGenerator),
-		Share:                 NewShareClient(context, idsGenerator),
-		Stage:                 NewStageClient(context, idsGenerator),
-		Table:                 NewTableClient(context, idsGenerator),
-		Tag:                   NewTagClient(context, idsGenerator),
-		Task:                  NewTaskClient(context, idsGenerator),
-		User:                  NewUserClient(context, idsGenerator),
-		View:                  NewViewClient(context, idsGenerator),
-		Warehouse:             NewWarehouseClient(context, idsGenerator),
-=======
 		Account:                      NewAccountClient(context),
 		AggregationPolicy:            NewAggregationPolicyClient(context, idsGenerator),
 		Alert:                        NewAlertClient(context, idsGenerator),
 		ApiIntegration:               NewApiIntegrationClient(context, idsGenerator),
 		Application:                  NewApplicationClient(context, idsGenerator),
 		ApplicationPackage:           NewApplicationPackageClient(context, idsGenerator),
+		AuthenticationPolicy:  NewAuthenticationPolicyClient(context, idsGenerator),
 		BcrBundles:                   NewBcrBundlesClient(context),
 		Context:                      NewContextClient(context),
 		CortexSearchService:          NewCortexSearchServiceClient(context, idsGenerator),
@@ -196,7 +123,6 @@
 		User:                         NewUserClient(context, idsGenerator),
 		View:                         NewViewClient(context, idsGenerator),
 		Warehouse:                    NewWarehouseClient(context, idsGenerator),
->>>>>>> 6dd586bb
 	}
 }
 
