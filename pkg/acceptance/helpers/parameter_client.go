package helpers

import (
	"context"
	"fmt"
	"testing"

	"github.com/Snowflake-Labs/terraform-provider-snowflake/pkg/internal/collections"

	"github.com/Snowflake-Labs/terraform-provider-snowflake/pkg/sdk"
	"github.com/stretchr/testify/require"
)

type ParameterClient struct {
	context *TestClientContext
}

func NewParameterClient(context *TestClientContext) *ParameterClient {
	return &ParameterClient{
		context: context,
	}
}

func (c *ParameterClient) client() sdk.Parameters {
	return c.context.client.Parameters
}

func (c *ParameterClient) ShowAccountParameters(t *testing.T) []*sdk.Parameter {
	t.Helper()
	params, err := c.client().ShowParameters(context.Background(), &sdk.ShowParametersOptions{
		In: &sdk.ParametersIn{
			Account: sdk.Bool(true),
		},
	})
	require.NoError(t, err)
	return params
}

func (c *ParameterClient) ShowDatabaseParameters(t *testing.T, id sdk.AccountObjectIdentifier) []*sdk.Parameter {
	t.Helper()
	params, err := c.client().ShowParameters(context.Background(), &sdk.ShowParametersOptions{
		In: &sdk.ParametersIn{
			Database: id,
		},
	})
	require.NoError(t, err)
	return params
}

func (c *ParameterClient) ShowWarehouseParameters(t *testing.T, id sdk.AccountObjectIdentifier) []*sdk.Parameter {
	t.Helper()
	params, err := c.client().ShowParameters(context.Background(), &sdk.ShowParametersOptions{
		In: &sdk.ParametersIn{
			Warehouse: id,
		},
	})
	require.NoError(t, err)
	return params
}

<<<<<<< HEAD
func (c *ParameterClient) ShowSchemaParameters(t *testing.T, id sdk.DatabaseObjectIdentifier) []*sdk.Parameter {
	t.Helper()
	params, err := c.client().ShowParameters(context.Background(), &sdk.ShowParametersOptions{
		In: &sdk.ParametersIn{
			Schema: id,
=======
func (c *ParameterClient) ShowUserParameters(t *testing.T, id sdk.AccountObjectIdentifier) []*sdk.Parameter {
	t.Helper()
	params, err := c.client().ShowParameters(context.Background(), &sdk.ShowParametersOptions{
		In: &sdk.ParametersIn{
			User: id,
>>>>>>> 1127bb3f
		},
	})
	require.NoError(t, err)
	return params
}

func (c *ParameterClient) UpdateAccountParameterTemporarily(t *testing.T, parameter sdk.AccountParameter, newValue string) func() {
	t.Helper()
	ctx := context.Background()

	param := c.ShowAccountParameter(t, parameter)
	oldValue := param.Value
	oldLevel := param.Level

	err := c.client().SetAccountParameter(ctx, parameter, newValue)
	require.NoError(t, err)

	return func() {
		if oldLevel == "" {
			c.UnsetAccountParameter(t, parameter)
		} else {
			err := c.client().SetAccountParameter(ctx, parameter, oldValue)
			require.NoError(t, err)
		}
	}
}

func (c *ParameterClient) ShowAccountParameter(t *testing.T, parameter sdk.AccountParameter) *sdk.Parameter {
	t.Helper()
	ctx := context.Background()

	param, err := c.client().ShowAccountParameter(ctx, parameter)
	require.NoError(t, err)

	return param
}

// TODO [SNOW-1473408]: add unset account parameter to sdk.Parameters
func (c *ParameterClient) UnsetAccountParameter(t *testing.T, parameter sdk.AccountParameter) {
	t.Helper()
	ctx := context.Background()

	_, err := c.context.client.ExecForTests(ctx, fmt.Sprintf("ALTER ACCOUNT UNSET %s", parameter))
	require.NoError(t, err)
}

func FindParameter[T ~string](t *testing.T, parameters []*sdk.Parameter, parameter T) *sdk.Parameter {
	t.Helper()
	param, err := collections.FindOne(parameters, func(p *sdk.Parameter) bool { return p.Key == string(parameter) })
	require.NoError(t, err)
	return *param
}<|MERGE_RESOLUTION|>--- conflicted
+++ resolved
@@ -58,19 +58,22 @@
 	return params
 }
 
-<<<<<<< HEAD
 func (c *ParameterClient) ShowSchemaParameters(t *testing.T, id sdk.DatabaseObjectIdentifier) []*sdk.Parameter {
 	t.Helper()
 	params, err := c.client().ShowParameters(context.Background(), &sdk.ShowParametersOptions{
 		In: &sdk.ParametersIn{
 			Schema: id,
-=======
+		},
+	})
+	require.NoError(t, err)
+	return params
+}
+
 func (c *ParameterClient) ShowUserParameters(t *testing.T, id sdk.AccountObjectIdentifier) []*sdk.Parameter {
 	t.Helper()
 	params, err := c.client().ShowParameters(context.Background(), &sdk.ShowParametersOptions{
 		In: &sdk.ParametersIn{
 			User: id,
->>>>>>> 1127bb3f
 		},
 	})
 	require.NoError(t, err)
