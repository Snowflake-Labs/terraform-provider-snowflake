# Better tests poc
This package contains a quick implementation of helpers that should allow us a quicker, more pleasant, and more readable implementation of tests, mainly the acceptance ones.
It contains the following packages:
<<<<<<< HEAD
- `assert` - all the assertions reside here. Also, the utilities to build assertions for new objects. All the current assertions are generated. The currently supported assertions are:
  - Snowflake object assertions (generated in subpackage `objectassert`)
  - Snowflake object parameters assertions (generated in subpackage `objectparametersassert`)
  - resource assertions (generated in subpackage `resourceassert`)
  - resource parameters assertions (generated in subpackage `resourceparametersassert`)
  - show output assertions (generated in subpackage `resourceshowoutputassert`)

- `config` - the new `ResourceModel` abstraction resides here. It provides models for objects and the builder methods allowing better config preparation in the acceptance tests.
It aims to be more readable than using `Config:` with hardcoded string or `ConfigFile:` for file that is not directly reachable from the test body. Also, it should be easier to reuse the models and prepare convenience extension methods. The models are already generated.

## How it works
### Adding new resource assertions
Resource assertions can be generated automatically. For object `abc` do the following:
- add object you want to generate to `allStructs` slice in the `assert/resourceassert/gen/resource_schema_def.go`
- to add custom (not generated assertions) create file `abc_resource_ext.go` in the `assert/resourceassert` package. Example would be:
```go
func (w *WarehouseResourceAssert) HasDefaultMaxConcurrencyLevel() *WarehouseResourceAssert {
    w.AddAssertion(assert.ValueSet("max_concurrency_level", "8"))
    return w
}
```

### Adding new resource show output assertions
Resource show output assertions can be generated automatically. For object `abc` do the following:
- add object you want to generate to `allResourceSchemaDefs` slice in the `assert/objectassert/gen/sdk_object_def.go`
- to add custom (not generated assertions) create file `abc_show_output_ext.go` in the `assert/resourceshowoutputassert` package. Example would be:
```go
func (u *UserShowOutputAssert) HasNameAndLoginName(expected string) *UserShowOutputAssert {
	return u.
		HasName(expected).
		HasLoginName(expected)
}
```

### Adding new resource parameters assertions
Resource parameters assertions can be generated automatically. For object `abc` do the following:
- add object you want to generate to `allObjectsParameters` slice in the `assert/objectparametersassert/gen/object_parameters_def.go`
- to add custom (not generated assertions) create file `warehouse_resource_parameters_ext.go` in the `assert/resourceparametersassert` package. Example would be:
```go
func (w *WarehouseResourceParametersAssert) HasDefaultMaxConcurrencyLevel() *WarehouseResourceParametersAssert {
	return w.
		HasMaxConcurrencyLevel(8).
		HasMaxConcurrencyLevelLevel("")
}
```

### Adding new Snowflake object assertions
Snowflake object assertions can be generated automatically. For object `abc` do the following:
- add object you want to generate to `allStructs` slice in the `assert/objectassert/gen/main/main.go`
- to add custom (not generated assertions) create file `abc_snowflake_ext.go` in the `objectassert` package. Example would be:
```go
func (w *WarehouseAssert) HasStateOneOf(expected ...sdk.WarehouseState) *WarehouseAssert {
    w.assertions = append(w.assertions, func(t *testing.T, o *sdk.Warehouse) error {
        t.Helper()
        if !slices.Contains(expected, o.State) {
            return fmt.Errorf("expected state one of: %v; got: %v", expected, string(o.State))
        }
        return nil
    })
    return w
}
```

### Adding new Snowflake object parameters assertions
Snowflake object parameters assertions can be generated automatically. For object `abc` do the following:
- add object you want to generate to `allObjectsParameters` slice in the `assert/objectparametersassert/gen/main/main.go`
- make sure that test helper method `acc.TestClient().Parameter.ShowAbcParameters` exists in `/pkg/acceptance/helpers/parameter_client.go`
- to add custom (not generated) assertions create file `abc_parameters_snowflake_ext.go` in the `objectparametersassert` package. Example would be:
```go
func (w *WarehouseParametersAssert) HasDefaultMaxConcurrencyLevel() *WarehouseParametersAssert {
    return w.
        HasMaxConcurrencyLevel(8).
        HasMaxConcurrencyLevelLevel("")
}
```

### Adding new models
Resource config model builders can be generated automatically. For object `abc` do the following:
- add object you want to generate to `allResourceSchemaDefs` slice in the `assert/resourceassert/gen/resource_schema_def.go`
- to add custom (not generated) config builder methods create file `warehouse_model_ext` in the `config/model` package. Example would be:
```go
func BasicWarehouseModel(
	name string,
	comment string,
) *WarehouseModel {
	return WarehouseWithDefaultMeta(name).WithComment(comment)
}

func (w *WarehouseModel) WithWarehouseSizeEnum(warehouseSize sdk.WarehouseSize) *WarehouseModel {
	return w.WithWarehouseSize(string(warehouseSize))
}
```

### Running the generators
Each of the above assertion types/config models has its own generator and cleanup entry in our Makefile.
You can generate config models with:
```shell
  make clean-resource-model-builder generate-resource-model-builder
```

You can use cli flags:
```shell
  make clean-resource-model-builder generate-resource-model-builder SF_TF_GENERATOR_ARGS='--dry-run --verbose'
```
=======
- `assert` - all the assertions reside here. Also, the utilities to build assertions for new objects. All the assertions will be ultimately generated; the ones presented in this folder were manually created. The currently supported assertions are:
  - resource assertions (currently, created manually)
  - show output assertions (currently, created manually)
  - resource parameters assertions (currently, created manually)
  - Snowflake object assertions (generated in subpackage `objectassert`)
  - Snowflake object parameters assertions (generated in subpackage `objectparametersassert`)

- `config` - the new ResourceModel abstraction resides here. It provides models for objects and the builder methods allowing better config preparation in the acceptance tests.
It aims to be more readable than using `Config:` with hardcoded string or `ConfigFile:` for file that is not directly reachable from the test body. Also, it should be easier to reuse the models and prepare convenience extension methods.
All the models will be ultimately generated; the ones presented for warehouse were manually created.
>>>>>>> 1582a9fe

To clean/generate all from this package run
```shell
  make clean-all-assertions-and-config-models generate-all-assertions-and-config-models
```

### Example usage in practice
You can check the current example usage in `TestAcc_Warehouse_BasicFlows` and the `create: complete` inside `TestInt_Warehouses`. To see the output after invalid assertions:
- add the following to the first step of `TestAcc_Warehouse_BasicFlows`
```go
    // bad checks below
    resourceassert.WarehouseResource(t, "snowflake_warehouse.w").
        HasWarehouseTypeString(string(sdk.WarehouseTypeSnowparkOptimized)).
        HasWarehouseSizeString(string(sdk.WarehouseSizeMedium)),
    resourceshowoutputassert.WarehouseShowOutput(t, "snowflake_warehouse.w").
        HasType(sdk.WarehouseTypeSnowparkOptimized),
    resourceparametersassert.WarehouseResourceParameters(t, "snowflake_warehouse.w").
        HasMaxConcurrencyLevel(16).
        HasMaxConcurrencyLevelLevel(sdk.ParameterTypeWarehouse),
    objectassert.Warehouse(t, warehouseId).
        HasName("bad name").
        HasState(sdk.WarehouseStateSuspended).
        HasType(sdk.WarehouseTypeSnowparkOptimized).
        HasSize(sdk.WarehouseSizeMedium).
        HasMaxClusterCount(12).
        HasMinClusterCount(13).
        HasScalingPolicy(sdk.ScalingPolicyEconomy).
        HasAutoSuspend(123).
        HasAutoResume(false).
        HasResourceMonitor(sdk.NewAccountObjectIdentifier("some-id")).
        HasComment("bad comment").
        HasEnableQueryAcceleration(true).
        HasQueryAccelerationMaxScaleFactor(12),
    objectparametersassert.WarehouseParameters(t, warehouseId).
        HasMaxConcurrencyLevel(16),
    assert.Check(resource.TestCheckResourceAttr("snowflake_warehouse.w", "warehouse_type", string(sdk.WarehouseTypeSnowparkOptimized))),
```
it will result in:
```
    warehouse_acceptance_test.go:51: Step 1/8 error: Check failed: check 7/12 error:
        snowflake_warehouse.w resource assertion [1/2]: failed with error: Attribute 'warehouse_type' not found
        snowflake_warehouse.w resource assertion [2/2]: failed with error: Attribute 'warehouse_size' not found
        check 8/12 error:
        snowflake_warehouse.w show_output assertion [2/2]: failed with error: Attribute 'show_output.0.type' expected "SNOWPARK-OPTIMIZED", got "STANDARD"
        check 9/12 error:
        snowflake_warehouse.w parameters assertion [2/3]: failed with error: Attribute 'parameters.0.max_concurrency_level.0.value' expected "16", got "8"
        snowflake_warehouse.w parameters assertion [3/3]: failed with error: Attribute 'parameters.0.max_concurrency_level.0.level' expected "WAREHOUSE", got ""
        check 10/12 error:
        object WAREHOUSE["XHZJCKAT_35D0BCC1_7797_974E_ACAF_C622C56FA2D2"] assertion [1/13]: failed with error: expected name: bad name; got: XHZJCKAT_35D0BCC1_7797_974E_ACAF_C622C56FA2D2
        object WAREHOUSE["XHZJCKAT_35D0BCC1_7797_974E_ACAF_C622C56FA2D2"] assertion [2/13]: failed with error: expected state: SUSPENDED; got: STARTED
        object WAREHOUSE["XHZJCKAT_35D0BCC1_7797_974E_ACAF_C622C56FA2D2"] assertion [3/13]: failed with error: expected type: SNOWPARK-OPTIMIZED; got: STANDARD
        object WAREHOUSE["XHZJCKAT_35D0BCC1_7797_974E_ACAF_C622C56FA2D2"] assertion [4/13]: failed with error: expected size: MEDIUM; got: XSMALL
        object WAREHOUSE["XHZJCKAT_35D0BCC1_7797_974E_ACAF_C622C56FA2D2"] assertion [5/13]: failed with error: expected max cluster count: 12; got: 1
        object WAREHOUSE["XHZJCKAT_35D0BCC1_7797_974E_ACAF_C622C56FA2D2"] assertion [6/13]: failed with error: expected min cluster count: 13; got: 1
        object WAREHOUSE["XHZJCKAT_35D0BCC1_7797_974E_ACAF_C622C56FA2D2"] assertion [7/13]: failed with error: expected scaling policy: ECONOMY; got: STANDARD
        object WAREHOUSE["XHZJCKAT_35D0BCC1_7797_974E_ACAF_C622C56FA2D2"] assertion [8/13]: failed with error: expected auto suspend: 123; got: 600
        object WAREHOUSE["XHZJCKAT_35D0BCC1_7797_974E_ACAF_C622C56FA2D2"] assertion [9/13]: failed with error: expected auto resume: false; got: true
        object WAREHOUSE["XHZJCKAT_35D0BCC1_7797_974E_ACAF_C622C56FA2D2"] assertion [10/13]: failed with error: expected resource monitor: some-id; got: 
        object WAREHOUSE["XHZJCKAT_35D0BCC1_7797_974E_ACAF_C622C56FA2D2"] assertion [11/13]: failed with error: expected comment: bad comment; got: Who does encouraging eagerly annoying dream several their scold straightaway.
        object WAREHOUSE["XHZJCKAT_35D0BCC1_7797_974E_ACAF_C622C56FA2D2"] assertion [12/13]: failed with error: expected enable query acceleration: true; got: false
        object WAREHOUSE["XHZJCKAT_35D0BCC1_7797_974E_ACAF_C622C56FA2D2"] assertion [13/13]: failed with error: expected query acceleration max scale factor: 12; got: 8
        check 11/12 error:
        parameter assertion for WAREHOUSE["XHZJCKAT_35D0BCC1_7797_974E_ACAF_C622C56FA2D2"][MAX_CONCURRENCY_LEVEL][1/1] failed: expected value 16, got 8
        check 12/12 error:
        snowflake_warehouse.w: Attribute 'warehouse_type' not found
```

- add the following to the second step of `TestAcc_Warehouse_BasicFlows`
```go
    // bad checks below
    assert.CheckImport(importchecks.TestCheckResourceAttrInstanceState(warehouseId.Name(), "bad name", name)),
    resourceassert.ImportedWarehouseResource(t, warehouseId.Name()).
        HasNameString("bad name").
        HasWarehouseTypeString(string(sdk.WarehouseTypeSnowparkOptimized)).
        HasWarehouseSizeString(string(sdk.WarehouseSizeMedium)).
        HasMaxClusterCountString("2").
        HasMinClusterCountString("3").
        HasScalingPolicyString(string(sdk.ScalingPolicyEconomy)).
        HasAutoSuspendString("123").
        HasAutoResumeString("false").
        HasResourceMonitorString("abc").
        HasCommentString("bad comment").
        HasEnableQueryAccelerationString("true").
        HasQueryAccelerationMaxScaleFactorString("16"),
    resourceparametersassert.ImportedWarehouseResourceParameters(t, warehouseId.Name()).
        HasMaxConcurrencyLevel(1).
        HasMaxConcurrencyLevelLevel(sdk.ParameterTypeWarehouse).
        HasStatementQueuedTimeoutInSeconds(23).
        HasStatementQueuedTimeoutInSecondsLevel(sdk.ParameterTypeWarehouse).
        HasStatementTimeoutInSeconds(1232).
        HasStatementTimeoutInSecondsLevel(sdk.ParameterTypeWarehouse),
    objectassert.Warehouse(t, warehouseId).
        HasName("bad name").
        HasState(sdk.WarehouseStateSuspended).
        HasType(sdk.WarehouseTypeSnowparkOptimized).
        HasSize(sdk.WarehouseSizeMedium).
        HasMaxClusterCount(12).
        HasMinClusterCount(13).
        HasScalingPolicy(sdk.ScalingPolicyEconomy).
        HasAutoSuspend(123).
        HasAutoResume(false).
        HasResourceMonitor(sdk.NewAccountObjectIdentifier("some-id")).
        HasComment("bad comment").
        HasEnableQueryAcceleration(true).
        HasQueryAccelerationMaxScaleFactor(12),
    objectparametersassert.WarehouseParameters(t, warehouseId).
        HasMaxConcurrencyLevel(1),
```
it will result in:
```
    warehouse_acceptance_test.go:51: check 7/11 error:
        attribute bad name not found in instance state
        check 8/11 error:
        WBJKHLAT_2E52D1E6_D23D_33A0_F568_4EBDBE083B65 imported resource assertion [1/12]: failed with error: expected: bad name, got: WBJKHLAT_2E52D1E6_D23D_33A0_F568_4EBDBE083B65
        WBJKHLAT_2E52D1E6_D23D_33A0_F568_4EBDBE083B65 imported resource assertion [2/12]: failed with error: expected: SNOWPARK-OPTIMIZED, got: STANDARD
        WBJKHLAT_2E52D1E6_D23D_33A0_F568_4EBDBE083B65 imported resource assertion [3/12]: failed with error: expected: MEDIUM, got: XSMALL
        WBJKHLAT_2E52D1E6_D23D_33A0_F568_4EBDBE083B65 imported resource assertion [4/12]: failed with error: expected: 2, got: 1
        WBJKHLAT_2E52D1E6_D23D_33A0_F568_4EBDBE083B65 imported resource assertion [5/12]: failed with error: expected: 3, got: 1
        WBJKHLAT_2E52D1E6_D23D_33A0_F568_4EBDBE083B65 imported resource assertion [6/12]: failed with error: expected: ECONOMY, got: STANDARD
        WBJKHLAT_2E52D1E6_D23D_33A0_F568_4EBDBE083B65 imported resource assertion [7/12]: failed with error: expected: 123, got: 600
        WBJKHLAT_2E52D1E6_D23D_33A0_F568_4EBDBE083B65 imported resource assertion [8/12]: failed with error: expected: false, got: true
        WBJKHLAT_2E52D1E6_D23D_33A0_F568_4EBDBE083B65 imported resource assertion [9/12]: failed with error: expected: abc, got: 
        WBJKHLAT_2E52D1E6_D23D_33A0_F568_4EBDBE083B65 imported resource assertion [10/12]: failed with error: expected: bad comment, got: Promise my huh off certain you bravery dynasty with Roman.
        WBJKHLAT_2E52D1E6_D23D_33A0_F568_4EBDBE083B65 imported resource assertion [11/12]: failed with error: expected: true, got: false
        WBJKHLAT_2E52D1E6_D23D_33A0_F568_4EBDBE083B65 imported resource assertion [12/12]: failed with error: expected: 16, got: 8
        check 9/11 error:
        WBJKHLAT_2E52D1E6_D23D_33A0_F568_4EBDBE083B65 imported parameters assertion [2/7]: failed with error: expected: 1, got: 8
        WBJKHLAT_2E52D1E6_D23D_33A0_F568_4EBDBE083B65 imported parameters assertion [3/7]: failed with error: expected: WAREHOUSE, got: 
        WBJKHLAT_2E52D1E6_D23D_33A0_F568_4EBDBE083B65 imported parameters assertion [4/7]: failed with error: expected: 23, got: 0
        WBJKHLAT_2E52D1E6_D23D_33A0_F568_4EBDBE083B65 imported parameters assertion [5/7]: failed with error: expected: WAREHOUSE, got: 
        WBJKHLAT_2E52D1E6_D23D_33A0_F568_4EBDBE083B65 imported parameters assertion [6/7]: failed with error: expected: 1232, got: 172800
        WBJKHLAT_2E52D1E6_D23D_33A0_F568_4EBDBE083B65 imported parameters assertion [7/7]: failed with error: expected: WAREHOUSE, got: 
        check 10/11 error:
        object WAREHOUSE["WBJKHLAT_2E52D1E6_D23D_33A0_F568_4EBDBE083B65"] assertion [1/13]: failed with error: expected name: bad name; got: WBJKHLAT_2E52D1E6_D23D_33A0_F568_4EBDBE083B65
        object WAREHOUSE["WBJKHLAT_2E52D1E6_D23D_33A0_F568_4EBDBE083B65"] assertion [2/13]: failed with error: expected state: SUSPENDED; got: STARTED
        object WAREHOUSE["WBJKHLAT_2E52D1E6_D23D_33A0_F568_4EBDBE083B65"] assertion [3/13]: failed with error: expected type: SNOWPARK-OPTIMIZED; got: STANDARD
        object WAREHOUSE["WBJKHLAT_2E52D1E6_D23D_33A0_F568_4EBDBE083B65"] assertion [4/13]: failed with error: expected size: MEDIUM; got: XSMALL
        object WAREHOUSE["WBJKHLAT_2E52D1E6_D23D_33A0_F568_4EBDBE083B65"] assertion [5/13]: failed with error: expected max cluster count: 12; got: 1
        object WAREHOUSE["WBJKHLAT_2E52D1E6_D23D_33A0_F568_4EBDBE083B65"] assertion [6/13]: failed with error: expected min cluster count: 13; got: 1
        object WAREHOUSE["WBJKHLAT_2E52D1E6_D23D_33A0_F568_4EBDBE083B65"] assertion [7/13]: failed with error: expected scaling policy: ECONOMY; got: STANDARD
        object WAREHOUSE["WBJKHLAT_2E52D1E6_D23D_33A0_F568_4EBDBE083B65"] assertion [8/13]: failed with error: expected auto suspend: 123; got: 600
        object WAREHOUSE["WBJKHLAT_2E52D1E6_D23D_33A0_F568_4EBDBE083B65"] assertion [9/13]: failed with error: expected auto resume: false; got: true
        object WAREHOUSE["WBJKHLAT_2E52D1E6_D23D_33A0_F568_4EBDBE083B65"] assertion [10/13]: failed with error: expected resource monitor: some-id; got: 
        object WAREHOUSE["WBJKHLAT_2E52D1E6_D23D_33A0_F568_4EBDBE083B65"] assertion [11/13]: failed with error: expected comment: bad comment; got: Promise my huh off certain you bravery dynasty with Roman.
        object WAREHOUSE["WBJKHLAT_2E52D1E6_D23D_33A0_F568_4EBDBE083B65"] assertion [12/13]: failed with error: expected enable query acceleration: true; got: false
        object WAREHOUSE["WBJKHLAT_2E52D1E6_D23D_33A0_F568_4EBDBE083B65"] assertion [13/13]: failed with error: expected query acceleration max scale factor: 12; got: 8
        check 11/11 error:
        parameter assertion for WAREHOUSE["WBJKHLAT_2E52D1E6_D23D_33A0_F568_4EBDBE083B65"][MAX_CONCURRENCY_LEVEL][1/1] failed: expected value 1, got 8
```

- add the following to the `create: complete` in `TestInt_Warehouses`:
```go
    // to show errors
    warehouseAssertionsBad := objectassert.Warehouse(t, id).
        HasName("bad name").
        HasState(sdk.WarehouseStateSuspended).
        HasType(sdk.WarehouseTypeSnowparkOptimized).
        HasSize(sdk.WarehouseSizeMedium).
        HasMaxClusterCount(12).
        HasMinClusterCount(13).
        HasScalingPolicy(sdk.ScalingPolicyStandard).
        HasAutoSuspend(123).
        HasAutoResume(false).
        HasResourceMonitor(sdk.NewAccountObjectIdentifier("some-id")).
        HasComment("bad comment").
        HasEnableQueryAcceleration(false).
        HasQueryAccelerationMaxScaleFactor(12)
    assertions.AssertThatObject(t, warehouseAssertionsBad)
```
it will result in:
```
    commons.go:101: 
        	Error Trace:	/Users/asawicki/Projects/terraform-provider-snowflake/pkg/sdk/testint/warehouses_integration_test.go:149
        	Error:      	Received unexpected error:
        	            	object WAREHOUSE["VKSENEIT_535F314F_6549_348F_370E_AB430EE4BC7B"] assertion [1/13]: failed with error: expected name: bad name; got: VKSENEIT_535F314F_6549_348F_370E_AB430EE4BC7B
        	            	object WAREHOUSE["VKSENEIT_535F314F_6549_348F_370E_AB430EE4BC7B"] assertion [2/13]: failed with error: expected state: SUSPENDED; got: STARTED
        	            	object WAREHOUSE["VKSENEIT_535F314F_6549_348F_370E_AB430EE4BC7B"] assertion [3/13]: failed with error: expected type: SNOWPARK-OPTIMIZED; got: STANDARD
        	            	object WAREHOUSE["VKSENEIT_535F314F_6549_348F_370E_AB430EE4BC7B"] assertion [4/13]: failed with error: expected size: MEDIUM; got: SMALL
        	            	object WAREHOUSE["VKSENEIT_535F314F_6549_348F_370E_AB430EE4BC7B"] assertion [5/13]: failed with error: expected max cluster count: 12; got: 8
        	            	object WAREHOUSE["VKSENEIT_535F314F_6549_348F_370E_AB430EE4BC7B"] assertion [6/13]: failed with error: expected min cluster count: 13; got: 2
        	            	object WAREHOUSE["VKSENEIT_535F314F_6549_348F_370E_AB430EE4BC7B"] assertion [7/13]: failed with error: expected type: STANDARD; got: ECONOMY
        	            	object WAREHOUSE["VKSENEIT_535F314F_6549_348F_370E_AB430EE4BC7B"] assertion [8/13]: failed with error: expected auto suspend: 123; got: 1000
        	            	object WAREHOUSE["VKSENEIT_535F314F_6549_348F_370E_AB430EE4BC7B"] assertion [9/13]: failed with error: expected auto resume: false; got: true
        	            	object WAREHOUSE["VKSENEIT_535F314F_6549_348F_370E_AB430EE4BC7B"] assertion [10/13]: failed with error: expected resource monitor: some-id; got: OOUJMDIT_535F314F_6549_348F_370E_AB430EE4BC7B
        	            	object WAREHOUSE["VKSENEIT_535F314F_6549_348F_370E_AB430EE4BC7B"] assertion [11/13]: failed with error: expected comment: bad comment; got: comment
        	            	object WAREHOUSE["VKSENEIT_535F314F_6549_348F_370E_AB430EE4BC7B"] assertion [12/13]: failed with error: expected enable query acceleration: false; got: true
        	            	object WAREHOUSE["VKSENEIT_535F314F_6549_348F_370E_AB430EE4BC7B"] assertion [13/13]: failed with error: expected query acceleration max scale factor: 12; got: 90
        	Test:       	TestInt_Warehouses/create:_complete
```

<<<<<<< HEAD
## Known limitations/planned improvements
=======
## Adding new resource assertions
For object `abc` create the following files with the described content in the `assert` package:
- `abc_resource.go`
```go
type AbcResourceAssert struct {
    *ResourceAssert
}

func AbcResource(t *testing.T, name string) *AbcResourceAssert {
    t.Helper()

    return &AbcResourceAssert{
        ResourceAssert: NewResourceAssert(name, "resource"),
    }
}

func ImportedAbcResource(t *testing.T, id string) *AbcResourceAssert {
    t.Helper()

    return &AbcResourceAssert{
        ResourceAssert: NewImportedResourceAssert(id, "imported resource"),
    }
}
```
Two methods for each parameter (let's say parameter name is xyz):
```go
func (w *AbcResourceAssert) HasXyz(expected string) *AbcResourceAssert {
    w.assertions = append(w.assertions, valueSet("xyz", expected))
    return w
}

func (w *AbcResourceAssert) HasNoXyz() *AbcResourceAssert {
    w.assertions = append(w.assertions, valueNotSet("xyz"))
    return w
}
```

- `abc_show_output.go`
```go
type AbcShowOutputAssert struct {
    *ResourceAssert
}

func AbcShowOutput(t *testing.T, name string) *AbcShowOutputAssert {
    t.Helper()
    w := AbcShowOutputAssert{
        NewResourceAssert(name, "show_output"),
    }
    w.assertions = append(w.assertions, valueSet("show_output.#", "1"))
    return &w
}

func ImportedAbcShowOutput(t *testing.T, id string) *AbcShowOutputAssert {
    t.Helper()
    w := AbcShowOutputAssert{
        NewImportedResourceAssert(id, "show_output"),
    }
    w.assertions = append(w.assertions, valueSet("show_output.#", "1"))
    return &w
}
```

A method for each parameter (let's say parameter name is xyz):
```go
func (w *AbcShowOutputAssert) HasXyz(expected string) *AbcShowOutputAssert {
    w.assertions = append(w.assertions, showOutputValueSet("xyz", string(expected)))
    return w
}
```

- `abc_parameters.go`
```go
type AbcParametersAssert struct {
    *ResourceAssert
}

func AbcParameters(t *testing.T, name string) *AbcParametersAssert {
    t.Helper()
    w := AbcParametersAssert{
        NewResourceAssert(name, "parameters"),
    }
    w.assertions = append(w.assertions, valueSet("parameters.#", "1"))
    return &w
}

func ImportedAbcParameters(t *testing.T, id string) *AbcParametersAssert {
    t.Helper()
    w := AbcParametersAssert{
        NewImportedResourceAssert(id, "imported parameters"),
    }
    w.assertions = append(w.assertions, valueSet("parameters.#", "1"))
    return &w
}
```
Two methods for each parameter (let's say parameter name is xyz):
```go
func (w *AbcParametersAssert) HasXyz(expected int) *AbcParametersAssert {
    w.assertions = append(w.assertions, parameterValueSet("xyz", strconv.Itoa(expected)))
    return w
}

func (w *AbcParametersAssert) HasXyzLevel(expected sdk.ParameterType) *AbcParametersAssert {
    w.assertions = append(w.assertions, parameterLevelSet("xyz", string(expected)))
    return w
}
```
- extensions should be put in `abc_resource_ext.go`, `abc_show_output_ext.go`, or `abc_parameters_ext.go`. We can put here the named aggregations of other assertions. It allows us extendability. Later, we may choose to generate some of these methods too. Currently, the split will help when we start the generation of aforementioned methods. Current examples for extension could be:
```go
func (w *WarehouseResourceAssert) HasDefaultMaxConcurrencyLevel() *WarehouseResourceAssert {
    w.assertions = append(w.assertions, valueSet("max_concurrency_level", "8"))
    return w
}

func (w *WarehouseResourceAssert) HasDefaultStatementQueuedTimeoutInSeconds() *WarehouseResourceAssert {
    w.assertions = append(w.assertions, valueSet("statement_queued_timeout_in_seconds", "0"))
    return w
}

func (w *WarehouseResourceAssert) HasDefaultStatementTimeoutInSeconds() *WarehouseResourceAssert {
    w.assertions = append(w.assertions, valueSet("statement_timeout_in_seconds", "172800"))
    return w
}

func (w *WarehouseResourceAssert) HasAllDefault() *WarehouseResourceAssert {
    return w.HasDefaultMaxConcurrencyLevel().
        HasNoType().
        HasNoSize().
        HasNoMaxClusterCount().
        HasNoMinClusterCount().
        HasNoScalingPolicy().
        HasAutoSuspend(r.IntDefaultString).
        HasAutoResume(r.BooleanDefault).
        HasNoInitiallySuspended().
        HasNoResourceMonitor().
        HasEnableQueryAcceleration(r.BooleanDefault).
        HasQueryAccelerationMaxScaleFactor(r.IntDefaultString).
        HasDefaultMaxConcurrencyLevel().
        HasDefaultStatementQueuedTimeoutInSeconds().
        HasDefaultStatementTimeoutInSeconds()
}

func (w *WarehouseParametersAssert) HasDefaultMaxConcurrencyLevel() *WarehouseParametersAssert {
    return w.
        HasMaxConcurrencyLevel(8).
        HasMaxConcurrencyLevelLevel("")
}

func (w *WarehouseParametersAssert) HasDefaultStatementQueuedTimeoutInSeconds() *WarehouseParametersAssert {
    return w.
        HasStatementQueuedTimeoutInSeconds(0).
        HasStatementQueuedTimeoutInSecondsLevel("")
}

func (w *WarehouseParametersAssert) HasDefaultStatementTimeoutInSeconds() *WarehouseParametersAssert {
    return w.
        HasStatementTimeoutInSeconds(172800).
        HasStatementTimeoutInSecondsLevel("")
}
```

## Adding new Snowflake object assertions
Snowflake object assertions can be generated automatically. For object `abc` do the following:
- add object you want to generate to `allStructs` slice in the `assert/objectassert/gen/main/main.go`
- to add custom (not generated assertions) create file `abc_snowflake_ext.go` in the `objectassert` package. Example would be:
```go
func (w *WarehouseAssert) HasStateOneOf(expected ...sdk.WarehouseState) *WarehouseAssert {
    w.assertions = append(w.assertions, func(t *testing.T, o *sdk.Warehouse) error {
        t.Helper()
        if !slices.Contains(expected, o.State) {
            return fmt.Errorf("expected state one of: %v; got: %v", expected, string(o.State))
        }
        return nil
    })
    return w
}
```

## Adding new Snowflake object parameters assertions
Snowflake object parameters assertions can be generated automatically. For object `abc` do the following:
- add object you want to generate to `allObjectsParameters` slice in the `assert/objectparametersassert/gen/main/main.go`
- make sure that test helper method `acc.TestClient().Parameter.ShowAbcParameters` exists in `/pkg/acceptance/helpers/parameter_client.go`
- to add custom (not generated assertions) create file `abc_parameters_snowflake_ext.go` in the `objectparametersassert` package. Example would be:
```go
func (w *WarehouseParametersAssert) HasDefaultMaxConcurrencyLevel() *WarehouseParametersAssert {
    return w.
        HasMaxConcurrencyLevel(8).
        HasMaxConcurrencyLevelLevel("")
}
```

## Adding new models
For object `abc` create the following files with the described content in the `config` package:
- `abc_model.go`
```go
type AbcModel struct {
    Xyz config.Variable `json:"xyz,omitempty"`
    *resourceModelMeta
}
```
two builders with required params only:
```go
func NewAbcModel(
    resourceName string,
    xyz string,
) *AbcModel {
    m := &AbcModel{resourceModelMeta: meta(resourceName, resources.Abc)}
    m.WithXyz(xyz)
    return m
}

func NewDefaultAbcModel(
    xyz string,
) *AbcModel {
    m := &AbcModel{resourceModelMeta: defaultMeta(resources.Abc)}
    m.WithXyz(xyz)
    return m
}
```
Two methods for each param (with good value type and with any value type):
```go
func (m *AbcModel) WithXyz(xyz string) *AbcModel {
    m.Xyz = config.StringVariable(xyz)
    return m
}

func (m *AbcModel) WithXyzValue(value config.Variable) *AbcModel {
    m.Xyz = value
    return m
}
```

- `abc_model_ext.go` - for the easier separation later (when we start generating the models for each object). Example would be:
```go
func BasicWarehouseModel(
    name string,
    comment string,
) *WarehouseModel {
    return NewDefaultWarehouseModel(name).WithComment(comment)
}
```

## Known limitations/planned improvements
- Generate all missing assertions and models.
>>>>>>> 1582a9fe
- Test all the utilities for assertion/model construction (public interfaces, methods, functions).
- Verify if all the config types are supported.
- Consider a better implementation for the model conversion to config (TODO left).
- Support additional methods for references in models (TODO left).
- Support depends_on in models (TODO left).
- Add a convenience function to concatenate multiple models (TODO left).
- Add function to support using `ConfigFile:` in the acceptance tests.
- Replace `acceptance/snowflakechecks` with the new proposed Snowflake objects assertions.
- Support `showOutputValueUnset` and add a second function for each `show_output` attribute.
- Support `resourceAssertionTypeValueNotSet` for import checks (`panic` left currently).
- Add assertions for the `describe_output`.
- Add support for datasource tests (assertions and config builders).
- Consider overriding the assertions when invoking same check multiple times with different params (e.g. `Warehouse(...).HasType(X).HasType(Y)`; it could use the last-check-wins approach, to more easily reuse complex checks between the test steps).
- Consider not adding the check for `show_output` presence on creation (same with `parameters`). The majority of the use cases need it to be present but there are a few others (like conditional presence in the datasources). Currently, it seems that they should be always present in the resources, so no change is made. Later, with adding the support for the datasource tests, consider simple destructive implementation like:
```go
func (w *WarehouseDatasourceShowOutputAssert) IsEmpty() {
    w.assertions = make([]resourceAssertion, 0)
    w.assertions = append(w.assertions, valueSet("show_output.#", "0"))
}
```
- support other mappings if needed (TODO left in `assert/objectassert/gen/model.go`)
- consider extracting preamble model to commons (TODOs left in `assert/objectassert/gen/model.go` and in `assert/objectparametersassert/gen/model.go`)
- get a runtime name for the assertion creator (TODOs left in `assert/objectparametersassert/gen/model.go`)
<<<<<<< HEAD
- use a better definition for each objet's snowflake parameters (TODO left in `assert/objectparametersassert/gen/main/main.go`)
- add possibility to have enums generated in config builders (TODO left in `config/model/warehouse_model_ext.go`)
=======
- use a better definition for each objet's snowflake parameters (TODO left in `assert/objectparametersassert/gen/main/main.go`)
>>>>>>> 1582a9fe
<|MERGE_RESOLUTION|>--- conflicted
+++ resolved
@@ -1,7 +1,6 @@
 # Better tests poc
 This package contains a quick implementation of helpers that should allow us a quicker, more pleasant, and more readable implementation of tests, mainly the acceptance ones.
 It contains the following packages:
-<<<<<<< HEAD
 - `assert` - all the assertions reside here. Also, the utilities to build assertions for new objects. All the current assertions are generated. The currently supported assertions are:
   - Snowflake object assertions (generated in subpackage `objectassert`)
   - Snowflake object parameters assertions (generated in subpackage `objectparametersassert`)
@@ -106,18 +105,6 @@
 ```shell
   make clean-resource-model-builder generate-resource-model-builder SF_TF_GENERATOR_ARGS='--dry-run --verbose'
 ```
-=======
-- `assert` - all the assertions reside here. Also, the utilities to build assertions for new objects. All the assertions will be ultimately generated; the ones presented in this folder were manually created. The currently supported assertions are:
-  - resource assertions (currently, created manually)
-  - show output assertions (currently, created manually)
-  - resource parameters assertions (currently, created manually)
-  - Snowflake object assertions (generated in subpackage `objectassert`)
-  - Snowflake object parameters assertions (generated in subpackage `objectparametersassert`)
-
-- `config` - the new ResourceModel abstraction resides here. It provides models for objects and the builder methods allowing better config preparation in the acceptance tests.
-It aims to be more readable than using `Config:` with hardcoded string or `ConfigFile:` for file that is not directly reachable from the test body. Also, it should be easier to reuse the models and prepare convenience extension methods.
-All the models will be ultimately generated; the ones presented for warehouse were manually created.
->>>>>>> 1582a9fe
 
 To clean/generate all from this package run
 ```shell
@@ -308,260 +295,14 @@
         	Test:       	TestInt_Warehouses/create:_complete
 ```
 
-<<<<<<< HEAD
 ## Known limitations/planned improvements
-=======
-## Adding new resource assertions
-For object `abc` create the following files with the described content in the `assert` package:
-- `abc_resource.go`
-```go
-type AbcResourceAssert struct {
-    *ResourceAssert
-}
-
-func AbcResource(t *testing.T, name string) *AbcResourceAssert {
-    t.Helper()
-
-    return &AbcResourceAssert{
-        ResourceAssert: NewResourceAssert(name, "resource"),
-    }
-}
-
-func ImportedAbcResource(t *testing.T, id string) *AbcResourceAssert {
-    t.Helper()
-
-    return &AbcResourceAssert{
-        ResourceAssert: NewImportedResourceAssert(id, "imported resource"),
-    }
-}
-```
-Two methods for each parameter (let's say parameter name is xyz):
-```go
-func (w *AbcResourceAssert) HasXyz(expected string) *AbcResourceAssert {
-    w.assertions = append(w.assertions, valueSet("xyz", expected))
-    return w
-}
-
-func (w *AbcResourceAssert) HasNoXyz() *AbcResourceAssert {
-    w.assertions = append(w.assertions, valueNotSet("xyz"))
-    return w
-}
-```
-
-- `abc_show_output.go`
-```go
-type AbcShowOutputAssert struct {
-    *ResourceAssert
-}
-
-func AbcShowOutput(t *testing.T, name string) *AbcShowOutputAssert {
-    t.Helper()
-    w := AbcShowOutputAssert{
-        NewResourceAssert(name, "show_output"),
-    }
-    w.assertions = append(w.assertions, valueSet("show_output.#", "1"))
-    return &w
-}
-
-func ImportedAbcShowOutput(t *testing.T, id string) *AbcShowOutputAssert {
-    t.Helper()
-    w := AbcShowOutputAssert{
-        NewImportedResourceAssert(id, "show_output"),
-    }
-    w.assertions = append(w.assertions, valueSet("show_output.#", "1"))
-    return &w
-}
-```
-
-A method for each parameter (let's say parameter name is xyz):
-```go
-func (w *AbcShowOutputAssert) HasXyz(expected string) *AbcShowOutputAssert {
-    w.assertions = append(w.assertions, showOutputValueSet("xyz", string(expected)))
-    return w
-}
-```
-
-- `abc_parameters.go`
-```go
-type AbcParametersAssert struct {
-    *ResourceAssert
-}
-
-func AbcParameters(t *testing.T, name string) *AbcParametersAssert {
-    t.Helper()
-    w := AbcParametersAssert{
-        NewResourceAssert(name, "parameters"),
-    }
-    w.assertions = append(w.assertions, valueSet("parameters.#", "1"))
-    return &w
-}
-
-func ImportedAbcParameters(t *testing.T, id string) *AbcParametersAssert {
-    t.Helper()
-    w := AbcParametersAssert{
-        NewImportedResourceAssert(id, "imported parameters"),
-    }
-    w.assertions = append(w.assertions, valueSet("parameters.#", "1"))
-    return &w
-}
-```
-Two methods for each parameter (let's say parameter name is xyz):
-```go
-func (w *AbcParametersAssert) HasXyz(expected int) *AbcParametersAssert {
-    w.assertions = append(w.assertions, parameterValueSet("xyz", strconv.Itoa(expected)))
-    return w
-}
-
-func (w *AbcParametersAssert) HasXyzLevel(expected sdk.ParameterType) *AbcParametersAssert {
-    w.assertions = append(w.assertions, parameterLevelSet("xyz", string(expected)))
-    return w
-}
-```
-- extensions should be put in `abc_resource_ext.go`, `abc_show_output_ext.go`, or `abc_parameters_ext.go`. We can put here the named aggregations of other assertions. It allows us extendability. Later, we may choose to generate some of these methods too. Currently, the split will help when we start the generation of aforementioned methods. Current examples for extension could be:
-```go
-func (w *WarehouseResourceAssert) HasDefaultMaxConcurrencyLevel() *WarehouseResourceAssert {
-    w.assertions = append(w.assertions, valueSet("max_concurrency_level", "8"))
-    return w
-}
-
-func (w *WarehouseResourceAssert) HasDefaultStatementQueuedTimeoutInSeconds() *WarehouseResourceAssert {
-    w.assertions = append(w.assertions, valueSet("statement_queued_timeout_in_seconds", "0"))
-    return w
-}
-
-func (w *WarehouseResourceAssert) HasDefaultStatementTimeoutInSeconds() *WarehouseResourceAssert {
-    w.assertions = append(w.assertions, valueSet("statement_timeout_in_seconds", "172800"))
-    return w
-}
-
-func (w *WarehouseResourceAssert) HasAllDefault() *WarehouseResourceAssert {
-    return w.HasDefaultMaxConcurrencyLevel().
-        HasNoType().
-        HasNoSize().
-        HasNoMaxClusterCount().
-        HasNoMinClusterCount().
-        HasNoScalingPolicy().
-        HasAutoSuspend(r.IntDefaultString).
-        HasAutoResume(r.BooleanDefault).
-        HasNoInitiallySuspended().
-        HasNoResourceMonitor().
-        HasEnableQueryAcceleration(r.BooleanDefault).
-        HasQueryAccelerationMaxScaleFactor(r.IntDefaultString).
-        HasDefaultMaxConcurrencyLevel().
-        HasDefaultStatementQueuedTimeoutInSeconds().
-        HasDefaultStatementTimeoutInSeconds()
-}
-
-func (w *WarehouseParametersAssert) HasDefaultMaxConcurrencyLevel() *WarehouseParametersAssert {
-    return w.
-        HasMaxConcurrencyLevel(8).
-        HasMaxConcurrencyLevelLevel("")
-}
-
-func (w *WarehouseParametersAssert) HasDefaultStatementQueuedTimeoutInSeconds() *WarehouseParametersAssert {
-    return w.
-        HasStatementQueuedTimeoutInSeconds(0).
-        HasStatementQueuedTimeoutInSecondsLevel("")
-}
-
-func (w *WarehouseParametersAssert) HasDefaultStatementTimeoutInSeconds() *WarehouseParametersAssert {
-    return w.
-        HasStatementTimeoutInSeconds(172800).
-        HasStatementTimeoutInSecondsLevel("")
-}
-```
-
-## Adding new Snowflake object assertions
-Snowflake object assertions can be generated automatically. For object `abc` do the following:
-- add object you want to generate to `allStructs` slice in the `assert/objectassert/gen/main/main.go`
-- to add custom (not generated assertions) create file `abc_snowflake_ext.go` in the `objectassert` package. Example would be:
-```go
-func (w *WarehouseAssert) HasStateOneOf(expected ...sdk.WarehouseState) *WarehouseAssert {
-    w.assertions = append(w.assertions, func(t *testing.T, o *sdk.Warehouse) error {
-        t.Helper()
-        if !slices.Contains(expected, o.State) {
-            return fmt.Errorf("expected state one of: %v; got: %v", expected, string(o.State))
-        }
-        return nil
-    })
-    return w
-}
-```
-
-## Adding new Snowflake object parameters assertions
-Snowflake object parameters assertions can be generated automatically. For object `abc` do the following:
-- add object you want to generate to `allObjectsParameters` slice in the `assert/objectparametersassert/gen/main/main.go`
-- make sure that test helper method `acc.TestClient().Parameter.ShowAbcParameters` exists in `/pkg/acceptance/helpers/parameter_client.go`
-- to add custom (not generated assertions) create file `abc_parameters_snowflake_ext.go` in the `objectparametersassert` package. Example would be:
-```go
-func (w *WarehouseParametersAssert) HasDefaultMaxConcurrencyLevel() *WarehouseParametersAssert {
-    return w.
-        HasMaxConcurrencyLevel(8).
-        HasMaxConcurrencyLevelLevel("")
-}
-```
-
-## Adding new models
-For object `abc` create the following files with the described content in the `config` package:
-- `abc_model.go`
-```go
-type AbcModel struct {
-    Xyz config.Variable `json:"xyz,omitempty"`
-    *resourceModelMeta
-}
-```
-two builders with required params only:
-```go
-func NewAbcModel(
-    resourceName string,
-    xyz string,
-) *AbcModel {
-    m := &AbcModel{resourceModelMeta: meta(resourceName, resources.Abc)}
-    m.WithXyz(xyz)
-    return m
-}
-
-func NewDefaultAbcModel(
-    xyz string,
-) *AbcModel {
-    m := &AbcModel{resourceModelMeta: defaultMeta(resources.Abc)}
-    m.WithXyz(xyz)
-    return m
-}
-```
-Two methods for each param (with good value type and with any value type):
-```go
-func (m *AbcModel) WithXyz(xyz string) *AbcModel {
-    m.Xyz = config.StringVariable(xyz)
-    return m
-}
-
-func (m *AbcModel) WithXyzValue(value config.Variable) *AbcModel {
-    m.Xyz = value
-    return m
-}
-```
-
-- `abc_model_ext.go` - for the easier separation later (when we start generating the models for each object). Example would be:
-```go
-func BasicWarehouseModel(
-    name string,
-    comment string,
-) *WarehouseModel {
-    return NewDefaultWarehouseModel(name).WithComment(comment)
-}
-```
-
-## Known limitations/planned improvements
-- Generate all missing assertions and models.
->>>>>>> 1582a9fe
 - Test all the utilities for assertion/model construction (public interfaces, methods, functions).
 - Verify if all the config types are supported.
-- Consider a better implementation for the model conversion to config (TODO left).
-- Support additional methods for references in models (TODO left).
-- Support depends_on in models (TODO left).
-- Add a convenience function to concatenate multiple models (TODO left).
-- Add function to support using `ConfigFile:` in the acceptance tests.
+- Consider a better implementation for the model conversion to config (TODO left in `config/config.go`).
+- Support additional methods for references in models (TODO left in `config/config.go`).
+- Support depends_on in models (TODO left in `config/config.go`).
+- Add a convenience function to concatenate multiple models (TODO left in `config/config.go`).
+- Add function to support using `ConfigFile:` in the acceptance tests (TODO left in `config/config.go`).
 - Replace `acceptance/snowflakechecks` with the new proposed Snowflake objects assertions.
 - Support `showOutputValueUnset` and add a second function for each `show_output` attribute.
 - Support `resourceAssertionTypeValueNotSet` for import checks (`panic` left currently).
@@ -578,9 +319,9 @@
 - support other mappings if needed (TODO left in `assert/objectassert/gen/model.go`)
 - consider extracting preamble model to commons (TODOs left in `assert/objectassert/gen/model.go` and in `assert/objectparametersassert/gen/model.go`)
 - get a runtime name for the assertion creator (TODOs left in `assert/objectparametersassert/gen/model.go`)
-<<<<<<< HEAD
 - use a better definition for each objet's snowflake parameters (TODO left in `assert/objectparametersassert/gen/main/main.go`)
 - add possibility to have enums generated in config builders (TODO left in `config/model/warehouse_model_ext.go`)
-=======
-- use a better definition for each objet's snowflake parameters (TODO left in `assert/objectparametersassert/gen/main/main.go`)
->>>>>>> 1582a9fe
+- handle situations where snowflake default behaves inconsistently (TODO left in `assert/objectparametersassert/gen/object_parameters_def.go`)
+- handle attribute types in resource assertions (currently strings only; TODO left in `assert/resourceassert/gen/model.go`)
+- distinguish between different enum types (TODO left in `assert/resourceshowoutputassert/gen/templates.go`)
+- support the rest of attribute types in config model builders (TODO left in `config/model/gen/model.go`)