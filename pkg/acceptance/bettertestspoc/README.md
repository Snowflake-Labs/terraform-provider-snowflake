--- conflicted
+++ resolved
@@ -340,8 +340,5 @@
 - handle attribute types in resource assertions (currently strings only; TODO left in `assert/resourceassert/gen/model.go`)
 - distinguish between different enum types (TODO left in `assert/resourceshowoutputassert/gen/templates.go`)
 - support the rest of attribute types in config model builders (TODO left in `config/model/gen/model.go`)
-<<<<<<< HEAD
-- Omit computed fields in the model (like FullyQualifiedName), because it doesn't make sense to set them
-=======
 - parametrize test client helper used - integration versus acceptance tests - this has to be changed in the generator too (TODO left in `assert/objectassert/user_snowflake_ext.go`)
->>>>>>> a5dfeac5
+- Omit computed fields in the model (like FullyQualifiedName), because it doesn't make sense to set them