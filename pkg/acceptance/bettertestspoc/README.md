# Better tests poc

<!-- TOC -->
* [Better tests poc](#better-tests-poc)
  * [How it works](#how-it-works)
    * [Adding new resource assertions](#adding-new-resource-assertions)
    * [Adding new resource show output assertions](#adding-new-resource-show-output-assertions)
    * [Adding new resource parameters assertions](#adding-new-resource-parameters-assertions)
    * [Adding new Snowflake object assertions](#adding-new-snowflake-object-assertions)
    * [Adding new Snowflake object parameters assertions](#adding-new-snowflake-object-parameters-assertions)
    * [Adding new resource config model builders](#adding-new-resource-config-model-builders)
    * [Running the generators](#running-the-generators)
    * [Example usage in practice](#example-usage-in-practice)
  * [Known limitations/planned improvements](#known-limitationsplanned-improvements)
<!-- TOC -->

This package contains a quick implementation of helpers that should allow us a quicker, more pleasant, and more readable implementation of tests, mainly the acceptance ones.
It contains the following packages:
- `assert` - all the assertions reside here. Also, the utilities to build assertions for new objects. All the current assertions are generated. The currently supported assertions are:
  - Snowflake object assertions (generated in subpackage `objectassert`)
  - Snowflake object parameters assertions (generated in subpackage `objectparametersassert`)
  - resource assertions (generated in subpackage `resourceassert`)
  - resource parameters assertions (generated in subpackage `resourceparametersassert`)
  - show output assertions (generated in subpackage `resourceshowoutputassert`)

- `config` - the new model abstractions (`ResourceModel`, `DatasourceModel`, and `ProviderModel`) reside here. They provide models for objects and the builder methods allowing better config preparation in the acceptance tests.
It aims to be more readable than using `Config:` with hardcoded string or `ConfigFile:` for file that is not directly reachable from the test body. Also, it should be easier to reuse the models and prepare convenience extension methods. The models are already generated.

## How it works
### Adding new resource assertions
Resource assertions can be generated automatically. For object `abc` do the following:
- add object you want to generate to `allStructs` slice in the `assert/resourceassert/gen/resource_schema_def.go`
- to add custom (not generated assertions) create file `abc_resource_ext.go` in the `assert/resourceassert` package. Example would be:
```go
func (w *WarehouseResourceAssert) HasDefaultMaxConcurrencyLevel() *WarehouseResourceAssert {
    w.AddAssertion(assert.ValueSet("max_concurrency_level", "8"))
    return w
}
```

### Adding new resource show output assertions
Resource show output assertions can be generated automatically. For object `abc` do the following:
- add object you want to generate to `allResourceSchemaDefs` slice in the `assert/objectassert/gen/sdk_object_def.go`
- to add custom (not generated assertions) create file `abc_show_output_ext.go` in the `assert/resourceshowoutputassert` package. Example would be:
```go
func (u *UserShowOutputAssert) HasNameAndLoginName(expected string) *UserShowOutputAssert {
	return u.
		HasName(expected).
		HasLoginName(expected)
}
```

### Adding new resource parameters assertions
Resource parameters assertions can be generated automatically. For object `abc` do the following:
- add object you want to generate to `allObjectsParameters` slice in the `assert/objectparametersassert/gen/object_parameters_def.go`
- to add custom (not generated assertions) create file `warehouse_resource_parameters_ext.go` in the `assert/resourceparametersassert` package. Example would be:
```go
func (w *WarehouseResourceParametersAssert) HasDefaultMaxConcurrencyLevel() *WarehouseResourceParametersAssert {
	return w.
		HasMaxConcurrencyLevel(8).
		HasMaxConcurrencyLevelLevel("")
}
```

### Adding new Snowflake object assertions
Snowflake object assertions can be generated automatically. For object `abc` do the following:
- add object you want to generate to `allStructs` slice in the `assert/objectassert/gen/sdk_object_def.go`
- to add custom (not generated assertions) create file `abc_snowflake_ext.go` in the `objectassert` package. Example would be:
```go
func (w *WarehouseAssert) HasStateOneOf(expected ...sdk.WarehouseState) *WarehouseAssert {
    w.assertions = append(w.assertions, func(t *testing.T, o *sdk.Warehouse) error {
        t.Helper()
        if !slices.Contains(expected, o.State) {
            return fmt.Errorf("expected state one of: %v; got: %v", expected, string(o.State))
        }
        return nil
    })
    return w
}
```

### Adding new Snowflake object parameters assertions
Snowflake object parameters assertions can be generated automatically. For object `abc` do the following:
- add object you want to generate to `allObjectsParameters` slice in the `assert/objectparametersassert/gen/main/main.go`
- make sure that test helper method `acc.TestClient().Parameter.ShowAbcParameters` exists in `/pkg/acceptance/helpers/parameter_client.go`
- to add custom (not generated) assertions create file `abc_parameters_snowflake_ext.go` in the `objectparametersassert` package. Example would be:
```go
func (w *WarehouseParametersAssert) HasDefaultMaxConcurrencyLevel() *WarehouseParametersAssert {
    return w.
        HasMaxConcurrencyLevel(8).
        HasMaxConcurrencyLevelLevel("")
}
```

### Adding new resource config model builders
Resource config model builders can be generated automatically. For object `abc` do the following:
- add object you want to generate to `allResourceSchemaDefs` slice in the `assert/resourceassert/gen/resource_schema_def.go`
- to add custom (not generated) config builder methods create file `warehouse_model_ext` in the `config/model` package. Example would be:
```go
func BasicAbcModel(
	name string,
	comment string,
) *AbcModel {
	return AbcWithDefaultMeta(name).WithComment(comment)
}

func (w *AbcModel) WithWarehouseSizeEnum(warehouseSize sdk.WarehouseSize) *AbcModel {
	return w.WithWarehouseSize(string(warehouseSize))
}
```

### Adding new datasource config model builders
Data source config model builders can be generated automatically. For object `abc` do the following:
- add object you want to generate to `allDatasourcesSchemaDefs` slice in the `config/datasourcemodel/gen/datasource_schema_def.go`
- to add custom (not generated) config builder methods create file `abc_model_ext` in the `config/datasourcemodel` package. Example would be:
```go
func BasicAbcModel(
	name string,
	comment string,
) *AbcModel {
	return AbcWithDefaultMeta(name).WithComment(comment)
}

func (d *AbcModel) WithLimit(rows int) *AbcModel {
    return d.WithLimitValue(
        tfconfig.ObjectVariable(map[string]tfconfig.Variable{
            "rows": tfconfig.IntegerVariable(rows),
        }),
    )
}
```

### Adding new provider config model builders
Provider config model builders can be generated automatically. For object `abc` do the following:
- add object you want to generate to `allProviderSchemaDefs` slice in the `config/providermodel/gen/provider_schema_def.go`
- to add custom (not generated) config builder methods create file `abc_model_ext` in the `config/providermodel` package. Example would be:
```go
func BasicAbcModel(
	name string,
	comment string,
) *AbcModel {
	return AbcWithDefaultMeta(name).WithComment(comment)
}

func (w *AbcModel) WithWarehouseSizeEnum(warehouseSize sdk.WarehouseSize) *AbcModel {
	return w.WithWarehouseSize(string(warehouseSize))
}
```

*Note*: our provider's config is already generated, so there should not be a need to generate any more providers (the regeneration or adding custom methods are still expected).

### Running the generators
Each of the above assertion types/config models has its own generator and cleanup entry in our Makefile.
You can generate config models with:
```shell
  make clean-resource-model-builders generate-resource-model-builders
```

You can use cli flags:
```shell
  make clean-resource-model-builders generate-resource-model-builders SF_TF_GENERATOR_ARGS='--dry-run --verbose'
```

To clean/generate all from this package run
```shell
  make clean-all-assertions-and-config-models generate-all-assertions-and-config-models
```

### Example usage in practice
You can check the current example usage in `TestAcc_Warehouse_BasicFlows` and the `create: complete` inside `TestInt_Warehouses`. To see the output after invalid assertions:
- add the following to the first step of `TestAcc_Warehouse_BasicFlows`
```go
    // bad checks below
    resourceassert.WarehouseResource(t, "snowflake_warehouse.w").
        HasWarehouseTypeString(string(sdk.WarehouseTypeSnowparkOptimized)).
        HasWarehouseSizeString(string(sdk.WarehouseSizeMedium)),
    resourceshowoutputassert.WarehouseShowOutput(t, "snowflake_warehouse.w").
        HasType(sdk.WarehouseTypeSnowparkOptimized),
    resourceparametersassert.WarehouseResourceParameters(t, "snowflake_warehouse.w").
        HasMaxConcurrencyLevel(16).
        HasMaxConcurrencyLevelLevel(sdk.ParameterTypeWarehouse),
    objectassert.Warehouse(t, warehouseId).
        HasName("bad name").
        HasState(sdk.WarehouseStateSuspended).
        HasType(sdk.WarehouseTypeSnowparkOptimized).
        HasSize(sdk.WarehouseSizeMedium).
        HasMaxClusterCount(12).
        HasMinClusterCount(13).
        HasScalingPolicy(sdk.ScalingPolicyEconomy).
        HasAutoSuspend(123).
        HasAutoResume(false).
        HasResourceMonitor(sdk.NewAccountObjectIdentifier("some-id")).
        HasComment("bad comment").
        HasEnableQueryAcceleration(true).
        HasQueryAccelerationMaxScaleFactor(12),
    objectparametersassert.WarehouseParameters(t, warehouseId).
        HasMaxConcurrencyLevel(16),
    assert.Check(resource.TestCheckResourceAttr("snowflake_warehouse.w", "warehouse_type", string(sdk.WarehouseTypeSnowparkOptimized))),
```
it will result in:
```
    warehouse_acceptance_test.go:51: Step 1/8 error: Check failed: check 7/12 error:
        snowflake_warehouse.w resource assertion [1/2]: failed with error: Attribute 'warehouse_type' not found
        snowflake_warehouse.w resource assertion [2/2]: failed with error: Attribute 'warehouse_size' not found
        check 8/12 error:
        snowflake_warehouse.w show_output assertion [2/2]: failed with error: Attribute 'show_output.0.type' expected "SNOWPARK-OPTIMIZED", got "STANDARD"
        check 9/12 error:
        snowflake_warehouse.w parameters assertion [2/3]: failed with error: Attribute 'parameters.0.max_concurrency_level.0.value' expected "16", got "8"
        snowflake_warehouse.w parameters assertion [3/3]: failed with error: Attribute 'parameters.0.max_concurrency_level.0.level' expected "WAREHOUSE", got ""
        check 10/12 error:
        object WAREHOUSE["XHZJCKAT_35D0BCC1_7797_974E_ACAF_C622C56FA2D2"] assertion [1/13]: failed with error: expected name: bad name; got: XHZJCKAT_35D0BCC1_7797_974E_ACAF_C622C56FA2D2
        object WAREHOUSE["XHZJCKAT_35D0BCC1_7797_974E_ACAF_C622C56FA2D2"] assertion [2/13]: failed with error: expected state: SUSPENDED; got: STARTED
        object WAREHOUSE["XHZJCKAT_35D0BCC1_7797_974E_ACAF_C622C56FA2D2"] assertion [3/13]: failed with error: expected type: SNOWPARK-OPTIMIZED; got: STANDARD
        object WAREHOUSE["XHZJCKAT_35D0BCC1_7797_974E_ACAF_C622C56FA2D2"] assertion [4/13]: failed with error: expected size: MEDIUM; got: XSMALL
        object WAREHOUSE["XHZJCKAT_35D0BCC1_7797_974E_ACAF_C622C56FA2D2"] assertion [5/13]: failed with error: expected max cluster count: 12; got: 1
        object WAREHOUSE["XHZJCKAT_35D0BCC1_7797_974E_ACAF_C622C56FA2D2"] assertion [6/13]: failed with error: expected min cluster count: 13; got: 1
        object WAREHOUSE["XHZJCKAT_35D0BCC1_7797_974E_ACAF_C622C56FA2D2"] assertion [7/13]: failed with error: expected scaling policy: ECONOMY; got: STANDARD
        object WAREHOUSE["XHZJCKAT_35D0BCC1_7797_974E_ACAF_C622C56FA2D2"] assertion [8/13]: failed with error: expected auto suspend: 123; got: 600
        object WAREHOUSE["XHZJCKAT_35D0BCC1_7797_974E_ACAF_C622C56FA2D2"] assertion [9/13]: failed with error: expected auto resume: false; got: true
        object WAREHOUSE["XHZJCKAT_35D0BCC1_7797_974E_ACAF_C622C56FA2D2"] assertion [10/13]: failed with error: expected resource monitor: some-id; got:
        object WAREHOUSE["XHZJCKAT_35D0BCC1_7797_974E_ACAF_C622C56FA2D2"] assertion [11/13]: failed with error: expected comment: bad comment; got: Who does encouraging eagerly annoying dream several their scold straightaway.
        object WAREHOUSE["XHZJCKAT_35D0BCC1_7797_974E_ACAF_C622C56FA2D2"] assertion [12/13]: failed with error: expected enable query acceleration: true; got: false
        object WAREHOUSE["XHZJCKAT_35D0BCC1_7797_974E_ACAF_C622C56FA2D2"] assertion [13/13]: failed with error: expected query acceleration max scale factor: 12; got: 8
        check 11/12 error:
        parameter assertion for WAREHOUSE["XHZJCKAT_35D0BCC1_7797_974E_ACAF_C622C56FA2D2"][MAX_CONCURRENCY_LEVEL][1/1] failed: expected value 16, got 8
        check 12/12 error:
        snowflake_warehouse.w: Attribute 'warehouse_type' not found
```

- add the following to the second step of `TestAcc_Warehouse_BasicFlows`
```go
    // bad checks below
    assert.CheckImport(importchecks.TestCheckResourceAttrInstanceState(warehouseId.Name(), "bad name", name)),
    resourceassert.ImportedWarehouseResource(t, warehouseId.Name()).
        HasNameString("bad name").
        HasWarehouseTypeString(string(sdk.WarehouseTypeSnowparkOptimized)).
        HasWarehouseSizeString(string(sdk.WarehouseSizeMedium)).
        HasMaxClusterCountString("2").
        HasMinClusterCountString("3").
        HasScalingPolicyString(string(sdk.ScalingPolicyEconomy)).
        HasAutoSuspendString("123").
        HasAutoResumeString("false").
        HasResourceMonitorString("abc").
        HasCommentString("bad comment").
        HasEnableQueryAccelerationString("true").
        HasQueryAccelerationMaxScaleFactorString("16"),
    resourceparametersassert.ImportedWarehouseResourceParameters(t, warehouseId.Name()).
        HasMaxConcurrencyLevel(1).
        HasMaxConcurrencyLevelLevel(sdk.ParameterTypeWarehouse).
        HasStatementQueuedTimeoutInSeconds(23).
        HasStatementQueuedTimeoutInSecondsLevel(sdk.ParameterTypeWarehouse).
        HasStatementTimeoutInSeconds(1232).
        HasStatementTimeoutInSecondsLevel(sdk.ParameterTypeWarehouse),
    objectassert.Warehouse(t, warehouseId).
        HasName("bad name").
        HasState(sdk.WarehouseStateSuspended).
        HasType(sdk.WarehouseTypeSnowparkOptimized).
        HasSize(sdk.WarehouseSizeMedium).
        HasMaxClusterCount(12).
        HasMinClusterCount(13).
        HasScalingPolicy(sdk.ScalingPolicyEconomy).
        HasAutoSuspend(123).
        HasAutoResume(false).
        HasResourceMonitor(sdk.NewAccountObjectIdentifier("some-id")).
        HasComment("bad comment").
        HasEnableQueryAcceleration(true).
        HasQueryAccelerationMaxScaleFactor(12),
    objectparametersassert.WarehouseParameters(t, warehouseId).
        HasMaxConcurrencyLevel(1),
```
it will result in:
```
    warehouse_acceptance_test.go:51: check 7/11 error:
        attribute bad name not found in instance state
        check 8/11 error:
        WBJKHLAT_2E52D1E6_D23D_33A0_F568_4EBDBE083B65 imported resource assertion [1/12]: failed with error: expected: bad name, got: WBJKHLAT_2E52D1E6_D23D_33A0_F568_4EBDBE083B65
        WBJKHLAT_2E52D1E6_D23D_33A0_F568_4EBDBE083B65 imported resource assertion [2/12]: failed with error: expected: SNOWPARK-OPTIMIZED, got: STANDARD
        WBJKHLAT_2E52D1E6_D23D_33A0_F568_4EBDBE083B65 imported resource assertion [3/12]: failed with error: expected: MEDIUM, got: XSMALL
        WBJKHLAT_2E52D1E6_D23D_33A0_F568_4EBDBE083B65 imported resource assertion [4/12]: failed with error: expected: 2, got: 1
        WBJKHLAT_2E52D1E6_D23D_33A0_F568_4EBDBE083B65 imported resource assertion [5/12]: failed with error: expected: 3, got: 1
        WBJKHLAT_2E52D1E6_D23D_33A0_F568_4EBDBE083B65 imported resource assertion [6/12]: failed with error: expected: ECONOMY, got: STANDARD
        WBJKHLAT_2E52D1E6_D23D_33A0_F568_4EBDBE083B65 imported resource assertion [7/12]: failed with error: expected: 123, got: 600
        WBJKHLAT_2E52D1E6_D23D_33A0_F568_4EBDBE083B65 imported resource assertion [8/12]: failed with error: expected: false, got: true
        WBJKHLAT_2E52D1E6_D23D_33A0_F568_4EBDBE083B65 imported resource assertion [9/12]: failed with error: expected: abc, got:
        WBJKHLAT_2E52D1E6_D23D_33A0_F568_4EBDBE083B65 imported resource assertion [10/12]: failed with error: expected: bad comment, got: Promise my huh off certain you bravery dynasty with Roman.
        WBJKHLAT_2E52D1E6_D23D_33A0_F568_4EBDBE083B65 imported resource assertion [11/12]: failed with error: expected: true, got: false
        WBJKHLAT_2E52D1E6_D23D_33A0_F568_4EBDBE083B65 imported resource assertion [12/12]: failed with error: expected: 16, got: 8
        check 9/11 error:
        WBJKHLAT_2E52D1E6_D23D_33A0_F568_4EBDBE083B65 imported parameters assertion [2/7]: failed with error: expected: 1, got: 8
        WBJKHLAT_2E52D1E6_D23D_33A0_F568_4EBDBE083B65 imported parameters assertion [3/7]: failed with error: expected: WAREHOUSE, got:
        WBJKHLAT_2E52D1E6_D23D_33A0_F568_4EBDBE083B65 imported parameters assertion [4/7]: failed with error: expected: 23, got: 0
        WBJKHLAT_2E52D1E6_D23D_33A0_F568_4EBDBE083B65 imported parameters assertion [5/7]: failed with error: expected: WAREHOUSE, got:
        WBJKHLAT_2E52D1E6_D23D_33A0_F568_4EBDBE083B65 imported parameters assertion [6/7]: failed with error: expected: 1232, got: 172800
        WBJKHLAT_2E52D1E6_D23D_33A0_F568_4EBDBE083B65 imported parameters assertion [7/7]: failed with error: expected: WAREHOUSE, got:
        check 10/11 error:
        object WAREHOUSE["WBJKHLAT_2E52D1E6_D23D_33A0_F568_4EBDBE083B65"] assertion [1/13]: failed with error: expected name: bad name; got: WBJKHLAT_2E52D1E6_D23D_33A0_F568_4EBDBE083B65
        object WAREHOUSE["WBJKHLAT_2E52D1E6_D23D_33A0_F568_4EBDBE083B65"] assertion [2/13]: failed with error: expected state: SUSPENDED; got: STARTED
        object WAREHOUSE["WBJKHLAT_2E52D1E6_D23D_33A0_F568_4EBDBE083B65"] assertion [3/13]: failed with error: expected type: SNOWPARK-OPTIMIZED; got: STANDARD
        object WAREHOUSE["WBJKHLAT_2E52D1E6_D23D_33A0_F568_4EBDBE083B65"] assertion [4/13]: failed with error: expected size: MEDIUM; got: XSMALL
        object WAREHOUSE["WBJKHLAT_2E52D1E6_D23D_33A0_F568_4EBDBE083B65"] assertion [5/13]: failed with error: expected max cluster count: 12; got: 1
        object WAREHOUSE["WBJKHLAT_2E52D1E6_D23D_33A0_F568_4EBDBE083B65"] assertion [6/13]: failed with error: expected min cluster count: 13; got: 1
        object WAREHOUSE["WBJKHLAT_2E52D1E6_D23D_33A0_F568_4EBDBE083B65"] assertion [7/13]: failed with error: expected scaling policy: ECONOMY; got: STANDARD
        object WAREHOUSE["WBJKHLAT_2E52D1E6_D23D_33A0_F568_4EBDBE083B65"] assertion [8/13]: failed with error: expected auto suspend: 123; got: 600
        object WAREHOUSE["WBJKHLAT_2E52D1E6_D23D_33A0_F568_4EBDBE083B65"] assertion [9/13]: failed with error: expected auto resume: false; got: true
        object WAREHOUSE["WBJKHLAT_2E52D1E6_D23D_33A0_F568_4EBDBE083B65"] assertion [10/13]: failed with error: expected resource monitor: some-id; got:
        object WAREHOUSE["WBJKHLAT_2E52D1E6_D23D_33A0_F568_4EBDBE083B65"] assertion [11/13]: failed with error: expected comment: bad comment; got: Promise my huh off certain you bravery dynasty with Roman.
        object WAREHOUSE["WBJKHLAT_2E52D1E6_D23D_33A0_F568_4EBDBE083B65"] assertion [12/13]: failed with error: expected enable query acceleration: true; got: false
        object WAREHOUSE["WBJKHLAT_2E52D1E6_D23D_33A0_F568_4EBDBE083B65"] assertion [13/13]: failed with error: expected query acceleration max scale factor: 12; got: 8
        check 11/11 error:
        parameter assertion for WAREHOUSE["WBJKHLAT_2E52D1E6_D23D_33A0_F568_4EBDBE083B65"][MAX_CONCURRENCY_LEVEL][1/1] failed: expected value 1, got 8
```

- add the following to the `create: complete` in `TestInt_Warehouses`:
```go
    // to show errors
    warehouseAssertionsBad := objectassert.Warehouse(t, id).
        HasName("bad name").
        HasState(sdk.WarehouseStateSuspended).
        HasType(sdk.WarehouseTypeSnowparkOptimized).
        HasSize(sdk.WarehouseSizeMedium).
        HasMaxClusterCount(12).
        HasMinClusterCount(13).
        HasScalingPolicy(sdk.ScalingPolicyStandard).
        HasAutoSuspend(123).
        HasAutoResume(false).
        HasResourceMonitor(sdk.NewAccountObjectIdentifier("some-id")).
        HasComment("bad comment").
        HasEnableQueryAcceleration(false).
        HasQueryAccelerationMaxScaleFactor(12)
    assertions.AssertThatObject(t, warehouseAssertionsBad)
```
it will result in:
```
    commons.go:101:
        	Error Trace:	/Users/asawicki/Projects/terraform-provider-snowflake/pkg/sdk/testint/warehouses_integration_test.go:149
        	Error:      	Received unexpected error:
        	            	object WAREHOUSE["VKSENEIT_535F314F_6549_348F_370E_AB430EE4BC7B"] assertion [1/13]: failed with error: expected name: bad name; got: VKSENEIT_535F314F_6549_348F_370E_AB430EE4BC7B
        	            	object WAREHOUSE["VKSENEIT_535F314F_6549_348F_370E_AB430EE4BC7B"] assertion [2/13]: failed with error: expected state: SUSPENDED; got: STARTED
        	            	object WAREHOUSE["VKSENEIT_535F314F_6549_348F_370E_AB430EE4BC7B"] assertion [3/13]: failed with error: expected type: SNOWPARK-OPTIMIZED; got: STANDARD
        	            	object WAREHOUSE["VKSENEIT_535F314F_6549_348F_370E_AB430EE4BC7B"] assertion [4/13]: failed with error: expected size: MEDIUM; got: SMALL
        	            	object WAREHOUSE["VKSENEIT_535F314F_6549_348F_370E_AB430EE4BC7B"] assertion [5/13]: failed with error: expected max cluster count: 12; got: 8
        	            	object WAREHOUSE["VKSENEIT_535F314F_6549_348F_370E_AB430EE4BC7B"] assertion [6/13]: failed with error: expected min cluster count: 13; got: 2
        	            	object WAREHOUSE["VKSENEIT_535F314F_6549_348F_370E_AB430EE4BC7B"] assertion [7/13]: failed with error: expected type: STANDARD; got: ECONOMY
        	            	object WAREHOUSE["VKSENEIT_535F314F_6549_348F_370E_AB430EE4BC7B"] assertion [8/13]: failed with error: expected auto suspend: 123; got: 1000
        	            	object WAREHOUSE["VKSENEIT_535F314F_6549_348F_370E_AB430EE4BC7B"] assertion [9/13]: failed with error: expected auto resume: false; got: true
        	            	object WAREHOUSE["VKSENEIT_535F314F_6549_348F_370E_AB430EE4BC7B"] assertion [10/13]: failed with error: expected resource monitor: some-id; got: OOUJMDIT_535F314F_6549_348F_370E_AB430EE4BC7B
        	            	object WAREHOUSE["VKSENEIT_535F314F_6549_348F_370E_AB430EE4BC7B"] assertion [11/13]: failed with error: expected comment: bad comment; got: comment
        	            	object WAREHOUSE["VKSENEIT_535F314F_6549_348F_370E_AB430EE4BC7B"] assertion [12/13]: failed with error: expected enable query acceleration: false; got: true
        	            	object WAREHOUSE["VKSENEIT_535F314F_6549_348F_370E_AB430EE4BC7B"] assertion [13/13]: failed with error: expected query acceleration max scale factor: 12; got: 90
        	Test:       	TestInt_Warehouses/create:_complete
```

## Planned improvements
- Test all the utilities for assertion/model construction (public interfaces, methods, functions).
- Verify if all the config types are supported.
- Consider a better implementation for the model conversion to config (TODO left in `config/config.go`).
- Support additional methods for references in models (TODO left in `config/config.go`).
- Generate depends_on for all compatible models. Consider exporting it in meta (discussion: https://github.com/Snowflake-Labs/terraform-provider-snowflake/pull/3207#discussion_r1850053618).
- Add a convenience function to concatenate multiple models (TODO left in `config/config.go`).
- Add function to support using `ConfigFile:` in the acceptance tests (TODO left in `config/config.go`).
- Replace `acceptance/snowflakechecks` with the new proposed Snowflake objects assertions.
- Support `showOutputValueUnset` and add a second function for each `show_output` attribute.
- Support `resourceAssertionTypeValueNotSet` for import checks (`panic` left currently).
- Add assertions for the `describe_output` and handle describe objects too.
- Add support for datasource tests (assertions and config builders).
- Consider overriding the assertions when invoking same check multiple times with different params (e.g. `Warehouse(...).HasType(X).HasType(Y)`; it could use the last-check-wins approach, to more easily reuse complex checks between the test steps).
- Consider not adding the check for `show_output` presence on creation (same with `parameters`). The majority of the use cases need it to be present but there are a few others (like conditional presence in the datasources). Currently, it seems that they should be always present in the resources, so no change is made. Later, with adding the support for the datasource tests, consider simple destructive implementation like:
- Add support for `set` so that assertions like e.g. `oauth_scopes.*` could be done.
```go
func (w *WarehouseDatasourceShowOutputAssert) IsEmpty() {
    w.assertions = make([]resourceAssertion, 0)
    w.assertions = append(w.assertions, valueSet("show_output.#", "0"))
}
```
- support other mappings if needed (TODO left in `assert/objectassert/gen/model.go`)
- consider extracting preamble model to commons (TODOs left in `assert/objectassert/gen/model.go` and in `assert/objectparametersassert/gen/model.go`)
- get a runtime name for the assertion creator (TODOs left in `assert/objectparametersassert/gen/model.go`)
- use a better definition for each objet's snowflake parameters (TODO left in `assert/objectparametersassert/gen/main/main.go`)
- add possibility to have enums generated in config builders (TODO left in `config/model/warehouse_model_ext.go`)
- handle situations where snowflake default behaves inconsistently (TODO left in `assert/objectparametersassert/gen/object_parameters_def.go`)
- handle attribute types in resource assertions (currently strings only; TODO left in `assert/resourceassert/gen/model.go`)
- distinguish between different enum types (TODO left in `assert/resourceshowoutputassert/gen/templates.go`)
- support the rest of attribute types in config model builders (TODO left in `config/model/gen/model.go`)
- parametrize test client helper used - integration versus acceptance tests - this has to be changed in the generator too (TODO left in `assert/objectassert/user_snowflake_ext.go`)
- Omit computed fields in the model (like FullyQualifiedName), because it doesn't make sense to set them
- There's an error when generating models, steps to reproduce:
  - Go to view resource code and change `data_metric_function` field to `testing` and make it required
  - During the generation, the following error appears: mixed named and unnamed parameters.
    It's a golang error indicating that the parameter has both unnamed and named parameters in function (e.g. `func(abc string, int)`).
    The error is a result of both things:
    1. Lists of objects are partially generated, and only parameter name is generated in some functions (the type has to be added manually).
    2. `testing` is a package name that makes Go think that we want to have unnamed parameter there, but we just didn't generate the type for that field in the function argument.
- generate assertions checking that time is not empty - we often do not compare time fields by value, but check if they are set
- utilize `ContainsExactlyInAnyOrder` function in `pkg/acceptance/bettertestspoc/assert/commons.go` to create asserts on collections that are order independent
- Additional asserts for sets and lists that wouldn't rely on the order of items saved to the state (SNOW-1706544)
- support generating provider config and use generated configs in `pkg/provider/provider_acceptance_test.go`
- add config builders for other block types (Variable, Output, Locals, Module, Terraform)
- add provider to resource/datasource models (use in the grant_ownership_acceptance_test)
- explore HCL v2 in more detail (especially struct tags generation; probably with migration to plugin framework because of schema models); ref: https://github.com/hashicorp/hcl/blob/bee2dc2e75f7528ad85777b7a013c13796426bd6/gohcl/encode_test.go#L48
- introduce some common interface for all three existing models (ResourceModel, DatasourceModel, and ProviderModel)
- rename ResourceSchemaDetails (because it is used for the datasources and provider too)
- consider duplicating the builders template from resource (currently same template used for datasources and provider which limits the customization possibilities for just one block type)
- consider merging ResourceModel with DatasourceModel (currently the implementation is really similar)
- remove schema.TypeMap workaround or make it wiser (e.g. during generation we could programmatically gather all schema.TypeMap and use this workaround only for them)
<<<<<<< HEAD
- add possibility for object parameter assert not take any identifier (currently there's a workaround in `account_parameters_snowflake_gen.go`, because `SHOW PARAMETERS FOR ACCOUNT` don't take any identifiers)
=======
- support asserting resource id in `assert/resourceassert/*_gen.go`
>>>>>>> 5df33a8c

## Known limitations
- generating provider config may misbehave when used only with one object/map paramter (like `params`), e.g.:
```json
{
  "provider": {
    "snowflake": {
      "params": {
        "statement_timeout_in_seconds": 31337
      }
    }
  }
}
```
will be converted to HCL:
```hcl
provider "snowflake" "params" {
  statement_timeout_in_seconds = 31337
}
```<|MERGE_RESOLUTION|>--- conflicted
+++ resolved
@@ -402,11 +402,8 @@
 - consider duplicating the builders template from resource (currently same template used for datasources and provider which limits the customization possibilities for just one block type)
 - consider merging ResourceModel with DatasourceModel (currently the implementation is really similar)
 - remove schema.TypeMap workaround or make it wiser (e.g. during generation we could programmatically gather all schema.TypeMap and use this workaround only for them)
-<<<<<<< HEAD
+- support asserting resource id in `assert/resourceassert/*_gen.go`
 - add possibility for object parameter assert not take any identifier (currently there's a workaround in `account_parameters_snowflake_gen.go`, because `SHOW PARAMETERS FOR ACCOUNT` don't take any identifiers)
-=======
-- support asserting resource id in `assert/resourceassert/*_gen.go`
->>>>>>> 5df33a8c
 
 ## Known limitations
 - generating provider config may misbehave when used only with one object/map paramter (like `params`), e.g.:
