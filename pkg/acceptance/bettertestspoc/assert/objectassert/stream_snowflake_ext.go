package objectassert

import (
	"errors"
	"fmt"
	"slices"
	"testing"

	"github.com/Snowflake-Labs/terraform-provider-snowflake/pkg/acceptance/bettertestspoc/assert"
	"github.com/Snowflake-Labs/terraform-provider-snowflake/pkg/acceptance/helpers"
	"github.com/Snowflake-Labs/terraform-provider-snowflake/pkg/sdk"
)

func (s *StreamAssert) HasTableId(expected sdk.SchemaObjectIdentifier) *StreamAssert {
	s.AddAssertion(func(t *testing.T, o *sdk.Stream) error {
		t.Helper()
		if o.TableName == nil {
			return fmt.Errorf("expected table name to have value; got: nil")
		}
		gotTableId, err := sdk.ParseSchemaObjectIdentifier(*o.TableName)
		if err != nil {
			return err
		}
		if gotTableId.FullyQualifiedName() != expected.FullyQualifiedName() {
			return fmt.Errorf("expected table name: %v; got: %v", expected, *o.TableName)
		}
		return nil
	})
	return s
}

func (s *StreamAssert) HasStageName(expected string) *StreamAssert {
	s.AddAssertion(func(t *testing.T, o *sdk.Stream) error {
		t.Helper()
		if o.TableName == nil {
			return fmt.Errorf("expected table name to have value; got: nil")
		}
		if *o.TableName != expected {
			return fmt.Errorf("expected table name: %v; got: %v", expected, *o.TableName)
		}
		return nil
	})
	return s
}

func (s *StreamAssert) HasBaseTablesPartiallyQualified(expected ...string) *StreamAssert {
	s.AddAssertion(func(t *testing.T, o *sdk.Stream) error {
		t.Helper()
		if len(o.BaseTables) != len(expected) {
			return fmt.Errorf("expected base tables length: %v; got: %v", len(expected), len(o.BaseTables))
		}
		var errs []error
		for _, wantName := range expected {
			if !slices.Contains(o.BaseTables, wantName) {
				errs = append(errs, fmt.Errorf("expected name: %s, to be in the list ids: %v", wantName, o.BaseTables))
			}
		}
		return errors.Join(errs...)
	})
	return s
<<<<<<< HEAD
=======
}

func (s *StreamAssert) HasMode(expected sdk.StreamMode) *StreamAssert {
	s.AddAssertion(func(t *testing.T, o *sdk.Stream) error {
		t.Helper()
		if o.Mode == nil {
			return fmt.Errorf("expected mode to have value; got: nil")
		}
		if *o.Mode != expected {
			return fmt.Errorf("expected mode: %v; got: %v", expected, *o.Mode)
		}
		return nil
	})
	return s
}

// StreamWithTestClient is temporary. It's here to show the changes proposed to the assertions setup.
// It will be generated later.
func StreamWithTestClient(t *testing.T, id sdk.SchemaObjectIdentifier) *StreamAssert {
	t.Helper()
	return &StreamAssert{
		assert.NewSnowflakeObjectAssertWithTestClientObjectProvider(sdk.ObjectTypeStream, id, func(testClient *helpers.TestClient) assert.ObjectProvider[sdk.Stream, sdk.SchemaObjectIdentifier] {
			return testClient.Stream.Show
		}),
	}
>>>>>>> fb27f6a9
}<|MERGE_RESOLUTION|>--- conflicted
+++ resolved
@@ -58,22 +58,6 @@
 		return errors.Join(errs...)
 	})
 	return s
-<<<<<<< HEAD
-=======
-}
-
-func (s *StreamAssert) HasMode(expected sdk.StreamMode) *StreamAssert {
-	s.AddAssertion(func(t *testing.T, o *sdk.Stream) error {
-		t.Helper()
-		if o.Mode == nil {
-			return fmt.Errorf("expected mode to have value; got: nil")
-		}
-		if *o.Mode != expected {
-			return fmt.Errorf("expected mode: %v; got: %v", expected, *o.Mode)
-		}
-		return nil
-	})
-	return s
 }
 
 // StreamWithTestClient is temporary. It's here to show the changes proposed to the assertions setup.
@@ -85,5 +69,4 @@
 			return testClient.Stream.Show
 		}),
 	}
->>>>>>> fb27f6a9
 }