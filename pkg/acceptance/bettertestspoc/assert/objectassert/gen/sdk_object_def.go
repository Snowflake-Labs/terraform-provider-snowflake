--- conflicted
+++ resolved
@@ -67,14 +67,11 @@
 		ObjectType:   sdk.ObjectTypeSecret,
 		ObjectStruct: sdk.Secret{},
 	},
-<<<<<<< HEAD
-=======
 	{
 		IdType:       "sdk.SchemaObjectIdentifier",
 		ObjectType:   sdk.ObjectTypeStream,
 		ObjectStruct: sdk.Stream{},
 	},
->>>>>>> 7430aeee
 }
 
 func GetSdkObjectDetails() []genhelpers.SdkObjectDetails {
