--- conflicted
+++ resolved
@@ -63,11 +63,11 @@
 		ObjectStruct: sdk.Task{},
 	},
 	{
-<<<<<<< HEAD
 		IdType:       "sdk.ExternalVolumeObjectIdentifier",
 		ObjectType:   sdk.ObjectTypeExternalVolume,
 		ObjectStruct: sdk.ExternalVolume{},
-=======
+	},
+	{
 		IdType:       "sdk.SchemaObjectIdentifier",
 		ObjectType:   sdk.ObjectTypeSecret,
 		ObjectStruct: sdk.Secret{},
@@ -81,7 +81,6 @@
 		IdType:       "sdk.SchemaObjectIdentifier",
 		ObjectType:   sdk.ObjectTypeTag,
 		ObjectStruct: sdk.Tag{},
->>>>>>> 89b9705d
 	},
 }
 
