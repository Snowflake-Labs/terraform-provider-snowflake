package gen

import (
	"github.com/Snowflake-Labs/terraform-provider-snowflake/pkg/internal/genhelpers"
	"github.com/Snowflake-Labs/terraform-provider-snowflake/pkg/resources"
	"github.com/hashicorp/terraform-plugin-sdk/v2/helper/schema"
)

type ResourceSchemaDef struct {
	name   string
	schema map[string]*schema.Schema
}

func GetResourceSchemaDetails() []genhelpers.ResourceSchemaDetails {
	allResourceSchemas := allResourceSchemaDefs
	allResourceSchemasDetails := make([]genhelpers.ResourceSchemaDetails, len(allResourceSchemas))
	for idx, s := range allResourceSchemas {
		allResourceSchemasDetails[idx] = genhelpers.ExtractResourceSchemaDetails(s.name, s.schema)
	}
	return allResourceSchemasDetails
}

var allResourceSchemaDefs = []ResourceSchemaDef{
	{
		name:   "Warehouse",
		schema: resources.Warehouse().Schema,
	},
	{
		name:   "User",
		schema: resources.User().Schema,
	},
	{
		name:   "ServiceUser",
		schema: resources.ServiceUser().Schema,
	},
	{
		name:   "LegacyServiceUser",
		schema: resources.LegacyServiceUser().Schema,
	},
	{
		name:   "View",
		schema: resources.View().Schema,
	},
	{
		name:   "Database",
		schema: resources.Database().Schema,
	},
	{
		name:   "DatabaseRole",
		schema: resources.DatabaseRole().Schema,
	},
	{
		name:   "ResourceMonitor",
		schema: resources.ResourceMonitor().Schema,
	},
	{
		name:   "RowAccessPolicy",
		schema: resources.RowAccessPolicy().Schema,
	},
	{
		name:   "Schema",
		schema: resources.Schema().Schema,
	},
	{
		name:   "MaskingPolicy",
		schema: resources.MaskingPolicy().Schema,
	},
	{
		name:   "StreamOnTable",
		schema: resources.StreamOnTable().Schema,
	},
	{
		name:   "StreamOnExternalTable",
		schema: resources.StreamOnExternalTable().Schema,
	},
	{
<<<<<<< HEAD
		name:   "Task",
		schema: resources.Task().Schema,
=======
		name:   "SecretWithAuthorizationCodeGrant",
		schema: resources.SecretWithAuthorizationCodeGrant().Schema,
	},
	{
		name:   "SecretWithBasicAuthentication",
		schema: resources.SecretWithBasicAuthentication().Schema,
	},
	{
		name:   "SecretWithClientCredentials",
		schema: resources.SecretWithClientCredentials().Schema,
	},
	{
		name:   "SecretWithGenericString",
		schema: resources.SecretWithGenericString().Schema,
	},
	{
		name:   "StreamOnDirectoryTable",
		schema: resources.StreamOnDirectoryTable().Schema,
	},
	{
		name:   "StreamOnView",
		schema: resources.StreamOnView().Schema,
>>>>>>> 9fd8f887
	},
}<|MERGE_RESOLUTION|>--- conflicted
+++ resolved
@@ -74,10 +74,6 @@
 		schema: resources.StreamOnExternalTable().Schema,
 	},
 	{
-<<<<<<< HEAD
-		name:   "Task",
-		schema: resources.Task().Schema,
-=======
 		name:   "SecretWithAuthorizationCodeGrant",
 		schema: resources.SecretWithAuthorizationCodeGrant().Schema,
 	},
@@ -100,6 +96,9 @@
 	{
 		name:   "StreamOnView",
 		schema: resources.StreamOnView().Schema,
->>>>>>> 9fd8f887
+	},
+	{
+		name:   "Task",
+		schema: resources.Task().Schema,
 	},
 }