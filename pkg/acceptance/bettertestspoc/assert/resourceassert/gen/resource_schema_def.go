package gen

import (
	"github.com/Snowflake-Labs/terraform-provider-snowflake/pkg/internal/genhelpers"
	"github.com/Snowflake-Labs/terraform-provider-snowflake/pkg/resources"
	"github.com/hashicorp/terraform-plugin-sdk/v2/helper/schema"
)

type ResourceSchemaDef struct {
	name   string
	schema map[string]*schema.Schema
}

func GetResourceSchemaDetails() []genhelpers.ResourceSchemaDetails {
	allResourceSchemas := allResourceSchemaDefs
	allResourceSchemasDetails := make([]genhelpers.ResourceSchemaDetails, len(allResourceSchemas))
	for idx, s := range allResourceSchemas {
		allResourceSchemasDetails[idx] = genhelpers.ExtractResourceSchemaDetails(s.name, s.schema)
	}
	return allResourceSchemasDetails
}

var allResourceSchemaDefs = []ResourceSchemaDef{
	{
		name:   "Warehouse",
		schema: resources.Warehouse().Schema,
	},
	{
		name:   "User",
		schema: resources.User().Schema,
	},
	{
		name:   "ServiceUser",
		schema: resources.ServiceUser().Schema,
	},
	{
		name:   "LegacyServiceUser",
		schema: resources.LegacyServiceUser().Schema,
	},
	{
		name:   "View",
		schema: resources.View().Schema,
	},
	{
		name:   "Database",
		schema: resources.Database().Schema,
	},
	{
		name:   "DatabaseRole",
		schema: resources.DatabaseRole().Schema,
	},
	{
		name:   "ResourceMonitor",
		schema: resources.ResourceMonitor().Schema,
	},
	{
		name:   "RowAccessPolicy",
		schema: resources.RowAccessPolicy().Schema,
	},
	{
		name:   "Schema",
		schema: resources.Schema().Schema,
	},
	{
		name:   "MaskingPolicy",
		schema: resources.MaskingPolicy().Schema,
	},
	{
		name:   "StreamOnTable",
		schema: resources.StreamOnTable().Schema,
	},
	{
		name:   "StreamOnExternalTable",
		schema: resources.StreamOnExternalTable().Schema,
	},
	{
		name:   "SecretWithAuthorizationCodeGrant",
		schema: resources.SecretWithAuthorizationCodeGrant().Schema,
	},
	{
		name:   "SecretWithBasicAuthentication",
		schema: resources.SecretWithBasicAuthentication().Schema,
	},
	{
		name:   "SecretWithClientCredentials",
		schema: resources.SecretWithClientCredentials().Schema,
	},
	{
		name:   "SecretWithGenericString",
		schema: resources.SecretWithGenericString().Schema,
	},
	{
		name:   "StreamOnDirectoryTable",
		schema: resources.StreamOnDirectoryTable().Schema,
	},
	{
		name:   "StreamOnView",
		schema: resources.StreamOnView().Schema,
	},
	{
		name:   "PrimaryConnection",
		schema: resources.PrimaryConnection().Schema,
	},
	{
		name:   "SecondaryConnection",
		schema: resources.SecondaryConnection().Schema,
	},
	{
		name:   "Tag",
		schema: resources.Tag().Schema,
	},
	{
		name:   "TagAssociation",
		schema: resources.TagAssociation().Schema,
	},
	{
		name:   "Task",
		schema: resources.Task().Schema,
	},
	{
		name:   "Account",
		schema: resources.Account().Schema,
	},
	{
<<<<<<< HEAD
		name:   "OauthIntegrationForCustomClients",
		schema: resources.OauthIntegrationForCustomClients().Schema,
	},
	{
		name:   "OauthIntegrationForPartnerApplications",
		schema: resources.OauthIntegrationForPartnerApplications().Schema,
=======
		name:   "FunctionJava",
		schema: resources.FunctionJava().Schema,
	},
	{
		name:   "FunctionJavascript",
		schema: resources.FunctionJavascript().Schema,
	},
	{
		name:   "FunctionPython",
		schema: resources.FunctionPython().Schema,
	},
	{
		name:   "FunctionScala",
		schema: resources.FunctionScala().Schema,
	},
	{
		name:   "FunctionSql",
		schema: resources.FunctionSql().Schema,
>>>>>>> 9b70f872
	},
}<|MERGE_RESOLUTION|>--- conflicted
+++ resolved
@@ -122,14 +122,14 @@
 		schema: resources.Account().Schema,
 	},
 	{
-<<<<<<< HEAD
 		name:   "OauthIntegrationForCustomClients",
 		schema: resources.OauthIntegrationForCustomClients().Schema,
 	},
 	{
 		name:   "OauthIntegrationForPartnerApplications",
 		schema: resources.OauthIntegrationForPartnerApplications().Schema,
-=======
+	},
+	{
 		name:   "FunctionJava",
 		schema: resources.FunctionJava().Schema,
 	},
@@ -148,6 +148,5 @@
 	{
 		name:   "FunctionSql",
 		schema: resources.FunctionSql().Schema,
->>>>>>> 9b70f872
 	},
 }