--- conflicted
+++ resolved
@@ -122,10 +122,10 @@
 		schema: resources.Account().Schema,
 	},
 	{
-<<<<<<< HEAD
 		name:   "AccountParameter",
 		schema: resources.AccountParameter().Schema,
-=======
+	},
+	{
 		name:   "FunctionJava",
 		schema: resources.FunctionJava().Schema,
 	},
@@ -144,6 +144,5 @@
 	{
 		name:   "FunctionSql",
 		schema: resources.FunctionSql().Schema,
->>>>>>> 9b70f872
 	},
 }