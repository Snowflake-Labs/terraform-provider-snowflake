--- conflicted
+++ resolved
@@ -58,16 +58,15 @@
 		schema: resources.MaskingPolicy().Schema,
 	},
 	{
-<<<<<<< HEAD
-		name:   "Task",
-		schema: resources.Task().Schema,
-=======
 		name:   "StreamOnTable",
 		schema: resources.StreamOnTable().Schema,
 	},
 	{
 		name:   "StreamOnExternalTable",
 		schema: resources.StreamOnExternalTable().Schema,
->>>>>>> 561f78e0
+	},
+	{
+		name:   "Task",
+		schema: resources.Task().Schema,
 	},
 }