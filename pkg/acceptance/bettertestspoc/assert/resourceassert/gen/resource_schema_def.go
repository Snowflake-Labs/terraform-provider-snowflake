--- conflicted
+++ resolved
@@ -30,12 +30,11 @@
 		schema: resources.User().Schema,
 	},
 	{
-<<<<<<< HEAD
+		name:   "View",
+		schema: resources.View().Schema,
+	},
+	{
 		name:   "DatabaseRole",
 		schema: resources.DatabaseRole().Schema,
-=======
-		name:   "View",
-		schema: resources.View().Schema,
->>>>>>> a5dfeac5
 	},
 }