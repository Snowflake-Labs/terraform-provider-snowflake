package gen

import (
	"github.com/Snowflake-Labs/terraform-provider-snowflake/pkg/internal/genhelpers"
	"github.com/Snowflake-Labs/terraform-provider-snowflake/pkg/resources"
	"github.com/hashicorp/terraform-plugin-sdk/v2/helper/schema"
)

type ResourceSchemaDef struct {
	name   string
	schema map[string]*schema.Schema
}

func GetResourceSchemaDetails() []genhelpers.ResourceSchemaDetails {
	allResourceSchemas := allResourceSchemaDefs
	allResourceSchemasDetails := make([]genhelpers.ResourceSchemaDetails, len(allResourceSchemas))
	for idx, s := range allResourceSchemas {
		allResourceSchemasDetails[idx] = genhelpers.ExtractResourceSchemaDetails(s.name, s.schema)
	}
	return allResourceSchemasDetails
}

var allResourceSchemaDefs = []ResourceSchemaDef{
	{
		name:   "Warehouse",
		schema: resources.Warehouse().Schema,
	},
	{
		name:   "User",
		schema: resources.User().Schema,
	},
	{
		name:   "ServiceUser",
		schema: resources.ServiceUser().Schema,
	},
	{
		name:   "LegacyServiceUser",
		schema: resources.LegacyServiceUser().Schema,
	},
	{
		name:   "View",
		schema: resources.View().Schema,
	},
	{
		name:   "Database",
		schema: resources.Database().Schema,
	},
	{
		name:   "DatabaseRole",
		schema: resources.DatabaseRole().Schema,
	},
	{
		name:   "ResourceMonitor",
		schema: resources.ResourceMonitor().Schema,
	},
	{
		name:   "RowAccessPolicy",
		schema: resources.RowAccessPolicy().Schema,
	},
	{
		name:   "Schema",
		schema: resources.Schema().Schema,
	},
	{
		name:   "MaskingPolicy",
		schema: resources.MaskingPolicy().Schema,
	},
	{
		name:   "StreamOnTable",
		schema: resources.StreamOnTable().Schema,
	},
	{
		name:   "StreamOnExternalTable",
		schema: resources.StreamOnExternalTable().Schema,
	},
	{
		name:   "SecretWithAuthorizationCodeGrant",
		schema: resources.SecretWithAuthorizationCodeGrant().Schema,
	},
	{
		name:   "SecretWithBasicAuthentication",
		schema: resources.SecretWithBasicAuthentication().Schema,
	},
	{
		name:   "SecretWithClientCredentials",
		schema: resources.SecretWithClientCredentials().Schema,
	},
	{
		name:   "SecretWithGenericString",
		schema: resources.SecretWithGenericString().Schema,
	},
	{
		name:   "StreamOnDirectoryTable",
		schema: resources.StreamOnDirectoryTable().Schema,
	},
	{
		name:   "StreamOnView",
		schema: resources.StreamOnView().Schema,
	},
	{
		name:   "PrimaryConnection",
		schema: resources.PrimaryConnection().Schema,
	},
	{
		name:   "SecondaryConnection",
		schema: resources.SecondaryConnection().Schema,
	},
	{
		name:   "Tag",
		schema: resources.Tag().Schema,
	},
	{
		name:   "TagAssociation",
		schema: resources.TagAssociation().Schema,
	},
	{
		name:   "Task",
		schema: resources.Task().Schema,
	},
	{
		name:   "Account",
		schema: resources.Account().Schema,
	},
	{
<<<<<<< HEAD
		name:   "AccountParameter",
		schema: resources.AccountParameter().Schema,
=======
		name:   "OauthIntegrationForCustomClients",
		schema: resources.OauthIntegrationForCustomClients().Schema,
	},
	{
		name:   "OauthIntegrationForPartnerApplications",
		schema: resources.OauthIntegrationForPartnerApplications().Schema,
>>>>>>> 7197b57c
	},
	{
		name:   "FunctionJava",
		schema: resources.FunctionJava().Schema,
	},
	{
		name:   "FunctionJavascript",
		schema: resources.FunctionJavascript().Schema,
	},
	{
		name:   "FunctionPython",
		schema: resources.FunctionPython().Schema,
	},
	{
		name:   "FunctionScala",
		schema: resources.FunctionScala().Schema,
	},
	{
		name:   "FunctionSql",
		schema: resources.FunctionSql().Schema,
	},
	{
		name:   "ProcedureJava",
		schema: resources.ProcedureJava().Schema,
	},
	{
		name:   "ProcedureJavascript",
		schema: resources.ProcedureJavascript().Schema,
	},
	{
		name:   "ProcedurePython",
		schema: resources.ProcedurePython().Schema,
	},
	{
		name:   "ProcedureScala",
		schema: resources.ProcedureScala().Schema,
	},
	{
		name:   "ProcedureSql",
		schema: resources.ProcedureSql().Schema,
	},
}<|MERGE_RESOLUTION|>--- conflicted
+++ resolved
@@ -122,17 +122,16 @@
 		schema: resources.Account().Schema,
 	},
 	{
-<<<<<<< HEAD
 		name:   "AccountParameter",
 		schema: resources.AccountParameter().Schema,
-=======
+	},
+	{
 		name:   "OauthIntegrationForCustomClients",
 		schema: resources.OauthIntegrationForCustomClients().Schema,
 	},
 	{
 		name:   "OauthIntegrationForPartnerApplications",
 		schema: resources.OauthIntegrationForPartnerApplications().Schema,
->>>>>>> 7197b57c
 	},
 	{
 		name:   "FunctionJava",
