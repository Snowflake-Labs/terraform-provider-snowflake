--- conflicted
+++ resolved
@@ -98,10 +98,6 @@
 		schema: resources.StreamOnView().Schema,
 	},
 	{
-<<<<<<< HEAD
-		name:   "Task",
-		schema: resources.Task().Schema,
-=======
 		name:   "PrimaryConnection",
 		schema: resources.PrimaryConnection().Schema,
 	},
@@ -112,6 +108,9 @@
 	{
 		name:   "Tag",
 		schema: resources.Tag().Schema,
->>>>>>> 77b3bf0c
+	},
+	{
+		name:   "Task",
+		schema: resources.Task().Schema,
 	},
 }