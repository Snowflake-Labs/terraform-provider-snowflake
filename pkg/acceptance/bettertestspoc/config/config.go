--- conflicted
+++ resolved
@@ -157,8 +157,6 @@
 		}
 	}
 	return variables
-<<<<<<< HEAD
-=======
 }
 
 // ConfigVariablesFromModels can be used to create a list of objects that are referring to the same resource model.
@@ -172,17 +170,4 @@
 	return tfconfig.Variables{
 		variableName: tfconfig.ListVariable(allVariables...),
 	}
-}
-
-type nullVariable struct{}
-
-// MarshalJSON returns the JSON encoding of nullVariable.
-func (v nullVariable) MarshalJSON() ([]byte, error) {
-	return json.Marshal(nil)
-}
-
-// NullVariable returns nullVariable which implements Variable.
-func NullVariable() nullVariable {
-	return nullVariable{}
->>>>>>> c209a8ae
 }