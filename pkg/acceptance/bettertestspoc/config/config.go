package config

import (
	"encoding/json"
	"fmt"
	"strings"
	"testing"

	"github.com/Snowflake-Labs/terraform-provider-snowflake/pkg/provider/resources"
	"github.com/stretchr/testify/require"
)

// TODO [SNOW-1501905]: add possibility to have reference to another object (e.g. WithResourceMonitorReference); new config.Variable impl?
// TODO [SNOW-1501905]: generate With/SetDependsOn for the resources to preserve builder pattern
// TODO [SNOW-1501905]: add a convenience method to use multiple configs from multiple models

// ResourceModel is the base interface all of our config models will implement.
// To allow easy implementation, ResourceModelMeta can be embedded inside the struct (and the struct will automatically implement it).
type ResourceModel interface {
	Resource() resources.Resource
	ResourceName() string
	SetResourceName(name string)
<<<<<<< HEAD
	ResourceReference() string
=======
	DependsOn() []string
	SetDependsOn(values []string)
>>>>>>> 1f88bb1a
}

type ResourceModelMeta struct {
	name      string
	resource  resources.Resource
	dependsOn []string
}

func (m *ResourceModelMeta) Resource() resources.Resource {
	return m.resource
}

func (m *ResourceModelMeta) ResourceName() string {
	return m.name
}

func (m *ResourceModelMeta) SetResourceName(name string) {
	m.name = name
}

<<<<<<< HEAD
func (m *ResourceModelMeta) ResourceReference() string {
	return fmt.Sprintf(`%s.%s`, m.resource, m.name)
=======
func (m *ResourceModelMeta) DependsOn() []string {
	return m.dependsOn
}

func (m *ResourceModelMeta) SetDependsOn(values []string) {
	m.dependsOn = values
>>>>>>> 1f88bb1a
}

// DefaultResourceName is exported to allow assertions against the resources using the default name.
const DefaultResourceName = "test"

func DefaultMeta(resource resources.Resource) *ResourceModelMeta {
	return &ResourceModelMeta{name: DefaultResourceName, resource: resource}
}

func Meta(resourceName string, resource resources.Resource) *ResourceModelMeta {
	return &ResourceModelMeta{name: resourceName, resource: resource}
}

// FromModel should be used in terraform acceptance tests for Config attribute to get string config from ResourceModel.
// Current implementation is really straightforward but it could be improved and tested. It may not handle all cases (like objects, lists, sets) correctly.
// TODO [SNOW-1501905]: use reflection to build config directly from model struct (or some other different way)
// TODO [SNOW-1501905]: add support for config.TestStepConfigFunc (to use as ConfigFile); the naive implementation would be to just create a tmp directory and save file there
func FromModel(t *testing.T, model ResourceModel) string {
	t.Helper()

	b, err := json.Marshal(model)
	require.NoError(t, err)

	var objMap map[string]json.RawMessage
	err = json.Unmarshal(b, &objMap)
	require.NoError(t, err)

	var sb strings.Builder
	sb.WriteString(fmt.Sprintf(`resource "%s" "%s" {`, model.Resource(), model.ResourceName()))
	sb.WriteRune('\n')
	for k, v := range objMap {
		sb.WriteString(fmt.Sprintf("\t%s = %s\n", k, v))
	}
	if len(model.DependsOn()) > 0 {
		sb.WriteString(fmt.Sprintf("\tdepends_on = [%s]\n", strings.Join(model.DependsOn(), ", ")))
	}
	sb.WriteString(`}`)
	sb.WriteRune('\n')
	s := sb.String()
	t.Logf("Generated config:\n%s", s)
	return s
}

type nullVariable struct{}

// MarshalJSON returns the JSON encoding of nullVariable.
func (v nullVariable) MarshalJSON() ([]byte, error) {
	return json.Marshal(nil)
}

// NullVariable returns nullVariable which implements Variable.
func NullVariable() nullVariable {
	return nullVariable{}
}<|MERGE_RESOLUTION|>--- conflicted
+++ resolved
@@ -20,12 +20,9 @@
 	Resource() resources.Resource
 	ResourceName() string
 	SetResourceName(name string)
-<<<<<<< HEAD
 	ResourceReference() string
-=======
 	DependsOn() []string
 	SetDependsOn(values []string)
->>>>>>> 1f88bb1a
 }
 
 type ResourceModelMeta struct {
@@ -46,17 +43,16 @@
 	m.name = name
 }
 
-<<<<<<< HEAD
 func (m *ResourceModelMeta) ResourceReference() string {
 	return fmt.Sprintf(`%s.%s`, m.resource, m.name)
-=======
+}
+
 func (m *ResourceModelMeta) DependsOn() []string {
 	return m.dependsOn
 }
 
 func (m *ResourceModelMeta) SetDependsOn(values []string) {
 	m.dependsOn = values
->>>>>>> 1f88bb1a
 }
 
 // DefaultResourceName is exported to allow assertions against the resources using the default name.
