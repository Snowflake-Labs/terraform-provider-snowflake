--- conflicted
+++ resolved
@@ -11,12 +11,8 @@
 
 !> **V1 release candidate** This resource was reworked and is a release candidate for the V1. We do not expect significant changes in it before the V1. We will welcome any feedback and adjust the resource if needed. Any errors reported will be resolved with a higher priority. We encourage checking this resource out before the V1 release. Please follow the [migration guide](https://github.com/Snowflake-Labs/terraform-provider-snowflake/blob/main/MIGRATION_GUIDE.md#v0950--v0960) to use it.
 
-<<<<<<< HEAD
--> **Note** According to Snowflake [docs](https://docs.snowflake.com/en/sql-reference/sql/drop-masking-policy#usage-notes), a masking policy cannot be dropped successfully if it is currently assigned to another object. Currently, the provider does not unassign such objects automatically. Before dropping the resource, list the assigned objects with `SELECT * from table(information_schema.policy_references(policy_name=>'<string>'));` and unassign them manually with `ALTER ...` or with updated Terraform configuration, if possible.
-=======
 > [!WARNING]
 > According to Snowflake [docs](https://docs.snowflake.com/en/sql-reference/sql/drop-masking-policy#usage-notes), a masking policy cannot be dropped successfully if it is currently assigned to another object. Currently, the provider does not unassign such objects automatically. Before dropping the resource, list the assigned objects with `SELECT * from table(information_schema.policy_references(policy_name=>'<string>'));` and unassign them manually with `ALTER ...` or with updated Terraform configuration, if possible.
->>>>>>> c209a8ae
 
 # {{.Name}} ({{.Type}})
 
