---
page_title: "Provider: Snowflake"
description: Manage SnowflakeDB with Terraform.
---

# Snowflake Provider

~> **Disclaimer** The project is in v1 version, but some features are in preview. Such resources and data sources are considered preview features in the provider, regardless of their state in Snowflake. We do not guarantee their stability. They will be reworked and marked as a stable feature in future releases. Breaking changes in these features are expected, even without bumping the major version. They are disabled by default. To use them, add the relevant feature name to `preview_features_enabled` field in the [provider configuration](https://registry.terraform.io/providers/Snowflake-Labs/snowflake/latest/docs#schema). The list of preview features is available below. Please always refer to the [Getting Help](https://github.com/Snowflake-Labs/terraform-provider-snowflake?tab=readme-ov-file#getting-help) section in our Github repo to best determine how to get help for your questions.

~> **Note** Please check the [migration guide](https://github.com/Snowflake-Labs/terraform-provider-snowflake/blob/main/MIGRATION_GUIDE.md) when changing the version of the provider.

-> **Note** The current roadmap is available in our GitHub repository: [ROADMAP.md](https://github.com/Snowflake-Labs/terraform-provider-snowflake/blob/main/ROADMAP.md).

This is a terraform provider plugin for managing [Snowflake](https://www.snowflake.com/) accounts.
Coverage is focused on part of Snowflake related to access control.

## Example Provider Configuration

This is an example configuration of the provider in `main.tf` in a configuration directory. More examples are provided [below](#order-precedence).

{{tffile "examples/provider/provider.tf"}}

## Configuration Schema

**Warning: these values are passed directly to the gosnowflake library, which may not work exactly the way you expect. See the [gosnowflake docs](https://godoc.org/github.com/snowflakedb/gosnowflake#hdr-Connection_Parameters) for more.**

--> **Note: In Go Snowflake driver 1.12.1 ([release notes](https://docs.snowflake.com/en/release-notes/clients-drivers/golang-2024#version-1-12-1-december-05-2024)), configuration field `InsecureMode` has been deprecated in favor of `DisableOCSPChecks`. This field is not available in the provider yet. Please use `InsecureMode` instead, which has the same behavior. We are planning to support this new field and deprecate the old one.

<<<<<<< HEAD
-> **Note** If a field has default value, it is displayed next to the type in the schema. If the default is computed from external sources (e.g., environment variables), it displays `Default is computed`.
=======
-> **Note** If a field has a default value, it is shown next to the type in the schema. Most of the values in provider schema can be sourced from environment value (check field descriptions), but If a specified environment variable is not found, then the driver's default value is used instead.
>>>>>>> 18c219b4

{{ .SchemaMarkdown | trimspace }}

## Authentication

The Snowflake provider support multiple ways to authenticate:

* Password
* OAuth Access Token
* OAuth Refresh Token
* Browser Auth
* Private Key
* Config File

In all cases `organization_name`, `account_name` and `user` are required.

-> **Note** Storing the credentials and other secret values safely is on the users' side. Read more in [Authentication Methods guide](./guides/authentication_methods).

### Keypair Authentication Environment Variables

You should generate the public and private keys and set up environment variables.

```shell

cd ~/.ssh
openssl genrsa -out snowflake_key 4096
openssl rsa -in snowflake_key -pubout -out snowflake_key.pub
```

To export the variables into your provider:

```shell
export SNOWFLAKE_USER="..."
export SNOWFLAKE_PRIVATE_KEY=$(cat ~/.ssh/snowflake_key.p8)
```

### Keypair Authentication Passphrase

If your private key requires a passphrase, then this can be supplied via the
environment variable `SNOWFLAKE_PRIVATE_KEY_PASSPHRASE`.

Only the ciphers aes-128-cbc, aes-128-gcm, aes-192-cbc, aes-192-gcm,
aes-256-cbc, aes-256-gcm, and des-ede3-cbc are supported on the private key

```shell
cd ~/.ssh
openssl genrsa -out snowflake_key 4096
openssl rsa -in snowflake_key -pubout -out snowflake_key.pub
openssl pkcs8 -topk8 -inform pem -in snowflake_key -outform PEM -v2 aes-256-cbc -out snowflake_key.p8
```

To export the variables into your provider:

```shell
export SNOWFLAKE_USER="..."
export SNOWFLAKE_PRIVATE_KEY=$(cat ~/.ssh/snowflake_key.p8)
export SNOWFLAKE_PRIVATE_KEY_PASSPHRASE="..."
```

### OAuth Access Token

If you have an OAuth access token, export these credentials as environment variables:

```shell
export SNOWFLAKE_USER='...'
export SNOWFLAKE_TOKEN='...'
```

Note that once this access token expires, you'll need to request a new one through an external application.

### OAuth Refresh Token

If you have an OAuth Refresh token, export these credentials as environment variables:

```shell
export SNOWFLAKE_TOKEN_ACCESSOR_REFRESH_TOKEN='...'
export SNOWFLAKE_TOKEN_ACCESSOR_CLIENT_ID='...'
export SNOWFLAKE_TOKEN_ACCESSOR_CLIENT_SECRET='...'
export SNOWFLAKE_TOKEN_ACCESSOR_TOKEN_ENDPOINT='...'
export SNOWFLAKE_TOKEN_ACCESSOR_REDIRECT_URI='https://localhost.com'
```

Note because access token have a short life; typically 10 minutes, by passing refresh token new access token will be generated.

### Username and Password Environment Variables

If you choose to use Username and Password Authentication, export these credentials:

```shell
export SNOWFLAKE_USER='...'
export SNOWFLAKE_PASSWORD='...'
```

## Order Precedence

Currently, the provider can be configured in three ways:
1. In a Terraform file located in the Terraform module with other resources.

Example content of the Terraform file configuration:

```terraform
provider "snowflake" {
    organization_name = "..."
    account_name = "..."
    username = "..."
    password = "..."
}
```

2. In environmental variables (envs). This is mainly used to provide sensitive values.


```bash
export SNOWFLAKE_USER="..."
export SNOWFLAKE_PRIVATE_KEY=$(cat ~/.ssh/snowflake_key.p8)
```

3. In a TOML file (default in ~/.snowflake/config). Notice the use of different profiles. The profile name needs to be specified in the Terraform configuration file in `profile` field. When this is not specified, `default` profile is loaded.
When a `default` profile is not present in the TOML file, it is treated as "empty", without failing.

Read [TOML](https://toml.io/en/) specification for more details on the syntax.

Example content of the Terraform file configuration:

```terraform
provider "snowflake" {
    profile = "default"
}
```

Example content of the TOML file configuration:

```toml
[default]
organizationname='organization_name'
accountname='account_name'
user='user'
password='password'
role='ACCOUNTADMIN'

[secondary_test_account]
organizationname='organization_name'
accountname='account2_name'
user='user'
password='password'
role='ACCOUNTADMIN'
```

--> **Note: TOML file size is limited to 10MB.

--> **Note: Only TOML file with restricted privileges can be read. Any privileges for group or others cannot be set (the maximum valid privilege is `700`). You can set the expected privileges like `chmod 0600 ~/.snowflake/config`. This is checked only on non-Windows platforms. If you are using the provider on Windows, please make sure that your configuration file has not too permissive privileges.

Not all fields must be configured in one source; users can choose which fields are configured in which source.
Provider uses an established hierarchy of sources. The current behavior is that for each field:
1. Check if it is present in the provider configuration. If yes, use this value. If not, go to step 2.
1. Check if it is present in the environment variables. If yes, use this value. If not, go to step 3.
1. Check if it is present in the TOML config file (specifically, use the profile name configured in one of the steps above). If yes, use this value. If not, the value is considered empty.

-> **Note** Currently `private_key` and `private_key_passphrase` are coupled and must be set in one source (both on Terraform side or both in TOML config, see https://github.com/Snowflake-Labs/terraform-provider-snowflake/issues/3332). This will be fixed in the future.

An example TOML file contents:

{{ codefile "toml" "examples/additional/provider_config_toml.MD" | trimspace }}

An example terraform configuration file equivalent:

{{ codefile "terraform" "examples/additional/provider_config_tf.MD" | trimspace }}

{{ index (split (codefile "" "examples/additional/deprecated_resources.MD") "```") 1 | trimspace }}

{{ index (split (codefile "" "examples/additional/deprecated_datasources.MD") "```") 1 | trimspace }}<|MERGE_RESOLUTION|>--- conflicted
+++ resolved
@@ -26,11 +26,7 @@
 
 --> **Note: In Go Snowflake driver 1.12.1 ([release notes](https://docs.snowflake.com/en/release-notes/clients-drivers/golang-2024#version-1-12-1-december-05-2024)), configuration field `InsecureMode` has been deprecated in favor of `DisableOCSPChecks`. This field is not available in the provider yet. Please use `InsecureMode` instead, which has the same behavior. We are planning to support this new field and deprecate the old one.
 
-<<<<<<< HEAD
--> **Note** If a field has default value, it is displayed next to the type in the schema. If the default is computed from external sources (e.g., environment variables), it displays `Default is computed`.
-=======
 -> **Note** If a field has a default value, it is shown next to the type in the schema. Most of the values in provider schema can be sourced from environment value (check field descriptions), but If a specified environment variable is not found, then the driver's default value is used instead.
->>>>>>> 18c219b4
 
 {{ .SchemaMarkdown | trimspace }}
 
