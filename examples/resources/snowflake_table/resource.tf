--- conflicted
+++ resolved
@@ -1,20 +1,10 @@
 resource snowflake_table table {
-<<<<<<< HEAD
-  database    = "database"
-  schema      = "schema"
-  name        = "table"
-  comment     = "A table."
-  cluster_by  = ["to_date(DATE)"]
-  owner       = "me" 
-
-=======
   database   = "database"
   schema     = "schmea"
   name       = "table"
   comment    = "A table."
   cluster_by = ["to_date(DATE)"]
   
->>>>>>> 632fd421
   column {
     name     = "id"
     type     = "int"
