--- conflicted
+++ resolved
@@ -15,13 +15,8 @@
 .vscode
 terraform-provider-snowflake
 
-<<<<<<< HEAD
 .DS_Store
-.envrc
-=======
-.envrc
 *tfstate*
 .terraform
 crash.log
-.DS_Store
->>>>>>> c0a130c8
+.envrc